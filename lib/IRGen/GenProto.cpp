--- conflicted
+++ resolved
@@ -789,10 +789,10 @@
     }
 
     void addMethod(SILDeclRef func) {
-<<<<<<< HEAD
       // SWIFT_ENABLE_TENSORFLOW
       Entries.push_back(WitnessTableEntry::forFunction(func));
-=======
+      // SWIFT_ENABLE_TENSORFLOW END
+#if 0 // master
       auto decl = cast<AbstractFunctionDecl>(func.getDecl());
       // If this assert needs to be changed, be sure to also change
       // ProtocolDescriptorBuilder::getRequirementInfo.
@@ -801,7 +801,7 @@
                 : (func.kind == SILDeclRef::Kind::Func))
              && "unexpected kind for protocol witness declaration ref");
       Entries.push_back(WitnessTableEntry::forFunction(decl));
->>>>>>> 685d35b7
+#endif
     }
 
     void addPlaceholder(MissingMemberDecl *placeholder) {
@@ -809,6 +809,7 @@
         (void)i;
         // SWIFT_ENABLE_TENSORFLOW
         Entries.push_back(WitnessTableEntry::forPlaceholder());
+        // SWIFT_ENABLE_TENSORFLOW END
       }
     }
 
@@ -3303,13 +3304,13 @@
 
   // Find the witness we're interested in.
   auto &fnProtoInfo = IGF.IGM.getProtocolInfo(proto, ProtocolInfoKind::Full);
-<<<<<<< HEAD
   // SWIFT_ENABLE_TENSORFLOW
   auto index = fnProtoInfo.getFunctionIndex(member);
-=======
+  // SWIFT_ENABLE_TENSORFLOW END
+#if 0 // from master
   auto index = fnProtoInfo.getFunctionIndex(fn);
+#endif
   llvm::Value *slot;
->>>>>>> 685d35b7
   llvm::Value *witnessFnPtr =
     emitInvariantLoadOfOpaqueWitness(IGF, wtable,
                                      index.forProtocolWitnessTable(), &slot);
