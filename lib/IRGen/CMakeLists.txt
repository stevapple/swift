add_swift_host_library(swiftIRGen STATIC
  AllocStackHoisting.cpp
  ClassLayout.cpp
  DebugTypeInfo.cpp
  EnumPayload.cpp
  ExtraInhabitants.cpp
  Fulfillment.cpp
  GenArchetype.cpp
  GenBuiltin.cpp
  GenCall.cpp
  GenCast.cpp
  GenClangDecl.cpp
  GenClangType.cpp
  GenClass.cpp
  GenConstant.cpp
  GenControl.cpp
  GenCoverage.cpp
  GenDecl.cpp
<<<<<<< HEAD
  # SWIFT_ENABLE_TENSORFLOW
  GenDiffFunc.cpp
  # SWIFT_ENABLE_TENSORFLOW END
=======
  GenDiffFunc.cpp
>>>>>>> 62f6686d
  GenDiffWitness.cpp
  GenEnum.cpp
  GenExistential.cpp
  GenFunc.cpp
  GenHeap.cpp
  GenInit.cpp
  GenIntegerLiteral.cpp
  GenKeyPath.cpp
  GenMeta.cpp
  GenObjC.cpp
  GenOpaque.cpp
  GenPointerAuth.cpp
  GenPoly.cpp
  GenProto.cpp
  GenReflection.cpp
  GenStruct.cpp
  GenThunk.cpp
  GenTuple.cpp
  GenType.cpp
  GenValueWitness.cpp
  IRGen.cpp
  IRGenDebugInfo.cpp
  IRGenFunction.cpp
  IRGenMangler.cpp
  IRGenModule.cpp
  IRGenSILPasses.cpp
  IRGenRequests.cpp
  IRGenSIL.cpp
  Linking.cpp
  LoadableByAddress.cpp
  LocalTypeData.cpp
  MetadataLayout.cpp
  MetadataRequest.cpp
  Outlining.cpp
  StructLayout.cpp
  SwiftTargetInfo.cpp
  TypeLayout.cpp
  TypeLayoutDumper.cpp
  TypeLayoutVerifier.cpp

  LLVM_LINK_COMPONENTS
    target
    transformutils
)
target_link_libraries(swiftIRGen INTERFACE
  clangCodeGen
  clangAST)
target_link_libraries(swiftIRGen PRIVATE
  swiftAST
  swiftLLVMPasses
  swiftSIL
  swiftSILGen
  swiftSILOptimizer)<|MERGE_RESOLUTION|>--- conflicted
+++ resolved
@@ -16,13 +16,7 @@
   GenControl.cpp
   GenCoverage.cpp
   GenDecl.cpp
-<<<<<<< HEAD
-  # SWIFT_ENABLE_TENSORFLOW
   GenDiffFunc.cpp
-  # SWIFT_ENABLE_TENSORFLOW END
-=======
-  GenDiffFunc.cpp
->>>>>>> 62f6686d
   GenDiffWitness.cpp
   GenEnum.cpp
   GenExistential.cpp
