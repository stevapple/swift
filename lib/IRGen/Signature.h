--- conflicted
+++ resolved
@@ -71,16 +71,12 @@
     return Type;
   }
 
-<<<<<<< HEAD
-  llvm::AttributeList getAttributes() const {
-=======
   llvm::CallingConv::ID getCallingConv() const {
     assert(isValid());
     return CallingConv;
   }
 
-  llvm::AttributeSet getAttributes() const {
->>>>>>> b4441e14
+  llvm::AttributeList getAttributes() const {
     assert(isValid());
     return Attributes;
   }
