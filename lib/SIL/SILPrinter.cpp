//===--- SILPrinter.cpp - Pretty-printing of SIL Code ---------------------===//
//
// This source file is part of the Swift.org open source project
//
// Copyright (c) 2014 - 2017 Apple Inc. and the Swift project authors
// Licensed under Apache License v2.0 with Runtime Library Exception
//
// See https://swift.org/LICENSE.txt for license information
// See https://swift.org/CONTRIBUTORS.txt for the list of Swift project authors
//
//===----------------------------------------------------------------------===//
///
/// \file
///
/// This file defines the logic to pretty-print SIL, Instructions, etc.
///
//===----------------------------------------------------------------------===//

#include "swift/Strings.h"
#include "swift/Demangling/Demangle.h"
#include "swift/Basic/QuotedString.h"
#include "swift/SIL/SILPrintContext.h"
#include "swift/SIL/ApplySite.h"
#include "swift/SIL/CFG.h"
#include "swift/SIL/SILFunction.h"
#include "swift/SIL/SILCoverageMap.h"
#include "swift/SIL/SILDebugScope.h"
#include "swift/SIL/SILDeclRef.h"
#include "swift/SIL/SILModule.h"
#include "swift/SIL/SILVisitor.h"
#include "swift/SIL/SILVTable.h"
#include "swift/AST/Decl.h"
#include "swift/AST/GenericEnvironment.h"
#include "swift/AST/Module.h"
#include "swift/AST/PrintOptions.h"
#include "swift/AST/ProtocolConformance.h"
#include "swift/AST/Types.h"
#include "swift/Basic/STLExtras.h"
#include "llvm/ADT/APFloat.h"
#include "llvm/ADT/APInt.h"
#include "llvm/ADT/DenseMap.h"
#include "llvm/ADT/PostOrderIterator.h"
#include "llvm/ADT/SmallString.h"
#include "llvm/ADT/StringExtras.h"
#include "llvm/ADT/StringRef.h"
#include "llvm/ADT/StringSwitch.h"
#include "llvm/Support/CommandLine.h"
#include "llvm/Support/FormattedStream.h"
#include "llvm/Support/FileSystem.h"
#include <set>


using namespace swift;
using ID = SILPrintContext::ID;

llvm::cl::opt<bool>
SILPrintNoColor("sil-print-no-color", llvm::cl::init(""),
                llvm::cl::desc("Don't use color when printing SIL"));

llvm::cl::opt<bool>
SILFullDemangle("sil-full-demangle", llvm::cl::init(false),
                llvm::cl::desc("Fully demangle symbol names in SIL output"));

llvm::cl::opt<bool>
SILPrintDebugInfo("sil-print-debuginfo", llvm::cl::init(false),
                llvm::cl::desc("Include debug info in SIL output"));

llvm::cl::opt<bool>
SILPrintSourceInfo("sil-print-sourceinfo", llvm::cl::init(false),
                   llvm::cl::desc("Include source annotation in SIL output"));

llvm::cl::opt<bool> SILPrintGenericSpecializationInfo(
    "sil-print-generic-specialization-info", llvm::cl::init(false),
    llvm::cl::desc("Include generic specialization"
                   "information info in SIL output"));

static std::string demangleSymbol(StringRef Name) {
  if (SILFullDemangle)
    return Demangle::demangleSymbolAsString(Name);
  return Demangle::demangleSymbolAsString(Name,
                    Demangle::DemangleOptions::SimplifiedUIDemangleOptions());
}

enum SILColorKind {
  SC_Type,
};

namespace {
/// RAII based coloring of SIL output.
class SILColor {
  raw_ostream &OS;
  enum raw_ostream::Colors Color;
public:
#define DEF_COL(NAME, RAW) case NAME: Color = raw_ostream::RAW; break;

  explicit SILColor(raw_ostream &OS, SILColorKind K) : OS(OS) {
    if (!OS.has_colors() || SILPrintNoColor)
      return;
    switch (K) {
      DEF_COL(SC_Type, YELLOW)
    }
    OS.resetColor();
    OS.changeColor(Color);
  }

  explicit SILColor(raw_ostream &OS, ID::ID_Kind K) : OS(OS) {
    if (!OS.has_colors() || SILPrintNoColor)
      return;
    switch (K) {
      DEF_COL(ID::SILUndef, RED)
      DEF_COL(ID::SILBasicBlock, GREEN)
      DEF_COL(ID::SSAValue, MAGENTA)
      DEF_COL(ID::Null, YELLOW)
    }
    OS.resetColor();
    OS.changeColor(Color);
  }
  
  ~SILColor() {
    if (!OS.has_colors() || SILPrintNoColor)
      return;
    // FIXME: instead of resetColor(), we can look into
    // capturing the current active color and restoring it.
    OS.resetColor();
  }
#undef DEF_COL
};
} // end anonymous namespace

void SILPrintContext::ID::print(raw_ostream &OS) {
  SILColor C(OS, Kind);
  switch (Kind) {
  case ID::SILUndef:
    OS << "undef";
    return;
  case ID::SILBasicBlock: OS << "bb"; break;
  case ID::SSAValue: OS << '%'; break;
  case ID::Null: OS << "<<NULL OPERAND>>"; return;
  }
  OS << Number;
}

namespace swift {
raw_ostream &operator<<(raw_ostream &OS, SILPrintContext::ID i) {
  i.print(OS);
  return OS;
}
} // namespace swift

/// IDAndType - Used when a client wants to print something like "%0 : $Int".
struct SILValuePrinterInfo {
  ID ValueID;
  SILType Type;
  Optional<ValueOwnershipKind> OwnershipKind;

  SILValuePrinterInfo(ID ValueID) : ValueID(ValueID), Type(), OwnershipKind() {}
  SILValuePrinterInfo(ID ValueID, SILType Type)
      : ValueID(ValueID), Type(Type), OwnershipKind() {}
  SILValuePrinterInfo(ID ValueID, SILType Type,
                      ValueOwnershipKind OwnershipKind)
      : ValueID(ValueID), Type(Type), OwnershipKind(OwnershipKind) {}
};

/// Return the fully qualified dotted path for DeclContext.
static void printFullContext(const DeclContext *Context, raw_ostream &Buffer) {
  if (!Context)
    return;
  switch (Context->getContextKind()) {
  case DeclContextKind::Module:
    if (Context == cast<ModuleDecl>(Context)->getASTContext().TheBuiltinModule)
      Buffer << cast<ModuleDecl>(Context)->getName() << ".";
    return;

  case DeclContextKind::FileUnit:
    // Ignore the file; just print the module.
    printFullContext(Context->getParent(), Buffer);
    return;

  case DeclContextKind::Initializer:
    // FIXME
    Buffer << "<initializer>";
    return;

  case DeclContextKind::AbstractClosureExpr:
    // FIXME
    Buffer << "<anonymous function>";
    return;

  case DeclContextKind::SerializedLocal:
    Buffer << "<serialized local context>";
    return;

  case DeclContextKind::GenericTypeDecl: {
    auto *generic = cast<GenericTypeDecl>(Context);
    printFullContext(generic->getDeclContext(), Buffer);
    Buffer << generic->getName() << ".";
    return;
  }

  case DeclContextKind::ExtensionDecl: {
    const NominalTypeDecl *ExtNominal =
      cast<ExtensionDecl>(Context)->getExtendedNominal();
    printFullContext(ExtNominal->getDeclContext(), Buffer);
    Buffer << ExtNominal->getName() << ".";
    return;
  }
  
  case DeclContextKind::TopLevelCodeDecl:
    // FIXME
    Buffer << "<top level code>";
    return;
  case DeclContextKind::AbstractFunctionDecl:
    // FIXME
    Buffer << "<abstract function>";
    return;
  case DeclContextKind::SubscriptDecl:
    // FIXME
    Buffer << "<subscript>";
    return;
  case DeclContextKind::EnumElementDecl:
    // FIXME
    Buffer << "<enum element>";
    return;
  }
  llvm_unreachable("bad decl context");
}

static void printValueDecl(ValueDecl *Decl, raw_ostream &OS) {
  printFullContext(Decl->getDeclContext(), OS);

  if (!Decl->hasName()) {
    OS << "anonname=" << (const void*)Decl;
  } else if (Decl->isOperator()) {
    OS << '"' << Decl->getBaseName() << '"';
  } else {
    bool shouldEscape = !Decl->getBaseName().isSpecial() &&
        llvm::StringSwitch<bool>(Decl->getBaseName().userFacingName())
            // FIXME: Represent "init" by a special name and remove this case
            .Case("init", false)
#define KEYWORD(kw) \
            .Case(#kw, true)
#include "swift/Syntax/TokenKinds.def"
            .Default(false);

    if (shouldEscape) {
      OS << '`' << Decl->getBaseName().userFacingName() << '`';
    } else {
      OS << Decl->getBaseName().userFacingName();
    }
  }
}

/// SILDeclRef uses sigil "#" and prints the fully qualified dotted path.
void SILDeclRef::print(raw_ostream &OS) const {
  OS << "#";
  if (isNull()) {
    OS << "<null>";
    return;
  }

  bool isDot = true;
  if (!hasDecl()) {
    OS << "<anonymous function>";
  } else if (kind == SILDeclRef::Kind::Func) {
    auto *FD = cast<FuncDecl>(getDecl());
    auto accessor = dyn_cast<AccessorDecl>(FD);
    if (!accessor) {
      printValueDecl(FD, OS);
      isDot = false;
    } else {
      switch (accessor->getAccessorKind()) {
      case AccessorKind::WillSet:
        printValueDecl(accessor->getStorage(), OS);
        OS << "!willSet";
        break;
      case AccessorKind::DidSet:
        printValueDecl(accessor->getStorage(), OS);
        OS << "!didSet";
        break;
      case AccessorKind::Get:
        printValueDecl(accessor->getStorage(), OS);
        OS << "!getter";
        break;
      case AccessorKind::Set:
        printValueDecl(accessor->getStorage(), OS);
        OS << "!setter";
        break;
      case AccessorKind::Address:
        printValueDecl(accessor->getStorage(), OS);
        OS << "!addressor";
        break;
      case AccessorKind::MutableAddress:
        printValueDecl(accessor->getStorage(), OS);
        OS << "!mutableAddressor";
        break;
      case AccessorKind::Read:
        printValueDecl(accessor->getStorage(), OS);
        OS << "!read";
        break;
      case AccessorKind::Modify:
        printValueDecl(accessor->getStorage(), OS);
        OS << "!modify";
        break;
      }
    }
  } else {
    printValueDecl(getDecl(), OS);
  }
  switch (kind) {
  case SILDeclRef::Kind::Func:
    break;
  case SILDeclRef::Kind::Allocator:
    OS << "!allocator";
    break;
  case SILDeclRef::Kind::Initializer:
    OS << "!initializer";
    break;
  case SILDeclRef::Kind::EnumElement:
    OS << "!enumelt";
    break;
  case SILDeclRef::Kind::Destroyer:
    OS << "!destroyer";
    break;
  case SILDeclRef::Kind::Deallocator:
    OS << "!deallocator";
    break;
  case SILDeclRef::Kind::IVarInitializer:
    OS << "!ivarinitializer";
    break;
  case SILDeclRef::Kind::IVarDestroyer:
    OS << "!ivardestroyer";
    break;
  case SILDeclRef::Kind::GlobalAccessor:
    OS << "!globalaccessor";
    break;
  case SILDeclRef::Kind::DefaultArgGenerator:
    OS << "!defaultarg" << "." << defaultArgIndex;
    break;
  case SILDeclRef::Kind::StoredPropertyInitializer:
    OS << "!propertyinit";
    break;
  case SILDeclRef::Kind::PropertyWrapperBackingInitializer:
    OS << "!backinginit";
    break;
  }

  if (isForeign)
    OS << (isDot ? '.' : '!')  << "foreign";

<<<<<<< HEAD
  // SWIFT_ENABLE_TENSORFLOW
  if (autoDiffDerivativeFunctionIdentifier) {
    auto *autoDiffFuncId = autoDiffDerivativeFunctionIdentifier;
    OS << ((isDot || isForeign) ? '.' : '!');
    switch (autoDiffFuncId->getKind()) {
=======
  if (derivativeFunctionIdentifier) {
    OS << ((isDot || isForeign) ? '.' : '!');
    switch (derivativeFunctionIdentifier->getKind()) {
>>>>>>> aab622e9
    case AutoDiffDerivativeFunctionKind::JVP:
      OS << "jvp.";
      break;
    case AutoDiffDerivativeFunctionKind::VJP:
      OS << "vjp.";
      break;
    }
<<<<<<< HEAD
    OS << autoDiffFuncId->getParameterIndices()->getString();
    if (auto derivativeGenSig =
            autoDiffFuncId->getDerivativeGenericSignature()) {
=======
    OS << derivativeFunctionIdentifier->getParameterIndices()->getString();
    if (auto derivativeGenSig =
            derivativeFunctionIdentifier->getDerivativeGenericSignature()) {
>>>>>>> aab622e9
      OS << "." << derivativeGenSig;
    }
  }
}

void SILDeclRef::dump() const {
  print(llvm::errs());
  llvm::errs() << '\n';
}

/// Pretty-print the generic specialization information.
static void printGenericSpecializationInfo(
    raw_ostream &OS, StringRef Kind, StringRef Name,
    const GenericSpecializationInformation *SpecializationInfo,
    SubstitutionMap Subs = { }) {
  if (!SpecializationInfo)
    return;

  auto PrintSubstitutions = [&](SubstitutionMap Subs) {
    OS << '<';
    interleave(Subs.getReplacementTypes(),
               [&](Type type) { OS << type; },
               [&] { OS << ", "; });
    OS << '>';
  };

  OS << "// Generic specialization information for " << Kind << " " << Name;
  if (!Subs.empty()) {
    OS << " ";
    PrintSubstitutions(Subs);
  }

  OS << ":\n";

  while (SpecializationInfo) {
    OS << "// Caller: " << SpecializationInfo->getCaller()->getName() << '\n';
    OS << "// Parent: " << SpecializationInfo->getParent()->getName() << '\n';
    OS << "// Substitutions: ";
    PrintSubstitutions(SpecializationInfo->getSubstitutions());
    OS << '\n';
    OS << "//\n";
    if (!SpecializationInfo->getCaller()->isSpecialization())
      return;
    SpecializationInfo =
      SpecializationInfo->getCaller()->getSpecializationInfo();
  }
}

static void print(raw_ostream &OS, SILValueCategory category) {
  switch (category) {
  case SILValueCategory::Object: return;
  case SILValueCategory::Address: OS << '*'; return;
  }
  llvm_unreachable("bad value category!");
}

static StringRef getCastConsumptionKindName(CastConsumptionKind kind) {
  switch (kind) {
  case CastConsumptionKind::TakeAlways: return "take_always";
  case CastConsumptionKind::TakeOnSuccess: return "take_on_success";
  case CastConsumptionKind::CopyOnSuccess: return "copy_on_success";
  case CastConsumptionKind::BorrowAlways: return "borrow_always";
  }
  llvm_unreachable("bad cast consumption kind");
}

static void printSILTypeColorAndSigil(raw_ostream &OS, SILType t) {
  SILColor C(OS, SC_Type);
  OS << '$';
  
  // Potentially add a leading sigil for the value category.
  ::print(OS, t.getCategory());
}
      
void SILType::print(raw_ostream &OS) const {
  printSILTypeColorAndSigil(OS, *this);
  
  // Print other types as their Swift representation.
  PrintOptions SubPrinter = PrintOptions::printSIL();
  getASTType().print(OS, SubPrinter);
}

void SILType::dump() const {
  print(llvm::errs());
  llvm::errs() << '\n';
}

/// Prints the name and type of the given SIL function with the given
/// `PrintOptions`. Computes mapping for sugared type names and stores the
/// result in `sugaredTypeNames`.
static void printSILFunctionNameAndType(
    llvm::raw_ostream &OS, const SILFunction *function,
    llvm::DenseMap<CanType, Identifier> &sugaredTypeNames) {
  function->printName(OS);
  OS << " : $";
  auto genSig =
    function->getLoweredFunctionType()->getInvocationGenericSignature();
  auto *genEnv = function->getGenericEnvironment();
  // If `genSig` and `genEnv` are both defined, get sugared names of generic
  // parameter types for printing.
  if (genSig && genEnv) {
    llvm::DenseSet<Identifier> usedNames;
    llvm::SmallString<16> disambiguatedNameBuf;
    unsigned disambiguatedNameCounter = 1;
    for (auto *paramTy : genSig->getGenericParams()) {
      // Get a uniqued sugared name for the generic parameter type.
      auto sugaredTy = genEnv->getSugaredType(paramTy);
      Identifier name = sugaredTy->getName();
      while (!usedNames.insert(name).second) {
        disambiguatedNameBuf.clear();
        {
          llvm::raw_svector_ostream names(disambiguatedNameBuf);
          names << sugaredTy->getName() << disambiguatedNameCounter++;
        }
        name = function->getASTContext().getIdentifier(disambiguatedNameBuf);
      }
      // If the uniqued sugared name is equal to the sugared name, continue.
      if (name == sugaredTy->getName())
        continue;
      // Otherwise, add sugared name mapping for the type (and its archetype, if
      // defined).
      sugaredTypeNames[paramTy->getCanonicalType()] = name;
      if (auto *archetypeTy =
              genEnv->mapTypeIntoContext(paramTy)->getAs<ArchetypeType>())
        sugaredTypeNames[archetypeTy->getCanonicalType()] = name;
    }
  }
  auto printOptions = PrintOptions::printSIL();
  printOptions.GenericEnv = genEnv;
  printOptions.AlternativeTypeNames =
      sugaredTypeNames.empty() ? nullptr : &sugaredTypeNames;
  function->getLoweredFunctionType()->print(OS, printOptions);
}

/// Prints the name and type of the given SIL function.
static void printSILFunctionNameAndType(llvm::raw_ostream &OS,
                                        const SILFunction *function) {
  llvm::DenseMap<CanType, Identifier> sugaredTypeNames;
  printSILFunctionNameAndType(OS, function, sugaredTypeNames);
}

namespace {
  
class SILPrinter;

/// SILPrinter class - This holds the internal implementation details of
/// printing SIL structures.
class SILPrinter : public SILInstructionVisitor<SILPrinter> {
  SILPrintContext &Ctx;
  struct {
    llvm::formatted_raw_ostream OS;
    PrintOptions ASTOptions;
  } PrintState;
  unsigned LastBufferID;

  // Printers for the underlying stream.
#define SIMPLE_PRINTER(TYPE) \
  SILPrinter &operator<<(TYPE value) { \
    PrintState.OS << value;            \
    return *this;                      \
  }
  SIMPLE_PRINTER(char)
  SIMPLE_PRINTER(unsigned)
  SIMPLE_PRINTER(uint64_t)
  SIMPLE_PRINTER(StringRef)
  SIMPLE_PRINTER(Identifier)
  SIMPLE_PRINTER(ID)
  SIMPLE_PRINTER(QuotedString)
  SIMPLE_PRINTER(SILDeclRef)
  SIMPLE_PRINTER(APInt)
  SIMPLE_PRINTER(ValueOwnershipKind)
#undef SIMPLE_PRINTER

  SILPrinter &operator<<(SILValuePrinterInfo i) {
    SILColor C(PrintState.OS, SC_Type);
    *this << i.ValueID;
    if (!i.Type)
      return *this;
    *this << " : ";
    if (i.OwnershipKind && *i.OwnershipKind != ValueOwnershipKind::None) {
      *this << "@" << i.OwnershipKind.getValue() << " ";
    }
    return *this << i.Type;
  }

  SILPrinter &operator<<(Type t) {
    // Print the type using our print options.
    t.print(PrintState.OS, PrintState.ASTOptions);
    return *this;
  }
  
  SILPrinter &operator<<(SILType t) {
    printSILTypeColorAndSigil(PrintState.OS, t);
    t.getASTType().print(PrintState.OS, PrintState.ASTOptions);
    return *this;
  }
  
public:
  SILPrinter(
      SILPrintContext &PrintCtx,
      llvm::DenseMap<CanType, Identifier> *AlternativeTypeNames = nullptr)
      : Ctx(PrintCtx),
        PrintState{{PrintCtx.OS()}, PrintOptions::printSIL()},
        LastBufferID(0) {
    PrintState.ASTOptions.AlternativeTypeNames = AlternativeTypeNames;
    PrintState.ASTOptions.PrintForSIL = true;
  }

  SILValuePrinterInfo getIDAndType(SILValue V) {
    return {Ctx.getID(V), V ? V->getType() : SILType()};
  }
  SILValuePrinterInfo getIDAndTypeAndOwnership(SILValue V) {
    return {Ctx.getID(V), V ? V->getType() : SILType(), V.getOwnershipKind()};
  }

  //===--------------------------------------------------------------------===//
  // Big entrypoints.
  void print(const SILFunction *F) {
    // If we are asked to emit sorted SIL, print out our BBs in RPOT order.
    if (Ctx.sortSIL()) {
      std::vector<SILBasicBlock *> RPOT;
      auto *UnsafeF = const_cast<SILFunction *>(F);
      std::copy(po_begin(UnsafeF), po_end(UnsafeF),
                std::back_inserter(RPOT));
      std::reverse(RPOT.begin(), RPOT.end());
      Ctx.initBlockIDs(RPOT);
      interleave(RPOT,
                 [&](SILBasicBlock *B) { print(B); },
                 [&] { *this << '\n'; });
      return;
    }

    interleave(*F,
               [&](const SILBasicBlock &B) { print(&B); },
               [&] { *this << '\n'; });
  }

  void printBlockArgumentUses(const SILBasicBlock *BB) {
    if (BB->args_empty())
      return;

    for (SILValue V : BB->getArguments()) {
      if (V->use_empty())
        continue;
      *this << "// " << Ctx.getID(V);
      PrintState.OS.PadToColumn(50);
      *this << "// user";
      if (std::next(V->use_begin()) != V->use_end())
        *this << 's';
      *this << ": ";

      llvm::SmallVector<ID, 32> UserIDs;
      for (auto *Op : V->getUses())
        UserIDs.push_back(Ctx.getID(Op->getUser()));

      // Display the user ids sorted to give a stable use order in the
      // printer's output if we are asked to do so. This makes diffing large
      // sections of SIL significantly easier at the expense of not showing
      // the _TRUE_ order of the users in the use list.
      if (Ctx.sortSIL()) {
        std::sort(UserIDs.begin(), UserIDs.end());
      }

      interleave(UserIDs.begin(), UserIDs.end(),
                 [&] (ID id) { *this << id; },
                 [&] { *this << ", "; });
      *this << '\n';
    }
  }

  void printBlockArguments(const SILBasicBlock *BB) {
    if (BB->args_empty())
      return;
    *this << '(';
    ArrayRef<SILArgument *> Args = BB->getArguments();

    // If SIL ownership is enabled and the given function has not had ownership
    // stripped out, print out ownership of SILArguments.
    if (BB->getParent()->hasOwnership()) {
      *this << getIDAndTypeAndOwnership(Args[0]);
      for (SILArgument *Arg : Args.drop_front()) {
        *this << ", " << getIDAndTypeAndOwnership(Arg);
      }
      *this << ')';
      return;
    }

    // Otherwise, fall back to the old behavior
    *this << getIDAndType(Args[0]);
    for (SILArgument *Arg : Args.drop_front()) {
      *this << ", " << getIDAndType(Arg);
    }
    *this << ')';
  }

  void print(const SILBasicBlock *BB) {
    // Output uses for BB arguments. These are put into place as comments before
    // the block header.
    printBlockArgumentUses(BB);

    // Then print the name of our block, the arguments, and the block colon.
    *this << Ctx.getID(BB);
    printBlockArguments(BB);
    *this << ":";

    if (!BB->pred_empty()) {
      PrintState.OS.PadToColumn(50);
      
      *this << "// Preds:";

      llvm::SmallVector<ID, 32> PredIDs;
      for (auto *BBI : BB->getPredecessorBlocks())
        PredIDs.push_back(Ctx.getID(BBI));

      // Display the pred ids sorted to give a stable use order in the printer's
      // output if we are asked to do so. This makes diffing large sections of
      // SIL significantly easier at the expense of not showing the _TRUE_ order
      // of the users in the use list.
      if (Ctx.sortSIL()) {
        std::sort(PredIDs.begin(), PredIDs.end());
      }

      for (auto Id : PredIDs)
        *this << ' ' << Id;
    }
    *this << '\n';

    const auto &SM = BB->getModule().getASTContext().SourceMgr;
    Optional<SILLocation> PrevLoc;
    for (const SILInstruction &I : *BB) {
      if (SILPrintSourceInfo) {
        auto CurSourceLoc = I.getLoc().getSourceLoc();
        if (CurSourceLoc.isValid()) {
          if (!PrevLoc || SM.getLineNumber(CurSourceLoc) > SM.getLineNumber(PrevLoc->getSourceLoc())) {
              auto Buffer = SM.findBufferContainingLoc(CurSourceLoc);
              auto Line = SM.getLineNumber(CurSourceLoc);
              auto LineLength = SM.getLineLength(Buffer, Line);
              PrintState.OS << "  // " << SM.extractText({SM.getLocForLineCol(Buffer, Line, 0), LineLength.getValueOr(0)}) <<
              "\tSourceLoc: " << SM.getDisplayNameForLoc(CurSourceLoc) << ":" << Line << "\n";
              PrevLoc = I.getLoc();
          }
        }
      }
      Ctx.printInstructionCallBack(&I);
      if (SILPrintGenericSpecializationInfo) {
        if (auto AI = ApplySite::isa(const_cast<SILInstruction *>(&I)))
          if (AI.getSpecializationInfo() && AI.getCalleeFunction())
            printGenericSpecializationInfo(
                PrintState.OS, "call-site", AI.getCalleeFunction()->getName(),
                AI.getSpecializationInfo(), AI.getSubstitutionMap());
      }
      print(&I);
    }
  }

  //===--------------------------------------------------------------------===//
  // SILInstruction Printing Logic

  bool printTypeDependentOperands(const SILInstruction *I) {
    ArrayRef<Operand> TypeDepOps = I->getTypeDependentOperands();
    if (TypeDepOps.empty())
      return false;

    PrintState.OS.PadToColumn(50);
    *this << "// type-defs: ";
    interleave(TypeDepOps,
               [&](const Operand &op) { *this << Ctx.getID(op.get()); },
               [&] { *this << ", "; });
    return true;
  }

  /// Print out the users of the SILValue \p V. Return true if we printed out
  /// either an id or a use list. Return false otherwise.
  bool printUsersOfSILNode(const SILNode *node, bool printedSlashes) {
    llvm::SmallVector<SILValue, 8> values;
    if (auto *value = dyn_cast<ValueBase>(node)) {
      values.push_back(value);
    } else if (auto *inst = dyn_cast<SILInstruction>(node)) {
      assert(!isa<SingleValueInstruction>(inst) && "SingleValueInstruction was "
                                                   "handled by the previous "
                                                   "value base check.");
      llvm::copy(inst->getResults(), std::back_inserter(values));
    }

    // If the set of values is empty, we need to print the ID of
    // the instruction.  Otherwise, if none of the values has a use,
    // we don't need to do anything.
    if (!values.empty()) {
      bool hasUse = false;
      for (auto value : values) {
        if (!value->use_empty()) hasUse = true;
      }
      if (!hasUse)
        return printedSlashes;
    }

    if (printedSlashes) {
      *this << "; ";
    } else {
      PrintState.OS.PadToColumn(50);
      *this << "// ";
    }
    if (values.empty()) {
      *this << "id: " << Ctx.getID(node);
      return true;
    }

    llvm::SmallVector<ID, 32> UserIDs;
    for (auto value : values)
      for (auto *Op : value->getUses())
        UserIDs.push_back(Ctx.getID(Op->getUser()));

    *this << "user";
    if (UserIDs.size() != 1)
      *this << 's';
    *this << ": ";

    // If we are asked to, display the user ids sorted to give a stable use
    // order in the printer's output. This makes diffing large sections of SIL
    // significantly easier.
    if (Ctx.sortSIL()) {
      std::sort(UserIDs.begin(), UserIDs.end());
    }

    interleave(UserIDs.begin(), UserIDs.end(), [&](ID id) { *this << id; },
               [&] { *this << ", "; });
    return true;
  }

  void printDebugLocRef(SILLocation Loc, const SourceManager &SM,
                        bool PrintComma = true) {
    auto DL = Loc.decodeDebugLoc(SM);
    if (!DL.Filename.empty()) {
      if (PrintComma)
        *this << ", ";
      *this << "loc " << QuotedString(DL.Filename) << ':' << DL.Line << ':'
            << DL.Column;
    }
  }

  void printDebugScope(const SILDebugScope *DS, const SourceManager &SM) {
    if (!DS)
      return;

    if (!Ctx.hasScopeID(DS)) {
      printDebugScope(DS->Parent.dyn_cast<const SILDebugScope *>(), SM);
      printDebugScope(DS->InlinedCallSite, SM);
      unsigned ID = Ctx.assignScopeID(DS);
      *this << "sil_scope " << ID << " { ";
      printDebugLocRef(DS->Loc, SM, false);
      *this << " parent ";
      if (auto *F = DS->Parent.dyn_cast<SILFunction *>())
        *this << "@" << F->getName() << " : $" << F->getLoweredFunctionType();
      else {
        auto *PS = DS->Parent.get<const SILDebugScope *>();
        *this << Ctx.getScopeID(PS);
      }
      if (auto *CS = DS->InlinedCallSite)
        *this << " inlined_at " << Ctx.getScopeID(CS);
      *this << " }\n";
    }
  }

  void printDebugScopeRef(const SILDebugScope *DS, const SourceManager &SM,
                          bool PrintComma = true) {
    if (DS) {
      if (PrintComma)
        *this << ", ";
      *this << "scope " << Ctx.getScopeID(DS);
    }
  }

  void printSILLocation(SILLocation L, SILModule &M, const SILDebugScope *DS,
                        bool printedSlashes) {
    if (!L.isNull()) {
      if (!printedSlashes) {
        PrintState.OS.PadToColumn(50);
        *this << "//";
      }
      *this << " ";

      // To minimize output, only print the line and column number for
      // everything but the first instruction.
      L.getSourceLoc().printLineAndColumn(PrintState.OS,
                                          M.getASTContext().SourceMgr);

      // Print the type of location.
      switch (L.getKind()) {
      case SILLocation::RegularKind:
        break;
      case SILLocation::ReturnKind:
        *this << ":return";
        break;
      case SILLocation::ImplicitReturnKind:
        *this << ":imp_return";
        break;
      case SILLocation::InlinedKind:
        *this << ":inlined";
        break;
      case SILLocation::MandatoryInlinedKind:
        *this << ":minlined";
        break;
      case SILLocation::CleanupKind:
        *this << ":cleanup";
        break;
      case SILLocation::ArtificialUnreachableKind:
        *this << ":art_unreach";
        break;
      }
      if (L.isSILFile())
        *this << ":sil";
      if (L.isAutoGenerated())
        *this << ":auto_gen";
      if (L.isInPrologue())
        *this << ":in_prologue";
    }
    if (L.isNull()) {
      if (!printedSlashes) {
        PrintState.OS.PadToColumn(50);
        *this << "//";
      }
      if (L.isInTopLevel())
        *this << " top_level";
      else if (L.isAutoGenerated())
        *this << " auto_gen";
      else
        *this << " no_loc";
      if (L.isInPrologue())
        *this << ":in_prologue";
    }

    if (!DS)
      return;

    // Print inlined-at location, if any.
    const SILDebugScope *CS = DS;
    while ((CS = CS->InlinedCallSite)) {
      *this << ": ";
      if (auto *InlinedF = CS->getInlinedFunction())
        *this << demangleSymbol(InlinedF->getName());
      else
        *this << '?';
      *this << " perf_inlined_at ";
      auto CallSite = CS->Loc;
      if (!CallSite.isNull() && CallSite.isASTNode())
        CallSite.getSourceLoc().print(
            PrintState.OS, M.getASTContext().SourceMgr, LastBufferID);
      else
        *this << "?";
    }
  }

  void printInstOpCode(const SILInstruction *I) {
    *this << getSILInstructionName(I->getKind()) << " ";
  }

  void print(const SILInstruction *I) {
    if (auto *FRI = dyn_cast<FunctionRefInst>(I))
      *this << "  // function_ref "
            << demangleSymbol(FRI->getInitiallyReferencedFunction()->getName())
            << "\n";
    else if (auto *FRI = dyn_cast<DynamicFunctionRefInst>(I))
      *this << "  // dynamic_function_ref "
            << demangleSymbol(FRI->getInitiallyReferencedFunction()->getName())
            << "\n";
    else if (auto *FRI = dyn_cast<PreviousDynamicFunctionRefInst>(I))
      *this << "  // prev_dynamic_function_ref "
            << demangleSymbol(FRI->getInitiallyReferencedFunction()->getName())
            << "\n";

    *this << "  ";

    // Print results.
    auto results = I->getResults();
    if (results.size() == 1 &&
        I->isStaticInitializerInst() &&
        I == &I->getParent()->back()) {
      *this << "%initval = ";
    } else if (results.size() == 1) {
      ID Name = Ctx.getID(results[0]);
      *this << Name << " = ";
    } else if (results.size() > 1) {
      *this << '(';
      bool first = true;
      for (auto result : results) {
        if (first) {
          first = false;
        } else {
          *this << ", ";
        }
        ID Name = Ctx.getID(result);
        *this << Name;
      }
      *this << ") = ";
    }

    // Print the opcode.
    printInstOpCode(I);

    // Use the visitor to print the rest of the instruction.
    visit(const_cast<SILInstruction*>(I));

    // Maybe print debugging information.
    bool printedSlashes = false;
    if (Ctx.printDebugInfo() && !I->isStaticInitializerInst()) {
      auto &SM = I->getModule().getASTContext().SourceMgr;
      printDebugLocRef(I->getLoc(), SM);
      printDebugScopeRef(I->getDebugScope(), SM);
    }
    printedSlashes = printTypeDependentOperands(I);

    // Print users, or id for valueless instructions.
    printedSlashes = printUsersOfSILNode(I, printedSlashes);

    // Print SIL location.
    if (Ctx.printVerbose()) {
      printSILLocation(I->getLoc(), I->getModule(), I->getDebugScope(),
                       printedSlashes);
    }
    
    *this << '\n';
  }

  void print(const SILNode *node) {
    switch (node->getKind()) {
#define INST(ID, PARENT) \
    case SILNodeKind::ID:
#include "swift/SIL/SILNodes.def"
      print(cast<SILInstruction>(node));
      return;

#define ARGUMENT(ID, PARENT) \
    case SILNodeKind::ID:
#include "swift/SIL/SILNodes.def"
      printSILArgument(cast<SILArgument>(node));
      return;

    case SILNodeKind::SILUndef:
      printSILUndef(cast<SILUndef>(node));
      return;

#define MULTIPLE_VALUE_INST_RESULT(ID, PARENT) \
    case SILNodeKind::ID:
#include "swift/SIL/SILNodes.def"
      printSILMultipleValueInstructionResult(
          cast<MultipleValueInstructionResult>(node));
      return;
    }
    llvm_unreachable("bad kind");
  }

  void printSILArgument(const SILArgument *arg) {
    // This should really only happen during debugging.
    *this << Ctx.getID(arg) << " = argument of "
          << Ctx.getID(arg->getParent()) << " : " << arg->getType();

    // Print users.
    (void) printUsersOfSILNode(arg, false);

    *this << '\n';
  }

  void printSILUndef(const SILUndef *undef) {
    // This should really only happen during debugging.
    *this << "undef<" << undef->getType() << ">\n";
  }

  void printSILMultipleValueInstructionResult(
      const MultipleValueInstructionResult *result) {
    // This should really only happen during debugging.
    if (result->getParent()->getNumResults() == 1) {
      *this << "**" << Ctx.getID(result) << "** = ";
    } else {
      *this << '(';
      interleave(result->getParent()->getResults(),
                 [&](SILValue value) {
                   if (value == SILValue(result)) {
                     *this << "**" << Ctx.getID(result) << "**";
                     return;
                   }
                   *this << Ctx.getID(value);
                 },
                 [&] { *this << ", "; });
      *this << ')';
    }

    *this << " = ";
    printInstOpCode(result->getParent());
    auto *nonConstParent =
        const_cast<MultipleValueInstruction *>(result->getParent());
    visit(static_cast<SILInstruction *>(nonConstParent));

    // Print users.
    (void)printUsersOfSILNode(result, false);

    *this << '\n';
  }

  void printInContext(const SILNode *node) {
    auto sortByID = [&](const SILNode *a, const SILNode *b) {
      return Ctx.getID(a).Number < Ctx.getID(b).Number;
    };

    if (auto *I = dyn_cast<SILInstruction>(node)) {
      auto operands = map<SmallVector<SILValue,4>>(I->getAllOperands(),
                                                   [](Operand const &o) {
                                                     return o.get();
                                                   });
      std::sort(operands.begin(), operands.end(), sortByID);
      for (auto &operand : operands) {
        *this << "   ";
        print(operand);
      }
    }
    
    *this << "-> ";
    print(node);

    if (auto V = dyn_cast<ValueBase>(node)) {    
      auto users = map<SmallVector<const SILInstruction*,4>>(V->getUses(),
                                                       [](Operand *o) {
                                                         return o->getUser();
                                                       });
      std::sort(users.begin(), users.end(), sortByID);
      for (auto &user : users) {
        *this << "   ";
        print(user);
      }
    }
  }

  void printDebugVar(Optional<SILDebugVariable> Var) {
    if (!Var || Var->Name.empty())
      return;
    if (Var->Constant)
      *this << ", let";
    else
      *this << ", var";
    *this << ", name \"" << Var->Name << '"';
    if (Var->ArgNo)
      *this << ", argno " << Var->ArgNo;
  }

  void visitAllocStackInst(AllocStackInst *AVI) {
    if (AVI->hasDynamicLifetime())
      *this << "[dynamic_lifetime] ";
    *this << AVI->getElementType();
    printDebugVar(AVI->getVarInfo());
  }

  void printAllocRefInstBase(AllocRefInstBase *ARI) {
    if (ARI->isObjC())
      *this << "[objc] ";
    if (ARI->canAllocOnStack())
      *this << "[stack] ";
    auto Types = ARI->getTailAllocatedTypes();
    auto Counts = ARI->getTailAllocatedCounts();
    for (unsigned Idx = 0, NumTypes = Types.size(); Idx < NumTypes; ++Idx) {
      *this << "[tail_elems " << Types[Idx] << " * "
            << getIDAndType(Counts[Idx].get()) << "] ";
    }
  }

  void visitAllocRefInst(AllocRefInst *ARI) {
    printAllocRefInstBase(ARI);
    *this << ARI->getType();
  }

  void visitAllocRefDynamicInst(AllocRefDynamicInst *ARDI) {
    printAllocRefInstBase(ARDI);
    *this << getIDAndType(ARDI->getMetatypeOperand());
    *this << ", " << ARDI->getType();
  }

  void visitAllocValueBufferInst(AllocValueBufferInst *AVBI) {
    *this << AVBI->getValueType() << " in " << getIDAndType(AVBI->getOperand());
  }

  void visitAllocBoxInst(AllocBoxInst *ABI) {
    if (ABI->hasDynamicLifetime())
      *this << "[dynamic_lifetime] ";
    *this << ABI->getType();
    printDebugVar(ABI->getVarInfo());
  }

  void printSubstitutions(SubstitutionMap Subs,
                          GenericSignature Sig = GenericSignature()) {
    if (!Subs.hasAnySubstitutableParams()) return;

    // FIXME: This is a hack to cope with cases where the substitution map uses
    // a generic signature that's close-to-but-not-the-same-as expected.
    auto genericSig = Sig ? Sig : Subs.getGenericSignature();

    *this << '<';
    bool first = true;
    for (auto gp : genericSig->getGenericParams()) {
      if (first) first = false;
      else *this << ", ";

      *this << Type(gp).subst(Subs);
    }
    *this << '>';
  }

  template <class Inst>
  void visitApplyInstBase(Inst *AI) {
    *this << Ctx.getID(AI->getCallee());
    printSubstitutions(AI->getSubstitutionMap(),
                       AI->getOrigCalleeType()->getInvocationGenericSignature());
    *this << '(';
    interleave(AI->getArguments(),
               [&](const SILValue &arg) { *this << Ctx.getID(arg); },
               [&] { *this << ", "; });
    *this << ") : ";
    if (auto callee = AI->getCallee())
      *this << callee->getType();
    else
      *this << "<<NULL CALLEE>>";
  }

  void visitApplyInst(ApplyInst *AI) {
    if (AI->isNonThrowing())
      *this << "[nothrow] ";
    visitApplyInstBase(AI);
  }

  void visitBeginApplyInst(BeginApplyInst *AI) {
    if (AI->isNonThrowing())
      *this << "[nothrow] ";
    visitApplyInstBase(AI);
  }

  void visitTryApplyInst(TryApplyInst *AI) {
    visitApplyInstBase(AI);
    *this << ", normal " << Ctx.getID(AI->getNormalBB());
    *this << ", error " << Ctx.getID(AI->getErrorBB());
  }

  void visitPartialApplyInst(PartialApplyInst *CI) {
    switch (CI->getFunctionType()->getCalleeConvention()) {
    case ParameterConvention::Direct_Owned:
      // Default; do nothing.
      break;
    case ParameterConvention::Direct_Guaranteed:
      *this << "[callee_guaranteed] ";
      break;
    
    // Should not apply to callees.
    case ParameterConvention::Direct_Unowned:
    case ParameterConvention::Indirect_In:
    case ParameterConvention::Indirect_In_Constant:
    case ParameterConvention::Indirect_Inout:
    case ParameterConvention::Indirect_In_Guaranteed:
    case ParameterConvention::Indirect_InoutAliasable:
      llvm_unreachable("unexpected callee convention!");
    }
    if (CI->isOnStack())
      *this << "[on_stack] ";
    visitApplyInstBase(CI);
  }

  void visitAbortApplyInst(AbortApplyInst *AI) {
    *this << Ctx.getID(AI->getOperand());
  }

  void visitEndApplyInst(EndApplyInst *AI) {
    *this << Ctx.getID(AI->getOperand());
  }

  void visitFunctionRefInst(FunctionRefInst *FRI) {
    FRI->getInitiallyReferencedFunction()->printName(PrintState.OS);
    *this << " : " << FRI->getType();
  }
  void visitDynamicFunctionRefInst(DynamicFunctionRefInst *FRI) {
    FRI->getInitiallyReferencedFunction()->printName(PrintState.OS);
    *this << " : " << FRI->getType();
  }
  void
  visitPreviousDynamicFunctionRefInst(PreviousDynamicFunctionRefInst *FRI) {
    FRI->getInitiallyReferencedFunction()->printName(PrintState.OS);
    *this << " : " << FRI->getType();
  }

  void visitBuiltinInst(BuiltinInst *BI) {
    *this << QuotedString(BI->getName().str());
    printSubstitutions(BI->getSubstitutions());
    *this << "(";
    
    interleave(BI->getArguments(), [&](SILValue v) {
      *this << getIDAndType(v);
    }, [&]{
      *this << ", ";
    });
    
    *this << ") : ";
    *this << BI->getType();
  }
  
  void visitAllocGlobalInst(AllocGlobalInst *AGI) {
    if (AGI->getReferencedGlobal()) {
      AGI->getReferencedGlobal()->printName(PrintState.OS);
    } else {
      *this << "<<placeholder>>";
    }
  }
  
  void visitGlobalAddrInst(GlobalAddrInst *GAI) {
    if (GAI->getReferencedGlobal()) {
      GAI->getReferencedGlobal()->printName(PrintState.OS);
    } else {
      *this << "<<placeholder>>";
    }
    *this << " : " << GAI->getType();
  }

  void visitGlobalValueInst(GlobalValueInst *GVI) {
    GVI->getReferencedGlobal()->printName(PrintState.OS);
    *this << " : " << GVI->getType();
  }

  void visitIntegerLiteralInst(IntegerLiteralInst *ILI) {
    const auto &lit = ILI->getValue();
    *this << ILI->getType() << ", " << lit;
  }
  void visitFloatLiteralInst(FloatLiteralInst *FLI) {
    *this << FLI->getType() << ", 0x";
    APInt bits = FLI->getBits();
    *this << bits.toString(16, /*Signed*/ false);
    llvm::SmallString<12> decimal;
    FLI->getValue().toString(decimal);
    *this << " // " << decimal;
  }
  static StringRef getStringEncodingName(StringLiteralInst::Encoding kind) {
    switch (kind) {
    case StringLiteralInst::Encoding::Bytes: return "bytes ";
    case StringLiteralInst::Encoding::UTF8: return "utf8 ";
    case StringLiteralInst::Encoding::UTF16: return "utf16 ";
    case StringLiteralInst::Encoding::ObjCSelector: return "objc_selector ";
    }
    llvm_unreachable("bad string literal encoding");
  }

  void visitStringLiteralInst(StringLiteralInst *SLI) {
    *this << getStringEncodingName(SLI->getEncoding());

    if (SLI->getEncoding() != StringLiteralInst::Encoding::Bytes) {
      // FIXME: this isn't correct: this doesn't properly handle translating
      // UTF16 into UTF8, and the SIL parser always parses as UTF8.
      *this << QuotedString(SLI->getValue());
      return;
    }

    // "Bytes" are always output in a hexadecimal form.
    *this << '"' << llvm::toHex(SLI->getValue()) << '"';
  }

  void printLoadOwnershipQualifier(LoadOwnershipQualifier Qualifier) {
    switch (Qualifier) {
    case LoadOwnershipQualifier::Unqualified:
      return;
    case LoadOwnershipQualifier::Take:
      *this << "[take] ";
      return;
    case LoadOwnershipQualifier::Copy:
      *this << "[copy] ";
      return;
    case LoadOwnershipQualifier::Trivial:
      *this << "[trivial] ";
      return;
    }
  }

  void visitLoadInst(LoadInst *LI) {
    printLoadOwnershipQualifier(LI->getOwnershipQualifier());
    *this << getIDAndType(LI->getOperand());
  }

  void visitLoadBorrowInst(LoadBorrowInst *LBI) {
    *this << getIDAndType(LBI->getOperand());
  }

  void visitBeginBorrowInst(BeginBorrowInst *LBI) {
    *this << getIDAndType(LBI->getOperand());
  }

  void printStoreOwnershipQualifier(StoreOwnershipQualifier Qualifier) {
    switch (Qualifier) {
    case StoreOwnershipQualifier::Unqualified:
      return;
    case StoreOwnershipQualifier::Init:
      *this << "[init] ";
      return;
    case StoreOwnershipQualifier::Assign:
      *this << "[assign] ";
      return;
    case StoreOwnershipQualifier::Trivial:
      *this << "[trivial] ";
      return;
    }
  }

  void printAssignOwnershipQualifier(AssignOwnershipQualifier Qualifier) {
    switch (Qualifier) {
    case AssignOwnershipQualifier::Unknown:
      return;
    case AssignOwnershipQualifier::Init:
      *this << "[init] ";
      return;
    case AssignOwnershipQualifier::Reassign:
      *this << "[reassign] ";
      return;
    case AssignOwnershipQualifier::Reinit:
      *this << "[reinit] ";
      return;
    }
  }

  void visitStoreInst(StoreInst *SI) {
    *this << Ctx.getID(SI->getSrc()) << " to ";
    printStoreOwnershipQualifier(SI->getOwnershipQualifier());
    *this << getIDAndType(SI->getDest());
  }

  void visitStoreBorrowInst(StoreBorrowInst *SI) {
    *this << Ctx.getID(SI->getSrc()) << " to ";
    *this << getIDAndType(SI->getDest());
  }

  void visitEndBorrowInst(EndBorrowInst *EBI) {
    *this << getIDAndType(EBI->getOperand());
  }

  void visitAssignInst(AssignInst *AI) {
    *this << Ctx.getID(AI->getSrc()) << " to ";
    printAssignOwnershipQualifier(AI->getOwnershipQualifier());
    *this << getIDAndType(AI->getDest());
  }

  void visitAssignByWrapperInst(AssignByWrapperInst *AI) {
    *this << getIDAndType(AI->getSrc()) << " to ";
    printAssignOwnershipQualifier(AI->getOwnershipQualifier());
    *this << getIDAndType(AI->getDest())
          << ", init " << getIDAndType(AI->getInitializer())
          << ", set " << getIDAndType(AI->getSetter());
  }

  void visitMarkUninitializedInst(MarkUninitializedInst *MU) {
    switch (MU->getKind()) {
    case MarkUninitializedInst::Var: *this << "[var] "; break;
    case MarkUninitializedInst::RootSelf:  *this << "[rootself] "; break;
    case MarkUninitializedInst::CrossModuleRootSelf:
      *this << "[crossmodulerootself] ";
      break;
    case MarkUninitializedInst::DerivedSelf:  *this << "[derivedself] "; break;
    case MarkUninitializedInst::DerivedSelfOnly:
      *this << "[derivedselfonly] ";
      break;
    case MarkUninitializedInst::DelegatingSelf: *this << "[delegatingself] ";break;
    case MarkUninitializedInst::DelegatingSelfAllocated:
      *this << "[delegatingselfallocated] ";
      break;
    }
    
    *this << getIDAndType(MU->getOperand());
  }

  void visitMarkFunctionEscapeInst(MarkFunctionEscapeInst *MFE) {
    interleave(MFE->getElements(),
               [&](SILValue Var) { *this << getIDAndType(Var); },
               [&] { *this << ", "; });
  }

  void visitDebugValueInst(DebugValueInst *DVI) {
    *this << getIDAndType(DVI->getOperand());
    printDebugVar(DVI->getVarInfo());
  }

  void visitDebugValueAddrInst(DebugValueAddrInst *DVAI) {
    *this << getIDAndType(DVAI->getOperand());
    printDebugVar(DVAI->getVarInfo());
  }

#define NEVER_OR_SOMETIMES_LOADABLE_CHECKED_REF_STORAGE(Name, ...) \
  void visitLoad##Name##Inst(Load##Name##Inst *LI) { \
    if (LI->isTake()) \
      *this << "[take] "; \
    *this << getIDAndType(LI->getOperand()); \
  } \
  void visitStore##Name##Inst(Store##Name##Inst *SI) { \
    *this << Ctx.getID(SI->getSrc()) << " to "; \
    if (SI->isInitializationOfDest()) \
      *this << "[initialization] "; \
    *this << getIDAndType(SI->getDest()); \
  }
#include "swift/AST/ReferenceStorage.def"

  void visitCopyAddrInst(CopyAddrInst *CI) {
    if (CI->isTakeOfSrc())
      *this << "[take] ";
    *this << Ctx.getID(CI->getSrc()) << " to ";
    if (CI->isInitializationOfDest())
      *this << "[initialization] ";
    *this << getIDAndType(CI->getDest());
  }

  void visitBindMemoryInst(BindMemoryInst *BI) {
    *this << getIDAndType(BI->getBase()) << ", ";
    *this << getIDAndType(BI->getIndex()) << " to ";
    *this << BI->getBoundType();
  }
  
  void visitUnconditionalCheckedCastInst(UnconditionalCheckedCastInst *CI) {
    *this << getIDAndType(CI->getOperand()) << " to " << CI->getTargetFormalType();
  }
  
  void visitCheckedCastBranchInst(CheckedCastBranchInst *CI) {
    if (CI->isExact())
      *this << "[exact] ";
    *this << getIDAndType(CI->getOperand()) << " to " << CI->getTargetFormalType()
          << ", " << Ctx.getID(CI->getSuccessBB()) << ", "
          << Ctx.getID(CI->getFailureBB());
    if (CI->getTrueBBCount())
      *this << " !true_count(" << CI->getTrueBBCount().getValue() << ")";
    if (CI->getFalseBBCount())
      *this << " !false_count(" << CI->getFalseBBCount().getValue() << ")";
  }

  void visitCheckedCastValueBranchInst(CheckedCastValueBranchInst *CI) {
    *this << CI->getSourceFormalType() << " in "
          << getIDAndType(CI->getOperand()) << " to " << CI->getTargetFormalType()
          << ", " << Ctx.getID(CI->getSuccessBB()) << ", "
          << Ctx.getID(CI->getFailureBB());
  }

  void visitUnconditionalCheckedCastAddrInst(UnconditionalCheckedCastAddrInst *CI) {
    *this << CI->getSourceFormalType() << " in " << getIDAndType(CI->getSrc())
          << " to " << CI->getTargetFormalType() << " in "
          << getIDAndType(CI->getDest());
  }

  void visitUnconditionalCheckedCastValueInst(
      UnconditionalCheckedCastValueInst *CI) {
    *this << CI->getSourceFormalType() << " in " << getIDAndType(CI->getOperand())
          << " to " << CI->getTargetFormalType();
  }

  void visitCheckedCastAddrBranchInst(CheckedCastAddrBranchInst *CI) {
    *this << getCastConsumptionKindName(CI->getConsumptionKind()) << ' '
          << CI->getSourceFormalType() << " in " << getIDAndType(CI->getSrc())
          << " to " << CI->getTargetFormalType() << " in "
          << getIDAndType(CI->getDest()) << ", "
          << Ctx.getID(CI->getSuccessBB()) << ", "
          << Ctx.getID(CI->getFailureBB());
    if (CI->getTrueBBCount())
      *this << " !true_count(" << CI->getTrueBBCount().getValue() << ")";
    if (CI->getFalseBBCount())
      *this << " !false_count(" << CI->getFalseBBCount().getValue() << ")";
  }

  void printUncheckedConversionInst(ConversionInst *CI, SILValue operand) {
    *this << getIDAndType(operand) << " to " << CI->getType();
  }

  void visitUncheckedOwnershipConversionInst(
      UncheckedOwnershipConversionInst *UOCI) {
    *this << getIDAndType(UOCI->getOperand()) << ", "
          << "@" << UOCI->getOperand().getOwnershipKind() << " to "
          << "@" << UOCI->getConversionOwnershipKind();
  }

  void visitConvertFunctionInst(ConvertFunctionInst *CI) {
    *this << getIDAndType(CI->getOperand()) << " to ";
    if (CI->withoutActuallyEscaping())
      *this << "[without_actually_escaping] ";
    *this << CI->getType();
  }
  void visitConvertEscapeToNoEscapeInst(ConvertEscapeToNoEscapeInst *CI) {
    *this << (CI->isLifetimeGuaranteed() ? "" : "[not_guaranteed] ")
          << getIDAndType(CI->getOperand()) << " to " << CI->getType();
  }
  void visitThinFunctionToPointerInst(ThinFunctionToPointerInst *CI) {
    printUncheckedConversionInst(CI, CI->getOperand());
  }
  void visitPointerToThinFunctionInst(PointerToThinFunctionInst *CI) {
    printUncheckedConversionInst(CI, CI->getOperand());
  }
  void visitUpcastInst(UpcastInst *CI) {
    printUncheckedConversionInst(CI, CI->getOperand());
  }
  void visitAddressToPointerInst(AddressToPointerInst *CI) {
    printUncheckedConversionInst(CI, CI->getOperand());
  }
  void visitPointerToAddressInst(PointerToAddressInst *CI) {
    *this << getIDAndType(CI->getOperand()) << " to ";
    if (CI->isStrict())
      *this << "[strict] ";
    if (CI->isInvariant())
      *this << "[invariant] ";
    *this << CI->getType();
  }
  void visitUncheckedRefCastInst(UncheckedRefCastInst *CI) {
    printUncheckedConversionInst(CI, CI->getOperand());
  }
  void visitUncheckedRefCastAddrInst(UncheckedRefCastAddrInst *CI) {
    *this << ' ' << CI->getSourceFormalType() << " in " << getIDAndType(CI->getSrc())
          << " to " << CI->getTargetFormalType() << " in "
          << getIDAndType(CI->getDest());
  }
  void visitUncheckedAddrCastInst(UncheckedAddrCastInst *CI) {
    printUncheckedConversionInst(CI, CI->getOperand());
  }
  void visitUncheckedTrivialBitCastInst(UncheckedTrivialBitCastInst *CI) {
    printUncheckedConversionInst(CI, CI->getOperand());
  }
  void visitUncheckedBitwiseCastInst(UncheckedBitwiseCastInst *CI) {
    printUncheckedConversionInst(CI, CI->getOperand());
  }
  void visitRefToRawPointerInst(RefToRawPointerInst *CI) {
    printUncheckedConversionInst(CI, CI->getOperand());
  }
  void visitRawPointerToRefInst(RawPointerToRefInst *CI) {
    printUncheckedConversionInst(CI, CI->getOperand());
  }

#define LOADABLE_REF_STORAGE(Name, ...) \
  void visitRefTo##Name##Inst(RefTo##Name##Inst *CI) { \
    printUncheckedConversionInst(CI, CI->getOperand()); \
  } \
  void visit##Name##ToRefInst(Name##ToRefInst *CI) { \
    printUncheckedConversionInst(CI, CI->getOperand()); \
  }
#include "swift/AST/ReferenceStorage.def"
  void visitThinToThickFunctionInst(ThinToThickFunctionInst *CI) {
    printUncheckedConversionInst(CI, CI->getOperand());
  }
  void visitThickToObjCMetatypeInst(ThickToObjCMetatypeInst *CI) {
    printUncheckedConversionInst(CI, CI->getOperand());
  }
  void visitObjCToThickMetatypeInst(ObjCToThickMetatypeInst *CI) {
    printUncheckedConversionInst(CI, CI->getOperand());
  }
  void visitObjCMetatypeToObjectInst(ObjCMetatypeToObjectInst *CI) {
    printUncheckedConversionInst(CI, CI->getOperand());
  }
  void visitObjCExistentialMetatypeToObjectInst(
                                      ObjCExistentialMetatypeToObjectInst *CI) {
    printUncheckedConversionInst(CI, CI->getOperand());
  }
  void visitObjCProtocolInst(ObjCProtocolInst *CI) {
    *this << "#" << CI->getProtocol()->getName() << " : " << CI->getType();
  }
  
  void visitRefToBridgeObjectInst(RefToBridgeObjectInst *I) {
    *this << getIDAndType(I->getConverted()) << ", "
          << getIDAndType(I->getBitsOperand());
  }
  
  void visitBridgeObjectToRefInst(BridgeObjectToRefInst *I) {
    printUncheckedConversionInst(I, I->getOperand());
  }
  void visitBridgeObjectToWordInst(BridgeObjectToWordInst *I) {
    printUncheckedConversionInst(I, I->getOperand());
  }

  void visitCopyValueInst(CopyValueInst *I) {
    *this << getIDAndType(I->getOperand());
  }

#define UNCHECKED_REF_STORAGE(Name, ...)                                       \
  void visitStrongCopy##Name##ValueInst(StrongCopy##Name##ValueInst *I) {      \
    *this << getIDAndType(I->getOperand());                                    \
  }

#define ALWAYS_OR_SOMETIMES_LOADABLE_CHECKED_REF_STORAGE(Name, ...)            \
  void visitStrongCopy##Name##ValueInst(StrongCopy##Name##ValueInst *I) {      \
    *this << getIDAndType(I->getOperand());                                    \
  }
#include "swift/AST/ReferenceStorage.def"

  void visitDestroyValueInst(DestroyValueInst *I) {
    *this << getIDAndType(I->getOperand());
  }

  void visitStructInst(StructInst *SI) {
    *this << SI->getType() << " (";
    interleave(SI->getElements(),
               [&](const SILValue &V) { *this << getIDAndType(V); },
               [&] { *this << ", "; });
    *this << ')';
  }

  void visitObjectInst(ObjectInst *OI) {
    *this << OI->getType() << " (";
    interleave(OI->getBaseElements(),
               [&](const SILValue &V) { *this << getIDAndType(V); },
               [&] { *this << ", "; });
    if (!OI->getTailElements().empty()) {
      *this << ", [tail_elems] ";
      interleave(OI->getTailElements(),
                 [&](const SILValue &V) { *this << getIDAndType(V); },
                 [&] { *this << ", "; });
    }
    *this << ')';
  }

  void visitTupleInst(TupleInst *TI) {
    
    // Check to see if the type of the tuple can be inferred accurately from the
    // elements.
    bool SimpleType = true;
    for (auto &Elt : TI->getType().castTo<TupleType>()->getElements()) {
      if (Elt.hasName() || Elt.isVararg()) {
        SimpleType = false;
        break;
      }
    }
    
    // If the type is simple, just print the tuple elements.
    if (SimpleType) {
      *this << '(';
      interleave(TI->getElements(),
                 [&](const SILValue &V){ *this << getIDAndType(V); },
                 [&] { *this << ", "; });
      *this << ')';
    } else {
      // Otherwise, print the type, then each value.
      *this << TI->getType() << " (";
      interleave(TI->getElements(),
                 [&](const SILValue &V) { *this << Ctx.getID(V); },
                 [&] { *this << ", "; });
      *this << ')';
    }
  }
  
  void visitEnumInst(EnumInst *UI) {
    *this << UI->getType() << ", "
          << SILDeclRef(UI->getElement(), SILDeclRef::Kind::EnumElement);
    if (UI->hasOperand()) {
      *this << ", " << getIDAndType(UI->getOperand());
    }
  }

  void visitInitEnumDataAddrInst(InitEnumDataAddrInst *UDAI) {
    *this << getIDAndType(UDAI->getOperand()) << ", "
          << SILDeclRef(UDAI->getElement(), SILDeclRef::Kind::EnumElement);
  }
  
  void visitUncheckedEnumDataInst(UncheckedEnumDataInst *UDAI) {
    *this << getIDAndType(UDAI->getOperand()) << ", "
          << SILDeclRef(UDAI->getElement(), SILDeclRef::Kind::EnumElement);
  }
  
  void visitUncheckedTakeEnumDataAddrInst(UncheckedTakeEnumDataAddrInst *UDAI) {
    *this << getIDAndType(UDAI->getOperand()) << ", "
          << SILDeclRef(UDAI->getElement(), SILDeclRef::Kind::EnumElement);
  }
  
  void visitInjectEnumAddrInst(InjectEnumAddrInst *IUAI) {
    *this << getIDAndType(IUAI->getOperand()) << ", "
          << SILDeclRef(IUAI->getElement(), SILDeclRef::Kind::EnumElement);
  }
  
  void visitTupleExtractInst(TupleExtractInst *EI) {
    *this << getIDAndType(EI->getOperand()) << ", " << EI->getFieldNo();
  }

  void visitTupleElementAddrInst(TupleElementAddrInst *EI) {
    *this << getIDAndType(EI->getOperand()) << ", " << EI->getFieldNo();
  }
  void visitStructExtractInst(StructExtractInst *EI) {
    *this << getIDAndType(EI->getOperand()) << ", #";
    printFullContext(EI->getField()->getDeclContext(), PrintState.OS);
    *this << EI->getField()->getName().get();
  }
  void visitStructElementAddrInst(StructElementAddrInst *EI) {
    *this << getIDAndType(EI->getOperand()) << ", #";
    printFullContext(EI->getField()->getDeclContext(), PrintState.OS);
    *this << EI->getField()->getName().get();
  }
  void visitRefElementAddrInst(RefElementAddrInst *EI) {
    *this << getIDAndType(EI->getOperand()) << ", #";
    printFullContext(EI->getField()->getDeclContext(), PrintState.OS);
    *this << EI->getField()->getName().get();
  }

  void visitRefTailAddrInst(RefTailAddrInst *RTAI) {
    *this << getIDAndType(RTAI->getOperand()) << ", " << RTAI->getTailType();
  }

  void visitDestructureStructInst(DestructureStructInst *DSI) {
    *this << getIDAndType(DSI->getOperand());
  }

  void visitDestructureTupleInst(DestructureTupleInst *DTI) {
    *this << getIDAndType(DTI->getOperand());
  }

  void printMethodInst(MethodInst *I, SILValue Operand) {
    *this << getIDAndType(Operand) << ", " << I->getMember();
  }
  
  void visitClassMethodInst(ClassMethodInst *AMI) {
    printMethodInst(AMI, AMI->getOperand());
    *this << " : " << AMI->getMember().getDecl()->getInterfaceType();
    *this << ", ";
    *this << AMI->getType();
  }
  void visitSuperMethodInst(SuperMethodInst *AMI) {
    printMethodInst(AMI, AMI->getOperand());
    *this << " : " << AMI->getMember().getDecl()->getInterfaceType();
    *this << ", ";
    *this << AMI->getType();
  }
  void visitObjCMethodInst(ObjCMethodInst *AMI) {
    printMethodInst(AMI, AMI->getOperand());
    *this << " : " << AMI->getMember().getDecl()->getInterfaceType();
    *this << ", ";
    *this << AMI->getType();
  }
  void visitObjCSuperMethodInst(ObjCSuperMethodInst *AMI) {
    printMethodInst(AMI, AMI->getOperand());
    *this << " : " << AMI->getMember().getDecl()->getInterfaceType();
    *this << ", ";
    *this << AMI->getType();
  }
  void visitWitnessMethodInst(WitnessMethodInst *WMI) {
    PrintOptions QualifiedSILTypeOptions =
        PrintOptions::printQualifiedSILType();
    QualifiedSILTypeOptions.CurrentModule = WMI->getModule().getSwiftModule();
    *this << "$" << WMI->getLookupType() << ", " << WMI->getMember() << " : ";
    WMI->getMember().getDecl()->getInterfaceType().print(
        PrintState.OS, QualifiedSILTypeOptions);
    if (!WMI->getTypeDependentOperands().empty()) {
      *this << ", ";
      *this << getIDAndType(WMI->getTypeDependentOperands()[0].get());
    }
    *this << " : " << WMI->getType();
  }
  void visitOpenExistentialAddrInst(OpenExistentialAddrInst *OI) {
    if (OI->getAccessKind() == OpenedExistentialAccess::Immutable)
      *this << "immutable_access ";
    else
      *this << "mutable_access ";
    *this << getIDAndType(OI->getOperand()) << " to " << OI->getType();
  }
  void visitOpenExistentialRefInst(OpenExistentialRefInst *OI) {
    *this << getIDAndType(OI->getOperand()) << " to " << OI->getType();
  }
  void visitOpenExistentialMetatypeInst(OpenExistentialMetatypeInst *OI) {
    *this << getIDAndType(OI->getOperand()) << " to " << OI->getType();
  }
  void visitOpenExistentialBoxInst(OpenExistentialBoxInst *OI) {
    *this << getIDAndType(OI->getOperand()) << " to " << OI->getType();
  }
  void visitOpenExistentialBoxValueInst(OpenExistentialBoxValueInst *OI) {
    *this << getIDAndType(OI->getOperand()) << " to " << OI->getType();
  }
  void visitOpenExistentialValueInst(OpenExistentialValueInst *OI) {
    *this << getIDAndType(OI->getOperand()) << " to " << OI->getType();
  }
  void visitInitExistentialAddrInst(InitExistentialAddrInst *AEI) {
    *this << getIDAndType(AEI->getOperand()) << ", $"
          << AEI->getFormalConcreteType();
  }
  void visitInitExistentialValueInst(InitExistentialValueInst *AEI) {
    *this << getIDAndType(AEI->getOperand()) << ", $"
          << AEI->getFormalConcreteType() << ", " << AEI->getType();
  }
  void visitInitExistentialRefInst(InitExistentialRefInst *AEI) {
    *this << getIDAndType(AEI->getOperand()) << " : $"
          << AEI->getFormalConcreteType() << ", " << AEI->getType();
  }
  void visitInitExistentialMetatypeInst(InitExistentialMetatypeInst *AEI) {
    *this << getIDAndType(AEI->getOperand()) << ", " << AEI->getType();
  }
  void visitAllocExistentialBoxInst(AllocExistentialBoxInst *AEBI) {
    *this << AEBI->getExistentialType() << ", $"
          << AEBI->getFormalConcreteType();
  }
  void visitDeinitExistentialAddrInst(DeinitExistentialAddrInst *DEI) {
    *this << getIDAndType(DEI->getOperand());
  }
  void visitDeinitExistentialValueInst(DeinitExistentialValueInst *DEI) {
    *this << getIDAndType(DEI->getOperand());
  }
  void visitDeallocExistentialBoxInst(DeallocExistentialBoxInst *DEI) {
    *this << getIDAndType(DEI->getOperand()) << ", $" << DEI->getConcreteType();
  }
  void visitProjectBlockStorageInst(ProjectBlockStorageInst *PBSI) {
    *this << getIDAndType(PBSI->getOperand());
  }
  void visitInitBlockStorageHeaderInst(InitBlockStorageHeaderInst *IBSHI) {
    *this << getIDAndType(IBSHI->getBlockStorage()) << ", invoke "
          << Ctx.getID(IBSHI->getInvokeFunction());
    printSubstitutions(IBSHI->getSubstitutions());
    *this << " : " << IBSHI->getInvokeFunction()->getType()
          << ", type " << IBSHI->getType();
  }
  void visitValueMetatypeInst(ValueMetatypeInst *MI) {
    *this << MI->getType() << ", " << getIDAndType(MI->getOperand());
  }
  void visitExistentialMetatypeInst(ExistentialMetatypeInst *MI) {
    *this << MI->getType() << ", " << getIDAndType(MI->getOperand());
  }
  void visitMetatypeInst(MetatypeInst *MI) { *this << MI->getType(); }

  void visitFixLifetimeInst(FixLifetimeInst *RI) {
    *this << getIDAndType(RI->getOperand());
  }

  void visitEndLifetimeInst(EndLifetimeInst *ELI) {
    *this << getIDAndType(ELI->getOperand());
  }
  void visitValueToBridgeObjectInst(ValueToBridgeObjectInst *VBOI) {
    *this << getIDAndType(VBOI->getOperand());
  }
  void visitClassifyBridgeObjectInst(ClassifyBridgeObjectInst *CBOI) {
    *this << getIDAndType(CBOI->getOperand());
  }
  void visitMarkDependenceInst(MarkDependenceInst *MDI) {
    *this << getIDAndType(MDI->getValue()) << " on "
          << getIDAndType(MDI->getBase());
  }
  void visitCopyBlockInst(CopyBlockInst *RI) {
    *this << getIDAndType(RI->getOperand());
  }
  void visitCopyBlockWithoutEscapingInst(CopyBlockWithoutEscapingInst *RI) {
    *this << getIDAndType(RI->getBlock()) << " withoutEscaping "
          << getIDAndType(RI->getClosure());
  }
  void visitRefCountingInst(RefCountingInst *I) {
    if (I->isNonAtomic())
      *this << "[nonatomic] ";
    *this << getIDAndType(I->getOperand(0));
  }
  void visitIsUniqueInst(IsUniqueInst *CUI) {
    *this << getIDAndType(CUI->getOperand());
  }
  void visitIsEscapingClosureInst(IsEscapingClosureInst *CUI) {
    if (CUI->getVerificationType())
      *this << "[objc] ";
    *this << getIDAndType(CUI->getOperand());
  }
  void visitDeallocStackInst(DeallocStackInst *DI) {
    *this << getIDAndType(DI->getOperand());
  }
  void visitDeallocRefInst(DeallocRefInst *DI) {
    if (DI->canAllocOnStack())
      *this << "[stack] ";
    *this << getIDAndType(DI->getOperand());
  }
  void visitDeallocPartialRefInst(DeallocPartialRefInst *DPI) {
    *this << getIDAndType(DPI->getInstance());
    *this << ", ";
    *this << getIDAndType(DPI->getMetatype());
  }
  void visitDeallocValueBufferInst(DeallocValueBufferInst *DVBI) {
    *this << DVBI->getValueType() << " in " << getIDAndType(DVBI->getOperand());
  }
  void visitDeallocBoxInst(DeallocBoxInst *DI) {
    *this << getIDAndType(DI->getOperand());
  }
  void visitDestroyAddrInst(DestroyAddrInst *DI) {
    *this << getIDAndType(DI->getOperand());
  }
  void visitProjectValueBufferInst(ProjectValueBufferInst *PVBI) {
    *this << PVBI->getValueType() << " in " << getIDAndType(PVBI->getOperand());
  }
  void visitProjectBoxInst(ProjectBoxInst *PBI) {
    *this << getIDAndType(PBI->getOperand()) << ", " << PBI->getFieldIndex();
  }
  void visitProjectExistentialBoxInst(ProjectExistentialBoxInst *PEBI) {
    *this << PEBI->getType().getObjectType()
          << " in " << getIDAndType(PEBI->getOperand());
  }
  void visitBeginAccessInst(BeginAccessInst *BAI) {
    *this << '[' << getSILAccessKindName(BAI->getAccessKind()) << "] ["
          << getSILAccessEnforcementName(BAI->getEnforcement()) << "] "
          << (BAI->hasNoNestedConflict() ? "[no_nested_conflict] " : "")
          << (BAI->isFromBuiltin() ? "[builtin] " : "")
          << getIDAndType(BAI->getOperand());
  }
  void visitEndAccessInst(EndAccessInst *EAI) {
    *this << (EAI->isAborting() ? "[abort] " : "")
          << getIDAndType(EAI->getOperand());
  }
  void visitBeginUnpairedAccessInst(BeginUnpairedAccessInst *BAI) {
    *this << '[' << getSILAccessKindName(BAI->getAccessKind()) << "] ["
          << getSILAccessEnforcementName(BAI->getEnforcement()) << "] "
          << (BAI->hasNoNestedConflict() ? "[no_nested_conflict] " : "")
          << (BAI->isFromBuiltin() ? "[builtin] " : "")
          << getIDAndType(BAI->getSource()) << ", " 
          << getIDAndType(BAI->getBuffer());
  }
  void visitEndUnpairedAccessInst(EndUnpairedAccessInst *EAI) {
    *this << (EAI->isAborting() ? "[abort] " : "") << '['
          << getSILAccessEnforcementName(EAI->getEnforcement()) << "] "
          << (EAI->isFromBuiltin() ? "[builtin] " : "")
          << getIDAndType(EAI->getOperand());
  }

  void visitCondFailInst(CondFailInst *FI) {
    *this << getIDAndType(FI->getOperand()) << ", "
          << QuotedString(FI->getMessage());
  }
  
  void visitIndexAddrInst(IndexAddrInst *IAI) {
    *this << getIDAndType(IAI->getBase()) << ", "
          << getIDAndType(IAI->getIndex());
  }

  void visitTailAddrInst(TailAddrInst *TAI) {
    *this << getIDAndType(TAI->getBase()) << ", "
          << getIDAndType(TAI->getIndex()) << ", " << TAI->getTailType();
  }

  void visitIndexRawPointerInst(IndexRawPointerInst *IAI) {
    *this << getIDAndType(IAI->getBase()) << ", "
          << getIDAndType(IAI->getIndex());
  }

  void visitUnreachableInst(UnreachableInst *UI) {}

  void visitReturnInst(ReturnInst *RI) {
    *this << getIDAndType(RI->getOperand());
  }
  
  void visitThrowInst(ThrowInst *TI) {
    *this << getIDAndType(TI->getOperand());
  }

  void visitUnwindInst(UnwindInst *UI) {
    // no operands
  }

  void visitYieldInst(YieldInst *YI) {
    auto values = YI->getYieldedValues();
    if (values.size() != 1) *this << '(';
    interleave(values,
               [&](SILValue value) { *this << getIDAndType(value); },
               [&] { *this << ", "; });
    if (values.size() != 1) *this << ')';
    *this << ", resume " << Ctx.getID(YI->getResumeBB())
          << ", unwind " << Ctx.getID(YI->getUnwindBB());
  }

  void visitSwitchValueInst(SwitchValueInst *SII) {
    *this << getIDAndType(SII->getOperand());
    for (unsigned i = 0, e = SII->getNumCases(); i < e; ++i) {
      SILValue value;
      SILBasicBlock *dest;
      std::tie(value, dest) = SII->getCase(i);
      *this << ", case " << Ctx.getID(value) << ": " << Ctx.getID(dest);
    }
    if (SII->hasDefault())
      *this << ", default " << Ctx.getID(SII->getDefaultBB());
  }
  
  void printSwitchEnumInst(SwitchEnumInstBase *SOI) {
    *this << getIDAndType(SOI->getOperand());
    for (unsigned i = 0, e = SOI->getNumCases(); i < e; ++i) {
      EnumElementDecl *elt;
      SILBasicBlock *dest;
      std::tie(elt, dest) = SOI->getCase(i);
      *this << ", case " << SILDeclRef(elt, SILDeclRef::Kind::EnumElement)
            << ": " << Ctx.getID(dest);
      if (SOI->getCaseCount(i)) {
        *this << " !case_count(" << SOI->getCaseCount(i).getValue() << ")";
      }
    }
    if (SOI->hasDefault()) {
      *this << ", default " << Ctx.getID(SOI->getDefaultBB());
      if (SOI->getDefaultCount()) {
        *this << " !default_count(" << SOI->getDefaultCount().getValue() << ")";
      }
    }
  }
  
  void visitSwitchEnumInst(SwitchEnumInst *SOI) {
    printSwitchEnumInst(SOI);
  }
  void visitSwitchEnumAddrInst(SwitchEnumAddrInst *SOI) {
    printSwitchEnumInst(SOI);
  }
  
  void printSelectEnumInst(SelectEnumInstBase *SEI) {
    *this << getIDAndType(SEI->getEnumOperand());

    for (unsigned i = 0, e = SEI->getNumCases(); i < e; ++i) {
      EnumElementDecl *elt;
      SILValue result;
      std::tie(elt, result) = SEI->getCase(i);
      *this << ", case " << SILDeclRef(elt, SILDeclRef::Kind::EnumElement)
            << ": " << Ctx.getID(result);
    }
    if (SEI->hasDefault())
      *this << ", default " << Ctx.getID(SEI->getDefaultResult());

    *this << " : " << SEI->getType();
  }

  void visitSelectEnumInst(SelectEnumInst *SEI) {
    printSelectEnumInst(SEI);
  }
  void visitSelectEnumAddrInst(SelectEnumAddrInst *SEI) {
    printSelectEnumInst(SEI);
  }

  void visitSelectValueInst(SelectValueInst *SVI) {
    *this << getIDAndType(SVI->getOperand());

    for (unsigned i = 0, e = SVI->getNumCases(); i < e; ++i) {
      SILValue casevalue;
      SILValue result;
      std::tie(casevalue, result) = SVI->getCase(i);
      *this << ", case " << Ctx.getID(casevalue) << ": " << Ctx.getID(result);
    }
    if (SVI->hasDefault())
      *this << ", default " << Ctx.getID(SVI->getDefaultResult());

    *this << " : " << SVI->getType();
  }
  
  void visitDynamicMethodBranchInst(DynamicMethodBranchInst *DMBI) {
    *this << getIDAndType(DMBI->getOperand()) << ", " << DMBI->getMember()
          << ", " << Ctx.getID(DMBI->getHasMethodBB()) << ", "
          << Ctx.getID(DMBI->getNoMethodBB());
  }

  void printBranchArgs(OperandValueArrayRef args) {
    if (args.empty()) return;

    *this << '(';
    interleave(args,
               [&](SILValue v) { *this << getIDAndType(v); },
               [&] { *this << ", "; });
    *this << ')';
  }
  
  void visitBranchInst(BranchInst *UBI) {
    *this << Ctx.getID(UBI->getDestBB());
    printBranchArgs(UBI->getArgs());
  }

  void visitCondBranchInst(CondBranchInst *CBI) {
    *this << Ctx.getID(CBI->getCondition()) << ", "
          << Ctx.getID(CBI->getTrueBB());
    printBranchArgs(CBI->getTrueArgs());
    *this << ", " << Ctx.getID(CBI->getFalseBB());
    printBranchArgs(CBI->getFalseArgs());
    if (CBI->getTrueBBCount())
      *this << " !true_count(" << CBI->getTrueBBCount().getValue() << ")";
    if (CBI->getFalseBBCount())
      *this << " !false_count(" << CBI->getFalseBBCount().getValue() << ")";
  }
  
  void visitKeyPathInst(KeyPathInst *KPI) {
    *this << KPI->getType() << ", ";
    
    auto pattern = KPI->getPattern();
    
    if (pattern->getGenericSignature()) {
      pattern->getGenericSignature()->print(PrintState.OS);
      *this << ' ';
    }
    
    *this << "(";
    
    if (!pattern->getObjCString().empty())
      *this << "objc \"" << pattern->getObjCString() << "\"; ";
    
    *this << "root $" << KPI->getPattern()->getRootType();

    for (auto &component : pattern->getComponents()) {
      *this << "; ";

      printKeyPathPatternComponent(component);
    }
    
    *this << ')';
    if (!KPI->getSubstitutions().empty()) {
      *this << ' ';
      printSubstitutions(KPI->getSubstitutions());
    }
    if (!KPI->getAllOperands().empty()) {
      *this << " (";
      
      interleave(KPI->getAllOperands(),
        [&](const Operand &operand) {
          *this << Ctx.getID(operand.get());
        }, [&]{
          *this << ", ";
        });
      
      *this << ")";
    }
  }
  
  void
  printKeyPathPatternComponent(const KeyPathPatternComponent &component) {
    auto printComponentIndices =
      [&](ArrayRef<KeyPathPatternComponent::Index> indices) {
        *this << '[';
        interleave(indices,
          [&](const KeyPathPatternComponent::Index &i) {
            *this << "%$" << i.Operand << " : $"
                  << i.FormalType << " : "
                  << i.LoweredType;
          }, [&]{
            *this << ", ";
          });
        *this << ']';
      };

    switch (auto kind = component.getKind()) {
    case KeyPathPatternComponent::Kind::StoredProperty: {
      auto prop = component.getStoredPropertyDecl();
      *this << "stored_property #";
      printValueDecl(prop, PrintState.OS);
      *this << " : $" << component.getComponentType();
      break;
    }
    case KeyPathPatternComponent::Kind::GettableProperty:
    case KeyPathPatternComponent::Kind::SettableProperty: {
      *this << (kind == KeyPathPatternComponent::Kind::GettableProperty
                  ? "gettable_property $" : "settable_property $")
            << component.getComponentType() << ", "
            << " id ";
      auto id = component.getComputedPropertyId();
      switch (id.getKind()) {
      case KeyPathPatternComponent::ComputedPropertyId::DeclRef: {
        auto declRef = id.getDeclRef();
        *this << declRef << " : "
              << declRef.getDecl()->getInterfaceType();
        break;
      }
      case KeyPathPatternComponent::ComputedPropertyId::Function: {
        id.getFunction()->printName(PrintState.OS);
        *this << " : " << id.getFunction()->getLoweredType();
        break;
      }
      case KeyPathPatternComponent::ComputedPropertyId::Property: {
        *this << "##";
        printValueDecl(id.getProperty(), PrintState.OS);
        break;
      }
      }
      *this << ", getter ";
      component.getComputedPropertyGetter()->printName(PrintState.OS);
      *this << " : "
            << component.getComputedPropertyGetter()->getLoweredType();
      if (kind == KeyPathPatternComponent::Kind::SettableProperty) {
        *this << ", setter ";
        component.getComputedPropertySetter()->printName(PrintState.OS);
        *this << " : "
              << component.getComputedPropertySetter()->getLoweredType();
      }
      
      if (!component.getSubscriptIndices().empty()) {
        *this << ", indices ";
        printComponentIndices(component.getSubscriptIndices());
        *this << ", indices_equals ";
        component.getSubscriptIndexEquals()->printName(PrintState.OS);
        *this << " : "
              << component.getSubscriptIndexEquals()->getLoweredType();
        *this << ", indices_hash ";
        component.getSubscriptIndexHash()->printName(PrintState.OS);
        *this << " : "
              << component.getSubscriptIndexHash()->getLoweredType();
      }
      
      if (auto external = component.getExternalDecl()) {
        *this << ", external #";
        printValueDecl(external, PrintState.OS);
        auto subs = component.getExternalSubstitutions();
        if (!subs.empty()) {
          printSubstitutions(subs);
        }
      }
      
      break;
    }
    case KeyPathPatternComponent::Kind::OptionalWrap:
    case KeyPathPatternComponent::Kind::OptionalChain:
    case KeyPathPatternComponent::Kind::OptionalForce: {
      switch (kind) {
      case KeyPathPatternComponent::Kind::OptionalWrap:
        *this << "optional_wrap : $";
        break;
      case KeyPathPatternComponent::Kind::OptionalChain:
        *this << "optional_chain : $";
        break;
      case KeyPathPatternComponent::Kind::OptionalForce:
        *this << "optional_force : $";
        break;
      default:
        llvm_unreachable("out of sync");
      }
      *this << component.getComponentType();
      break;
    }
    case KeyPathPatternComponent::Kind::TupleElement: {
      *this << "tuple_element #" << component.getTupleIndex();
      *this << " : $" << component.getComponentType();
      break;
    }
    }
  }

  // SWIFT_ENABLE_TENSORFLOW
  void visitDifferentiableFunctionInst(DifferentiableFunctionInst *dfi) {
    *this << "[parameters";
    for (auto i : dfi->getParameterIndices()->getIndices())
      *this << ' ' << i;
    *this << "] ";
    *this << getIDAndType(dfi->getOriginalFunction());
    if (dfi->hasDerivativeFunctions()) {
      *this << " with_derivative ";
      *this << '{' << getIDAndType(dfi->getJVPFunction()) << ", "
            << getIDAndType(dfi->getVJPFunction()) << '}';
    }
  }

  void visitLinearFunctionInst(LinearFunctionInst *lfi) {
    *this << "[parameters";
    for (auto i : lfi->getParameterIndices()->getIndices())
      *this << ' ' << i;
    *this << "] ";
    *this << getIDAndType(lfi->getOriginalFunction());
    if (lfi->hasTransposeFunction()) {
      *this << " with_transpose ";
      *this << getIDAndType(lfi->getTransposeFunction());
    }
  }

  void visitDifferentiableFunctionExtractInst(
      DifferentiableFunctionExtractInst *dfei) {
    *this << '[';
    switch (dfei->getExtractee()) {
    case NormalDifferentiableFunctionTypeComponent::Original:
      *this << "original";
      break;
    case NormalDifferentiableFunctionTypeComponent::JVP:
      *this << "jvp";
      break;
    case NormalDifferentiableFunctionTypeComponent::VJP:
      *this << "vjp";
      break;
    }
    *this << "] ";
    *this << getIDAndType(dfei->getFunctionOperand());
    if (dfei->hasExplicitExtracteeType()) {
      *this << " as ";
      *this << dfei->getType();
    }
  }

  void visitLinearFunctionExtractInst(LinearFunctionExtractInst *lfei) {
    *this << '[';
    switch (lfei->getExtractee()) {
    case LinearDifferentiableFunctionTypeComponent::Original:
      *this << "original";
      break;
    case LinearDifferentiableFunctionTypeComponent::Transpose:
      *this << "transpose";
      break;
    }
    *this << "] ";
    *this << getIDAndType(lfei->getFunctionOperand());
  }
  // SWIFT_ENABLE_TENSORFLOW END

  void visitDifferentiabilityWitnessFunctionInst(
      DifferentiabilityWitnessFunctionInst *dwfi) {
    auto *witness = dwfi->getWitness();
    *this << '[';
    switch (dwfi->getWitnessKind()) {
    case DifferentiabilityWitnessFunctionKind::JVP:
      *this << "jvp";
      break;
    case DifferentiabilityWitnessFunctionKind::VJP:
      *this << "vjp";
      break;
    case DifferentiabilityWitnessFunctionKind::Transpose:
      *this << "transpose";
      break;
    }
    *this << "] [parameters";
    for (auto i : witness->getParameterIndices()->getIndices())
      *this << ' ' << i;
    *this << "] [results";
    for (auto i : witness->getResultIndices()->getIndices())
      *this << ' ' << i;
    *this << "] ";
    if (auto witnessGenSig = witness->getDerivativeGenericSignature()) {
      auto subPrinter = PrintOptions::printSIL();
      witnessGenSig->print(PrintState.OS, subPrinter);
      *this << " ";
    }
    printSILFunctionNameAndType(PrintState.OS, witness->getOriginalFunction());
    if (dwfi->getHasExplicitFunctionType()) {
      *this << " as ";
      *this << dwfi->getType();
    }
  }
};
} // end anonymous namespace

static void printBlockID(raw_ostream &OS, SILBasicBlock *bb) {
  SILPrintContext Ctx(OS);
  OS << Ctx.getID(bb);
}

void SILBasicBlock::printAsOperand(raw_ostream &OS, bool PrintType) {
  printBlockID(OS, this);
}

//===----------------------------------------------------------------------===//
// Printing for SILInstruction, SILBasicBlock, SILFunction, and SILModule
//===----------------------------------------------------------------------===//

void SILNode::dump() const {
  print(llvm::errs());
}

void SILNode::print(raw_ostream &OS) const {
  SILPrintContext Ctx(OS);
  SILPrinter(Ctx).print(this);
}

void SILInstruction::dump() const {
  print(llvm::errs());
}

void SingleValueInstruction::dump() const {
  SILInstruction::dump();
}

void SILInstruction::print(raw_ostream &OS) const {
  SILPrintContext Ctx(OS);
  SILPrinter(Ctx).print(this);
}

/// Pretty-print the SILBasicBlock to errs.
void SILBasicBlock::dump() const {
  print(llvm::errs());
}

/// Pretty-print the SILBasicBlock to the designated stream.
void SILBasicBlock::print(raw_ostream &OS) const {
  SILPrintContext Ctx(OS);

  // Print the debug scope (and compute if we didn't do it already).
  auto &SM = this->getParent()->getModule().getASTContext().SourceMgr;
  for (auto &I : *this) {
    SILPrinter P(Ctx);
    P.printDebugScope(I.getDebugScope(), SM);
  }

  SILPrinter(Ctx).print(this);
}

void SILBasicBlock::print(raw_ostream &OS, SILPrintContext &Ctx) const {
  SILPrinter(Ctx).print(this);
}

/// Pretty-print the SILFunction to errs.
void SILFunction::dump(bool Verbose) const {
  SILPrintContext Ctx(llvm::errs(), Verbose);
  print(Ctx);
}

// This is out of line so the debugger can find it.
void SILFunction::dump() const {
  dump(false);
}

void SILFunction::dump(const char *FileName) const {
  std::error_code EC;
  llvm::raw_fd_ostream os(FileName, EC, llvm::sys::fs::OpenFlags::F_None);
  print(os);
}

static StringRef getLinkageString(SILLinkage linkage) {
  switch (linkage) {
  case SILLinkage::Public: return "public ";
  case SILLinkage::PublicNonABI: return "non_abi ";
  case SILLinkage::Hidden: return "hidden ";
  case SILLinkage::Shared: return "shared ";
  case SILLinkage::Private: return "private ";
  case SILLinkage::PublicExternal: return "public_external ";
  case SILLinkage::HiddenExternal: return "hidden_external ";
  case SILLinkage::SharedExternal: return "shared_external ";
  case SILLinkage::PrivateExternal: return "private_external ";
  }
  llvm_unreachable("bad linkage");
}

static void printLinkage(llvm::raw_ostream &OS, SILLinkage linkage,
                         bool isDefinition) {
  if ((isDefinition && linkage == SILLinkage::DefaultForDefinition) ||
      (!isDefinition && linkage == SILLinkage::DefaultForDeclaration))
    return;

  OS << getLinkageString(linkage);
}

/// Pretty-print the SILFunction to the designated stream.
void SILFunction::print(SILPrintContext &PrintCtx) const {
  llvm::raw_ostream &OS = PrintCtx.OS();
  if (PrintCtx.printDebugInfo()) {
    auto &SM = getModule().getASTContext().SourceMgr;
    for (auto &BB : *this)
      for (auto &I : BB) {
        SILPrinter P(PrintCtx);
        P.printDebugScope(I.getDebugScope(), SM);
      }
    OS << "\n";
  }

  if (SILPrintGenericSpecializationInfo) {
    if (isSpecialization()) {
      printGenericSpecializationInfo(OS, "function", getName(),
                                     getSpecializationInfo());
    }
  }

  OS << "// " << demangleSymbol(getName()) << '\n';
  OS << "sil ";
  printLinkage(OS, getLinkage(), isDefinition());

  if (isTransparent())
    OS << "[transparent] ";

  switch (isSerialized()) {
  case IsNotSerialized: break;
  case IsSerializable: OS << "[serializable] "; break;
  case IsSerialized: OS << "[serialized] "; break;
  }

  switch (isThunk()) {
  case IsNotThunk: break;
  case IsThunk: OS << "[thunk] "; break;
  case IsSignatureOptimizedThunk:
    OS << "[signature_optimized_thunk] ";
    break;
  case IsReabstractionThunk: OS << "[reabstraction_thunk] "; break;
  }
  if (isDynamicallyReplaceable()) {
    OS << "[dynamically_replacable] ";
  }
  if (isExactSelfClass()) {
    OS << "[exact_self_class] ";
  }
  if (isWithoutActuallyEscapingThunk())
    OS << "[without_actually_escaping] ";

  switch (getSpecialPurpose()) {
  case SILFunction::Purpose::None:
    break;
  case SILFunction::Purpose::GlobalInit:
    OS << "[global_init] ";
    break;
  case SILFunction::Purpose::LazyPropertyGetter:
    OS << "[lazy_getter] ";
    break;
  }
  if (isAlwaysWeakImported())
    OS << "[weak_imported] ";
  auto availability = getAvailabilityForLinkage();
  if (!availability.isAlwaysAvailable()) {
    auto version = availability.getOSVersion().getLowerEndpoint();
    OS << "[available " << version.getAsString() << "] ";
  }

  switch (getInlineStrategy()) {
    case NoInline: OS << "[noinline] "; break;
    case AlwaysInline: OS << "[always_inline] "; break;
    case InlineDefault: break;
  }

  switch (getOptimizationMode()) {
    case OptimizationMode::NoOptimization: OS << "[Onone] "; break;
    case OptimizationMode::ForSpeed: OS << "[Ospeed] "; break;
    case OptimizationMode::ForSize: OS << "[Osize] "; break;
    default: break;
  }

  if (getEffectsKind() == EffectsKind::ReadOnly)
    OS << "[readonly] ";
  else if (getEffectsKind() == EffectsKind::ReadNone)
      OS << "[readnone] ";
  else if (getEffectsKind() == EffectsKind::ReadWrite)
    OS << "[readwrite] ";
  else if (getEffectsKind() == EffectsKind::ReleaseNone)
    OS << "[releasenone] ";

  if (auto *replacedFun = getDynamicallyReplacedFunction()) {
    OS << "[dynamic_replacement_for \"";
    OS << replacedFun->getName();
    OS << "\"] ";
  }

  if (hasObjCReplacement()) {
    OS << "[objc_replacement_for \"";
    OS << getObjCReplacement().str();
    OS << "\"] ";
  }

  for (auto &Attr : getSemanticsAttrs())
    OS << "[_semantics \"" << Attr << "\"] ";

  for (auto *Attr : getSpecializeAttrs()) {
    OS << "[_specialize "; Attr->print(OS); OS << "] ";
  }

  // TODO: Handle clang node owners which don't have a name.
  if (hasClangNode() && getClangNodeOwner()->hasName()) {
    OS << "[clang ";
    printValueDecl(getClangNodeOwner(), OS);
    OS << "] ";
  }

  // Handle functions that are deserialized from canonical SIL. Normally, we
  // should emit SIL with the correct SIL stage, so preserving this attribute
  // won't be necessary. But consider serializing raw SIL (either textual SIL or
  // SIB) after importing canonical SIL from another module. If the imported
  // functions are reserialized (e.g. shared linkage), then we must preserve
  // this attribute.
  if (WasDeserializedCanonical && getModule().getStage() == SILStage::Raw)
    OS << "[canonical] ";

  // If this function is not an external declaration /and/ is in ownership ssa
  // form, print [ossa].
  if (!isExternalDeclaration() && hasOwnership())
    OS << "[ossa] ";

  llvm::DenseMap<CanType, Identifier> sugaredTypeNames;
  printSILFunctionNameAndType(OS, this, sugaredTypeNames);

  if (!isExternalDeclaration()) {
    if (auto eCount = getEntryCount()) {
      OS << " !function_entry_count(" << eCount.getValue() << ")";
    }
    OS << " {\n";

    SILPrinter(PrintCtx, sugaredTypeNames.empty() ? nullptr : &sugaredTypeNames)
        .print(this);
    OS << "} // end sil function '" << getName() << '\'';
  }

  OS << "\n\n";
}
      
/// Pretty-print the SILFunction's name using SIL syntax,
/// '@function_mangled_name'.
void SILFunction::printName(raw_ostream &OS) const {
  OS << "@" << Name;  
}

/// Pretty-print a global variable to the designated stream.
void SILGlobalVariable::print(llvm::raw_ostream &OS, bool Verbose) const {
  OS << "// " << demangleSymbol(getName()) << '\n';
  
  OS << "sil_global ";
  printLinkage(OS, getLinkage(), isDefinition());

  if (isSerialized())
    OS << "[serialized] ";
  
  if (isLet())
    OS << "[let] ";

  printName(OS);
  OS << " : " << LoweredType;

  if (!StaticInitializerBlock.empty()) {
    OS << " = {\n";
    {
      SILPrintContext Ctx(OS);
      SILPrinter Printer(Ctx);
      for (const SILInstruction &I : StaticInitializerBlock) {
        Printer.print(&I);
      }
    }
    OS << "}\n";
  }

  OS << "\n\n";
}

void SILGlobalVariable::dump(bool Verbose) const {
  print(llvm::errs(), Verbose);
}
void SILGlobalVariable::dump() const {
   dump(false);
}

void SILGlobalVariable::printName(raw_ostream &OS) const {
  OS << "@" << Name;
}
      
/// Pretty-print the SILModule to errs.
void SILModule::dump(bool Verbose) const {
  SILPrintContext Ctx(llvm::errs(), Verbose);
  print(Ctx);
}

void SILModule::dump(const char *FileName, bool Verbose,
                     bool PrintASTDecls) const {
  std::error_code EC;
  llvm::raw_fd_ostream os(FileName, EC, llvm::sys::fs::OpenFlags::F_None);
  SILPrintContext Ctx(os, Verbose);
  print(Ctx, getSwiftModule(), PrintASTDecls);
}

static void printSILGlobals(SILPrintContext &Ctx,
                            const SILModule::GlobalListType &Globals) {
  if (!Ctx.sortSIL()) {
    for (const SILGlobalVariable &g : Globals)
      g.print(Ctx.OS(), Ctx.printVerbose());
    return;
  }

  std::vector<const SILGlobalVariable *> globals;
  globals.reserve(Globals.size());
  for (const SILGlobalVariable &g : Globals)
    globals.push_back(&g);
  std::sort(globals.begin(), globals.end(),
    [] (const SILGlobalVariable *g1, const SILGlobalVariable *g2) -> bool {
      return g1->getName().compare(g2->getName()) == -1;
    }
  );
  for (const SILGlobalVariable *g : globals)
    g->print(Ctx.OS(), Ctx.printVerbose());
}

static void printSILFunctions(SILPrintContext &Ctx,
                              const SILModule::FunctionListType &Functions) {
  if (!Ctx.sortSIL()) {
    for (const SILFunction &f : Functions)
      f.print(Ctx);
    return;
  }

  std::vector<const SILFunction *> functions;
  functions.reserve(Functions.size());
  for (const SILFunction &f : Functions)
    functions.push_back(&f);
  std::sort(functions.begin(), functions.end(),
    [] (const SILFunction *f1, const SILFunction *f2) -> bool {
      return f1->getName().compare(f2->getName()) == -1;
    }
  );
  for (const SILFunction *f : functions)
    f->print(Ctx);
}

static void printSILVTables(SILPrintContext &Ctx,
                            const SILModule::VTableListType &VTables) {
  if (!Ctx.sortSIL()) {
    for (const SILVTable &vt : VTables)
      vt.print(Ctx.OS(), Ctx.printVerbose());
    return;
  }

  std::vector<const SILVTable *> vtables;
  vtables.reserve(VTables.size());
  for (const SILVTable &vt : VTables)
    vtables.push_back(&vt);
  std::sort(vtables.begin(), vtables.end(),
    [] (const SILVTable *v1, const SILVTable *v2) -> bool {
      StringRef Name1 = v1->getClass()->getName().str();
      StringRef Name2 = v2->getClass()->getName().str();
      return Name1.compare(Name2) == -1;
    }
  );
  for (const SILVTable *vt : vtables)
    vt->print(Ctx.OS(), Ctx.printVerbose());
}

static void
printSILWitnessTables(SILPrintContext &Ctx,
                      const SILModule::WitnessTableListType &WTables) {
  if (!Ctx.sortSIL()) {
    for (const SILWitnessTable &wt : WTables)
      wt.print(Ctx.OS(), Ctx.printVerbose());
    return;
  }

  std::vector<const SILWitnessTable *> witnesstables;
  witnesstables.reserve(WTables.size());
  for (const SILWitnessTable &wt : WTables)
    witnesstables.push_back(&wt);
  std::sort(witnesstables.begin(), witnesstables.end(),
    [] (const SILWitnessTable *w1, const SILWitnessTable *w2) -> bool {
      return w1->getName().compare(w2->getName()) == -1;
    }
  );
  for (const SILWitnessTable *wt : witnesstables)
    wt->print(Ctx.OS(), Ctx.printVerbose());
}

static void
printSILDefaultWitnessTables(SILPrintContext &Ctx,
                        const SILModule::DefaultWitnessTableListType &WTables) {
  if (!Ctx.sortSIL()) {
    for (const SILDefaultWitnessTable &wt : WTables)
      wt.print(Ctx.OS(), Ctx.printVerbose());
    return;
  }

  std::vector<const SILDefaultWitnessTable *> witnesstables;
  witnesstables.reserve(WTables.size());
  for (const SILDefaultWitnessTable &wt : WTables)
    witnesstables.push_back(&wt);
  std::sort(witnesstables.begin(), witnesstables.end(),
    [] (const SILDefaultWitnessTable *w1,
        const SILDefaultWitnessTable *w2) -> bool {
      return w1->getProtocol()->getName()
          .compare(w2->getProtocol()->getName()) == -1;
    }
  );
  for (const SILDefaultWitnessTable *wt : witnesstables)
    wt->print(Ctx.OS(), Ctx.printVerbose());
}

static void printSILDifferentiabilityWitnesses(
    SILPrintContext &Ctx,
    const SILModule::DifferentiabilityWitnessListType &diffWitnesses) {
  if (!Ctx.sortSIL()) {
    for (auto &dw : diffWitnesses)
      dw.print(Ctx.OS(), Ctx.printVerbose());
    return;
  }

  std::vector<const SILDifferentiabilityWitness *> sortedDiffWitnesses;
  sortedDiffWitnesses.reserve(diffWitnesses.size());
  for (auto &dw : diffWitnesses)
    sortedDiffWitnesses.push_back(&dw);
  std::sort(sortedDiffWitnesses.begin(), sortedDiffWitnesses.end(),
            [](const SILDifferentiabilityWitness *dw1,
               const SILDifferentiabilityWitness *dw2) -> bool {
              // TODO(TF-893): Sort based on more criteria for deterministic
              // ordering.
              return dw1->getOriginalFunction()->getName().compare(
                         dw2->getOriginalFunction()->getName()) == -1;
            });
  for (auto *dw : sortedDiffWitnesses)
    dw->print(Ctx.OS(), Ctx.printVerbose());
}

static void
printSILCoverageMaps(SILPrintContext &Ctx,
                     const SILModule::CoverageMapCollectionType &CoverageMaps) {
  if (!Ctx.sortSIL()) {
    for (const auto &M : CoverageMaps)
      M.second->print(Ctx);
    return;
  }

  std::vector<const SILCoverageMap *> Maps;
  Maps.reserve(CoverageMaps.size());
  for (const auto &M : CoverageMaps)
    Maps.push_back(M.second);
  std::sort(Maps.begin(), Maps.end(),
            [](const SILCoverageMap *LHS, const SILCoverageMap *RHS) -> bool {
              return LHS->getName().compare(RHS->getName()) == -1;
            });
  for (const SILCoverageMap *M : Maps)
    M->print(Ctx);
}

using MagicFileStringMap =
    llvm::StringMap<std::pair<std::string, /*isWinner=*/bool>>;

static void
printMagicFileStringMapEntry(SILPrintContext &Ctx,
                             const MagicFileStringMap::MapEntryTy &entry) {
  auto &OS = Ctx.OS();
  OS << "//   '" << std::get<0>(entry.second)
     << "' => '" << entry.first() << "'";

  if (!std::get<1>(entry.second))
    OS << " (alternate)";

  OS << "\n";
}

static void printMagicFileStringMap(SILPrintContext &Ctx,
                                    const MagicFileStringMap map) {
  if (map.empty())
    return;

  Ctx.OS() << "\n\n// Mappings from '#file' to '#filePath':\n";

  if (Ctx.sortSIL()) {
    llvm::SmallVector<llvm::StringRef, 16> keys;
    llvm::copy(map.keys(), std::back_inserter(keys));

    llvm::sort(keys, [&](StringRef leftKey, StringRef rightKey) -> bool {
      const auto &leftValue = map.find(leftKey)->second;
      const auto &rightValue = map.find(rightKey)->second;

      // Lexicographically earlier #file strings sort earlier.
      if (std::get<0>(leftValue) != std::get<0>(rightValue))
        return std::get<0>(leftValue) < std::get<0>(rightValue);

      // Conflict winners sort before losers.
      if (std::get<1>(leftValue) != std::get<1>(rightValue))
        return std::get<1>(leftValue);

      // Finally, lexicographically earlier #filePath strings sort earlier.
      return leftKey < rightKey;
    });

    for (auto key : keys)
      printMagicFileStringMapEntry(Ctx, *map.find(key));
  } else {
    for (const auto &entry : map)
      printMagicFileStringMapEntry(Ctx, entry);
  }
}

void SILProperty::print(SILPrintContext &Ctx) const {
  PrintOptions Options = PrintOptions::printSIL();
  
  auto &OS = Ctx.OS();
  OS << "sil_property ";
  if (isSerialized())
    OS << "[serialized] ";
  
  OS << '#';
  printValueDecl(getDecl(), OS);
  if (auto sig = getDecl()->getInnermostDeclContext()
                          ->getGenericSignatureOfContext()) {
    sig.getCanonicalSignature()->print(OS, Options);
  }
  OS << " (";
  if (auto component = getComponent())
    SILPrinter(Ctx).printKeyPathPatternComponent(*component);
  OS << ")\n";
}

void SILProperty::dump() const {
  SILPrintContext context(llvm::errs());
  print(context);
}

static void printSILProperties(SILPrintContext &Ctx,
                               const SILModule::PropertyListType &Properties) {
  for (const SILProperty &P : Properties) {
    P.print(Ctx);
  }
}

static void printExternallyVisibleDecls(SILPrintContext &Ctx,
                                        ArrayRef<ValueDecl *> decls) {
  if (decls.empty())
    return;
  Ctx.OS() << "/* externally visible decls: \n";
  for (ValueDecl *decl : decls) {
    printValueDecl(decl, Ctx.OS());
    Ctx.OS() << '\n';
  }
  Ctx.OS() << "*/\n";
}

/// Pretty-print the SILModule to the designated stream.
void SILModule::print(SILPrintContext &PrintCtx, ModuleDecl *M,
                      bool PrintASTDecls) const {
  llvm::raw_ostream &OS = PrintCtx.OS();
  OS << "sil_stage ";
  switch (Stage) {
  case SILStage::Raw:
    OS << "raw";
    break;
  case SILStage::Canonical:
    OS << "canonical";
    break;
  case SILStage::Lowered:
    OS << "lowered";
    break;
  }
  
  OS << "\n\nimport " << BUILTIN_NAME
     << "\nimport " << STDLIB_NAME
     << "\nimport " << SWIFT_SHIMS_NAME << "\n\n";

  // Print the declarations and types from the associated context (origin module or
  // current file).
  if (M && PrintASTDecls) {
    PrintOptions Options = PrintOptions::printSIL();
    Options.TypeDefinitions = true;
    Options.VarInitializers = true;
    // FIXME: ExplodePatternBindingDecls is incompatible with VarInitializers!
    Options.ExplodePatternBindingDecls = true;
    Options.SkipImplicit = false;
    Options.PrintGetSetOnRWProperties = true;
    Options.PrintInSILBody = false;
    bool WholeModuleMode = (M == AssociatedDeclContext);

    SmallVector<Decl *, 32> topLevelDecls;
    M->getTopLevelDecls(topLevelDecls);
    for (const Decl *D : topLevelDecls) {
      if (!WholeModuleMode && !(D->getDeclContext() == AssociatedDeclContext))
          continue;
      if ((isa<ValueDecl>(D) || isa<OperatorDecl>(D) ||
           isa<ExtensionDecl>(D) || isa<ImportDecl>(D)) &&
          !D->isImplicit()) {
        if (isa<AccessorDecl>(D))
          continue;

        // skip to visit ASTPrinter to avoid sil-opt prints duplicated import declarations
        if (auto importDecl = dyn_cast<ImportDecl>(D)) {
          StringRef importName = importDecl->getModule()->getName().str();
          if (importName == BUILTIN_NAME ||
              importName == STDLIB_NAME ||
              importName == SWIFT_SHIMS_NAME)
            continue;
        }
        D->print(OS, Options);
        OS << "\n\n";
      }
    }
  }

  printSILGlobals(PrintCtx, getSILGlobalList());
  printSILDifferentiabilityWitnesses(PrintCtx,
                                     getDifferentiabilityWitnessList());
  printSILFunctions(PrintCtx, getFunctionList());
  printSILVTables(PrintCtx, getVTableList());
  printSILWitnessTables(PrintCtx, getWitnessTableList());
  printSILDefaultWitnessTables(PrintCtx, getDefaultWitnessTableList());
  printSILCoverageMaps(PrintCtx, getCoverageMaps());
  printSILProperties(PrintCtx, getPropertyList());
  printExternallyVisibleDecls(PrintCtx, externallyVisible.getArrayRef());

  if (M)
    printMagicFileStringMap(
        PrintCtx, M->computeMagicFileStringMap(/*shouldDiagnose=*/false));

  OS << "\n\n";
}

void SILNode::dumpInContext() const {
  printInContext(llvm::errs());
}
void SILNode::printInContext(llvm::raw_ostream &OS) const {
  SILPrintContext Ctx(OS);
  SILPrinter(Ctx).printInContext(this);
}

void SILInstruction::dumpInContext() const {
  printInContext(llvm::errs());
}
void SILInstruction::printInContext(llvm::raw_ostream &OS) const {
  SILPrintContext Ctx(OS);
  SILPrinter(Ctx).printInContext(this);
}

void SILVTable::print(llvm::raw_ostream &OS, bool Verbose) const {
  OS << "sil_vtable ";
  if (isSerialized())
    OS << "[serialized] ";
  OS << getClass()->getName() << " {\n";

  PrintOptions QualifiedSILTypeOptions = PrintOptions::printQualifiedSILType();
  for (auto &entry : getEntries()) {
    OS << "  ";
    entry.Method.print(OS);
    OS << ": ";

    bool HasSingleImplementation = false;
    switch (entry.Method.kind) {
    default:
      break;
    case SILDeclRef::Kind::IVarDestroyer:
    case SILDeclRef::Kind::Destroyer:
    case SILDeclRef::Kind::Deallocator:
      HasSingleImplementation = true;
    }
    // No need to emit the signature for methods that may have only
    // single implementation, e.g. for destructors.
    if (!HasSingleImplementation) {
      QualifiedSILTypeOptions.CurrentModule =
          entry.Method.getDecl()->getDeclContext()->getParentModule();
      entry.Method.getDecl()->getInterfaceType().print(OS,
                                                       QualifiedSILTypeOptions);
      OS << " : ";
    }
    OS << '@' << entry.Implementation->getName();
    switch (entry.TheKind) {
    case SILVTable::Entry::Kind::Normal:
      break;
    case SILVTable::Entry::Kind::Inherited:
      OS << " [inherited]";
      break;
    case SILVTable::Entry::Kind::Override:
      OS << " [override]";
      break;
    }
    OS << "\t// " << demangleSymbol(entry.Implementation->getName());
    OS << "\n";
  }
  OS << "}\n\n";
}

void SILVTable::dump() const {
  print(llvm::errs());
}

/// Returns true if anything was printed.
static bool printAssociatedTypePath(llvm::raw_ostream &OS, CanType path) {
  if (auto memberType = dyn_cast<DependentMemberType>(path)) {
    if (printAssociatedTypePath(OS, memberType.getBase()))
      OS << '.';
    OS << memberType->getName().str();
    return true;
  } else {
    assert(isa<GenericTypeParamType>(path));
    return false;
  }
}

void SILWitnessTable::Entry::print(llvm::raw_ostream &out, bool verbose,
                                   const PrintOptions &options) const {
  PrintOptions QualifiedSILTypeOptions = PrintOptions::printQualifiedSILType();
  out << "  ";
  switch (getKind()) {
  case WitnessKind::Invalid:
    out << "no_default";
    break;
  case WitnessKind::Method: {
    // method #declref: @function
    auto &methodWitness = getMethodWitness();
    out << "method ";
    methodWitness.Requirement.print(out);
    out << ": ";
    QualifiedSILTypeOptions.CurrentModule =
        methodWitness.Requirement.getDecl()
            ->getDeclContext()
            ->getParentModule();
    methodWitness.Requirement.getDecl()->getInterfaceType().print(
        out, QualifiedSILTypeOptions);
    out << " : ";
    if (methodWitness.Witness) {
      methodWitness.Witness->printName(out);
      out << "\t// "
         << demangleSymbol(methodWitness.Witness->getName());
    } else {
      out << "nil";
    }
    break;
  }
  case WitnessKind::AssociatedType: {
    // associated_type AssociatedTypeName: ConformingType
    auto &assocWitness = getAssociatedTypeWitness();
    out << "associated_type ";
    out << assocWitness.Requirement->getName() << ": ";
    assocWitness.Witness->print(out, options);
    break;
  }
  case WitnessKind::AssociatedTypeProtocol: {
    // associated_type_protocol (AssociatedTypeName: Protocol): <conformance>
    auto &assocProtoWitness = getAssociatedTypeProtocolWitness();
    out << "associated_type_protocol (";
    (void) printAssociatedTypePath(out, assocProtoWitness.Requirement);
    out << ": " << assocProtoWitness.Protocol->getName() << "): ";
    if (assocProtoWitness.Witness.isConcrete())
      assocProtoWitness.Witness.getConcrete()->printName(out, options);
    else
      out << "dependent";
    break;
  }
  case WitnessKind::BaseProtocol: {
    // base_protocol Protocol: <conformance>
    auto &baseProtoWitness = getBaseProtocolWitness();
    out << "base_protocol "
        << baseProtoWitness.Requirement->getName() << ": ";
    baseProtoWitness.Witness->printName(out, options);
    break;
  }
  }
  out << '\n';
}

void SILWitnessTable::print(llvm::raw_ostream &OS, bool Verbose) const {
  PrintOptions Options = PrintOptions::printSIL();
  PrintOptions QualifiedSILTypeOptions = PrintOptions::printQualifiedSILType();
  OS << "sil_witness_table ";
  printLinkage(OS, getLinkage(), /*isDefinition*/ isDefinition());
  if (isSerialized())
    OS << "[serialized] ";

  getConformance()->printName(OS, Options);
  Options.GenericEnv =
    getConformance()->getDeclContext()->getGenericEnvironmentOfContext();

  if (isDeclaration()) {
    OS << "\n\n";
    return;
  }

  OS << " {\n";
  
  for (auto &witness : getEntries()) {
    witness.print(OS, Verbose, Options);
  }

  for (auto conditionalConformance : getConditionalConformances()) {
    // conditional_conformance (TypeName: Protocol):
    // <conformance>
    OS << "  conditional_conformance (";
    conditionalConformance.Requirement.print(OS, Options);
    OS << ": " << conditionalConformance.Conformance.getRequirement()->getName()
       << "): ";
    if (conditionalConformance.Conformance.isConcrete())
      conditionalConformance.Conformance.getConcrete()->printName(OS, Options);
    else
      OS << "dependent";

    OS << '\n';
  }

  OS << "}\n\n";
}

void SILWitnessTable::dump() const {
  print(llvm::errs());
}

void SILDefaultWitnessTable::print(llvm::raw_ostream &OS, bool Verbose) const {
  // sil_default_witness_table [<Linkage>] <Protocol> <MinSize>
  PrintOptions QualifiedSILTypeOptions = PrintOptions::printQualifiedSILType();
  OS << "sil_default_witness_table ";
  printLinkage(OS, getLinkage(), ForDefinition);
  OS << getProtocol()->getName() << " {\n";
  
  PrintOptions options = PrintOptions::printSIL();
  options.GenericEnv = Protocol->getGenericEnvironmentOfContext();

  for (auto &witness : getEntries()) {
    witness.print(OS, Verbose, options);
  }
  
  OS << "}\n\n";
}

void SILDefaultWitnessTable::dump() const {
  print(llvm::errs());
}

void SILDifferentiabilityWitness::print(llvm::raw_ostream &OS,
                                        bool verbose) const {
  OS << "// differentiability witness for "
     << demangleSymbol(getOriginalFunction()->getName()) << '\n';
  PrintOptions qualifiedSILTypeOptions = PrintOptions::printQualifiedSILType();
  // sil_differentiability_witness (linkage)?
  OS << "sil_differentiability_witness ";
  printLinkage(OS, getLinkage(), /*isDefinition*/ isDefinition());
  // ([serialized])?
  if (isSerialized())
    OS << "[serialized] ";
  // [parameters ...]
  OS << "[parameters ";
  interleave(
      getParameterIndices()->getIndices(), [&](unsigned index) { OS << index; },
      [&] { OS << ' '; });
  // [results ...]
  OS << "] [results ";
  interleave(
      getResultIndices()->getIndices(), [&](unsigned index) { OS << index; },
      [&] { OS << ' '; });
  OS << "] ";
  // (<...>)?
  if (auto derivativeGenSig = getDerivativeGenericSignature()) {
    auto subPrinter = PrintOptions::printSIL();
    derivativeGenSig->print(OS, subPrinter);
    OS << " ";
  }
  // @original-function-name : $original-sil-type
  printSILFunctionNameAndType(OS, getOriginalFunction());

  if (isDeclaration()) {
    OS << "\n\n";
    return;
  }

  // {
  //   jvp: @jvp-function-name : $jvp-sil-type
  //   vjp: @vjp-function-name : $vjp-sil-type
  // }
  OS << " {\n";
  if (auto *jvp = getJVP()) {
    OS << "  jvp: ";
    printSILFunctionNameAndType(OS, jvp);
    OS << '\n';
  }
  if (auto *vjp = getVJP()) {
    OS << "  vjp: ";
    printSILFunctionNameAndType(OS, vjp);
    OS << '\n';
  }
  OS << "}\n\n";
}

void SILDifferentiabilityWitness::dump() const {
  print(llvm::errs());
}

void SILCoverageMap::print(SILPrintContext &PrintCtx) const {
  llvm::raw_ostream &OS = PrintCtx.OS();
  OS << "sil_coverage_map " << QuotedString(getFile()) << " "
     << QuotedString(getName()) << " " << QuotedString(getPGOFuncName()) << " "
     << getHash() << " {\t// " << demangleSymbol(getName()) << "\n";
  if (PrintCtx.sortSIL())
    std::sort(MappedRegions.begin(), MappedRegions.end(),
              [](const MappedRegion &LHS, const MappedRegion &RHS) {
      return std::tie(LHS.StartLine, LHS.StartCol, LHS.EndLine, LHS.EndCol) <
             std::tie(RHS.StartLine, RHS.StartCol, RHS.EndLine, RHS.EndCol);
    });
  for (auto &MR : getMappedRegions()) {
    OS << "  " << MR.StartLine << ":" << MR.StartCol << " -> " << MR.EndLine
       << ":" << MR.EndCol << " : ";
    printCounter(OS, MR.Counter);
    OS << "\n";
  }
  OS << "}\n\n";
}

void SILCoverageMap::dump() const {
  print(llvm::errs());
}

#ifndef NDEBUG
// Disable the "for use only in debugger" warning.
#if SWIFT_COMPILER_IS_MSVC
#pragma warning(push)
#pragma warning(disable : 4996)
#endif

void SILDebugScope::dump(SourceManager &SM, llvm::raw_ostream &OS,
                         unsigned Indent) const {
  OS << "{\n";
  OS.indent(Indent);
  if (Loc.isASTNode())
    Loc.getSourceLoc().print(OS, SM);
  OS << "\n";
  OS.indent(Indent + 2);
  OS << " parent: ";
  if (auto *P = Parent.dyn_cast<const SILDebugScope *>()) {
    P->dump(SM, OS, Indent + 2);
    OS.indent(Indent + 2);
  }
  else if (auto *F = Parent.dyn_cast<SILFunction *>())
    OS << "@" << F->getName();
  else
    OS << "nullptr";

  OS << "\n";
  OS.indent(Indent + 2);
  if (auto *CS = InlinedCallSite) {
    OS << "inlinedCallSite: ";
    CS->dump(SM, OS, Indent + 2);
    OS.indent(Indent + 2);
  }
  OS << "}\n";
}

void SILDebugScope::dump(SILModule &Mod) const {
  // We just use the default indent and llvm::errs().
  dump(Mod.getASTContext().SourceMgr);
}

#if SWIFT_COMPILER_IS_MSVC
#pragma warning(pop)
#endif

#endif

void SILSpecializeAttr::print(llvm::raw_ostream &OS) const {
  SILPrintContext Ctx(OS);
  // Print other types as their Swift representation.
  PrintOptions SubPrinter = PrintOptions::printSIL();
  auto exported = isExported() ? "true" : "false";
  auto kind = isPartialSpecialization() ? "partial" : "full";

  OS << "exported: " << exported << ", ";
  OS << "kind: " << kind << ", ";

  ArrayRef<Requirement> requirements;
  SmallVector<Requirement, 4> requirementsScratch;
  if (auto specializedSig = getSpecializedSignature()) {
    if (auto env = getFunction()->getGenericEnvironment()) {
      requirementsScratch = specializedSig->requirementsNotSatisfiedBy(
          env->getGenericSignature());
      requirements = requirementsScratch;
    } else {
      requirements = specializedSig->getRequirements();
    }
  }
  if (!requirements.empty()) {
    OS << "where ";
    SILFunction *F = getFunction();
    assert(F);
    auto GenericEnv = F->getGenericEnvironment();
    interleave(requirements,
               [&](Requirement req) {
                 if (!GenericEnv) {
                   req.print(OS, SubPrinter);
                   return;
                 }
                 // Use GenericEnvironment to produce user-friendly
                 // names instead of something like t_0_0.
                 auto FirstTy = GenericEnv->getSugaredType(req.getFirstType());
                 if (req.getKind() != RequirementKind::Layout) {
                   auto SecondTy =
                       GenericEnv->getSugaredType(req.getSecondType());
                   Requirement ReqWithDecls(req.getKind(), FirstTy, SecondTy);
                   ReqWithDecls.print(OS, SubPrinter);
                 } else {
                   Requirement ReqWithDecls(req.getKind(), FirstTy,
                                            req.getLayoutConstraint());
                   ReqWithDecls.print(OS, SubPrinter);
                 }
               },
               [&] { OS << ", "; });
  }
}

//===----------------------------------------------------------------------===//
// SILPrintContext members
//===----------------------------------------------------------------------===//

SILPrintContext::SILPrintContext(llvm::raw_ostream &OS, bool Verbose,
                bool SortedSIL) :
  OutStream(OS), Verbose(Verbose), SortedSIL(SortedSIL),
  DebugInfo(SILPrintDebugInfo) { }

SILPrintContext::SILPrintContext(llvm::raw_ostream &OS,
                                 const SILOptions &Opts) :
  OutStream(OS), Verbose(Opts.EmitVerboseSIL), SortedSIL(Opts.EmitSortedSIL),
  DebugInfo(SILPrintDebugInfo) {}

SILPrintContext::SILPrintContext(llvm::raw_ostream &OS, bool Verbose,
                                 bool SortedSIL, bool DebugInfo) :
  OutStream(OS), Verbose(Verbose), SortedSIL(SortedSIL),
  DebugInfo(DebugInfo) { }

void SILPrintContext::setContext(const void *FunctionOrBlock) {
  if (FunctionOrBlock != ContextFunctionOrBlock) {
    BlocksToIDMap.clear();
    ValueToIDMap.clear();
    ContextFunctionOrBlock = FunctionOrBlock;
  }
}

SILPrintContext::~SILPrintContext() {
}

void SILPrintContext::printInstructionCallBack(const SILInstruction *I) {
}

void SILPrintContext::initBlockIDs(ArrayRef<const SILBasicBlock *> Blocks) {
  if (Blocks.empty())
    return;

  setContext(Blocks[0]->getParent());

  // Initialize IDs so our IDs are in RPOT as well. This is a hack.
  for (unsigned Index : indices(Blocks))
    BlocksToIDMap[Blocks[Index]] = Index;
}

ID SILPrintContext::getID(const SILBasicBlock *Block) {
  setContext(Block->getParent());

  // Lazily initialize the Blocks-to-IDs mapping.
  // If we are asked to emit sorted SIL, print out our BBs in RPOT order.
  if (BlocksToIDMap.empty()) {
    if (sortSIL()) {
      std::vector<SILBasicBlock *> RPOT;
      auto *UnsafeF = const_cast<SILFunction *>(Block->getParent());
      std::copy(po_begin(UnsafeF), po_end(UnsafeF), std::back_inserter(RPOT));
      std::reverse(RPOT.begin(), RPOT.end());
      // Initialize IDs so our IDs are in RPOT as well. This is a hack.
      for (unsigned Index : indices(RPOT))
        BlocksToIDMap[RPOT[Index]] = Index;
    } else {
      unsigned idx = 0;
      for (const SILBasicBlock &B : *Block->getParent())
        BlocksToIDMap[&B] = idx++;
    }
  }
  ID R = {ID::SILBasicBlock, BlocksToIDMap[Block]};
  return R;
}

ID SILPrintContext::getID(const SILNode *node) {
  if (node == nullptr)
    return {ID::Null, ~0U};

  if (isa<SILUndef>(node))
    return {ID::SILUndef, 0};
  
  SILBasicBlock *BB = node->getParentBlock();
  if (SILFunction *F = BB->getParent()) {
    setContext(F);
    // Lazily initialize the instruction -> ID mapping.
    if (ValueToIDMap.empty())
      F->numberValues(ValueToIDMap);
    ID R = {ID::SSAValue, ValueToIDMap[node]};
    return R;
  }

  setContext(BB);

  // Check if we have initialized our ValueToIDMap yet. If we have, just use
  // that.
  if (!ValueToIDMap.empty()) {
    ID R = {ID::SSAValue, ValueToIDMap[node]};
    return R;
  }

  // Otherwise, initialize the instruction -> ID mapping cache.
  unsigned idx = 0;
  for (auto &I : *BB) {
    // Give the instruction itself the next ID.
    ValueToIDMap[&I] = idx;

    // If there are no results, make sure we don't reuse that ID.
    auto results = I.getResults();
    if (results.empty()) {
      idx++;
      continue;
    }

    // Otherwise, assign all of the results an index.  Note that
    // we'll assign the same ID to both the instruction and the
    // first result.
    for (auto result : results) {
      ValueToIDMap[result] = idx++;
    }
  }

  ID R = {ID::SSAValue, ValueToIDMap[node]};
  return R;
}<|MERGE_RESOLUTION|>--- conflicted
+++ resolved
@@ -347,17 +347,9 @@
   if (isForeign)
     OS << (isDot ? '.' : '!')  << "foreign";
 
-<<<<<<< HEAD
-  // SWIFT_ENABLE_TENSORFLOW
-  if (autoDiffDerivativeFunctionIdentifier) {
-    auto *autoDiffFuncId = autoDiffDerivativeFunctionIdentifier;
-    OS << ((isDot || isForeign) ? '.' : '!');
-    switch (autoDiffFuncId->getKind()) {
-=======
   if (derivativeFunctionIdentifier) {
     OS << ((isDot || isForeign) ? '.' : '!');
     switch (derivativeFunctionIdentifier->getKind()) {
->>>>>>> aab622e9
     case AutoDiffDerivativeFunctionKind::JVP:
       OS << "jvp.";
       break;
@@ -365,15 +357,9 @@
       OS << "vjp.";
       break;
     }
-<<<<<<< HEAD
-    OS << autoDiffFuncId->getParameterIndices()->getString();
-    if (auto derivativeGenSig =
-            autoDiffFuncId->getDerivativeGenericSignature()) {
-=======
     OS << derivativeFunctionIdentifier->getParameterIndices()->getString();
     if (auto derivativeGenSig =
             derivativeFunctionIdentifier->getDerivativeGenericSignature()) {
->>>>>>> aab622e9
       OS << "." << derivativeGenSig;
     }
   }
