--- conflicted
+++ resolved
@@ -1082,15 +1082,8 @@
     // type.
 
     // The entire original context could be a generic parameter.
-<<<<<<< HEAD
-    // SWIFT_ENABLE_TENSORFLOW
     if (origType.isTypeParameter() ||
         origType.isOpaqueFunctionOrOpaqueDerivativeFunction()) {
-    // SWIFT_ENABLE_TENSORFLOW END
-=======
-    if (origType.isTypeParameter() ||
-        origType.isOpaqueFunctionOrOpaqueDerivativeFunction()) {
->>>>>>> 3d26b078
       return addSubstitution(origType.getLayoutConstraint(), substType,
                              nullptr, {});
     }
@@ -1261,17 +1254,9 @@
         || substTL.isAddressOnly()) {
       return true;
 
-<<<<<<< HEAD
-    // SWIFT_ENABLE_TENSORFLOW
     // Functions are always returned directly.
     } else if (origType.isOpaqueFunctionOrOpaqueDerivativeFunction()) {
       return false;
-    // SWIFT_ENABLE_TENSORFLOW END
-=======
-    // Functions are always returned directly.
-    } else if (origType.isOpaqueFunctionOrOpaqueDerivativeFunction()) {
-      return false;
->>>>>>> 3d26b078
 
     // If the substitution didn't change the type, then a negative
     // response to the above is determinative as well.
