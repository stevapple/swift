//===--- SILFormat.h - The internals of serialized SILs ---------*- C++ -*-===//
//
// This source file is part of the Swift.org open source project
//
// Copyright (c) 2014 - 2017 Apple Inc. and the Swift project authors
// Licensed under Apache License v2.0 with Runtime Library Exception
//
// See https://swift.org/LICENSE.txt for license information
// See https://swift.org/CONTRIBUTORS.txt for the list of Swift project authors
//
//===----------------------------------------------------------------------===//
///
/// \file Contains various constants and helper types to deal with serialized
/// SILs.
///
//===----------------------------------------------------------------------===//

#ifndef SWIFT_SERIALIZATION_SILFORMAT_H
#define SWIFT_SERIALIZATION_SILFORMAT_H

#include "ModuleFormat.h"

namespace swift {
namespace serialization {

using ValueID = DeclID;
using ValueIDField = DeclIDField;

using SILInstOpCodeField = BCFixed<8>;
using SILTypeCategoryField = BCFixed<2>;

enum SILStringEncoding : uint8_t {
  SIL_UTF8,
  SIL_UTF16,
  SIL_OBJC_SELECTOR,
  SIL_BYTES
};

enum SILLinkageEncoding : uint8_t {
  SIL_LINKAGE_PUBLIC,
  SIL_LINKAGE_PUBLIC_NON_ABI,
  SIL_LINKAGE_HIDDEN,
  SIL_LINKAGE_SHARED,
  SIL_LINKAGE_PRIVATE,
  SIL_LINKAGE_PUBLIC_EXTERNAL,
  SIL_LINKAGE_HIDDEN_EXTERNAL,
  SIL_LINKAGE_SHARED_EXTERNAL,
  SIL_LINKAGE_PRIVATE_EXTERNAL,
};
using SILLinkageField = BCFixed<4>;

enum SILVTableEntryKindEncoding : uint8_t {
  SIL_VTABLE_ENTRY_NORMAL,
  SIL_VTABLE_ENTRY_INHERITED,
  SIL_VTABLE_ENTRY_OVERRIDE,
};
using SILVTableEntryKindField = BCFixed<2>;

enum CastConsumptionKindEncoding : uint8_t {
  SIL_CAST_CONSUMPTION_TAKE_ALWAYS,
  SIL_CAST_CONSUMPTION_TAKE_ON_SUCCESS,
  SIL_CAST_CONSUMPTION_COPY_ON_SUCCESS,
  SIL_CAST_CONSUMPTION_BORROW_ALWAYS,
};

enum class KeyPathComponentKindEncoding : uint8_t {
  StoredProperty,
  TupleElement,
  GettableProperty,
  SettableProperty,
  OptionalChain,
  OptionalForce,
  OptionalWrap,
  Trivial,
};
enum class KeyPathComputedComponentIdKindEncoding : uint8_t {
  Property,
  Function,
  DeclRef,
};

/// The record types within the "sil-index" block.
///
/// \sa SIL_INDEX_BLOCK_ID
namespace sil_index_block {
  // These IDs must \em not be renumbered or reordered without incrementing
  // the module version.
  enum RecordKind {
    SIL_FUNC_NAMES = 1,
    SIL_FUNC_OFFSETS,
    SIL_VTABLE_NAMES,
    SIL_VTABLE_OFFSETS,
    SIL_GLOBALVAR_NAMES,
    SIL_GLOBALVAR_OFFSETS,
    SIL_WITNESS_TABLE_NAMES,
    SIL_WITNESS_TABLE_OFFSETS,
    SIL_DEFAULT_WITNESS_TABLE_NAMES,
    SIL_DEFAULT_WITNESS_TABLE_OFFSETS,
    SIL_PROPERTY_OFFSETS,
    SIL_DIFFERENTIABILITY_WITNESS_NAMES,
    SIL_DIFFERENTIABILITY_WITNESS_OFFSETS,
  };

  using ListLayout = BCGenericRecordLayout<
    BCFixed<4>,  // record ID
    BCVBR<16>,  // table offset within the blob
    BCBlob      // map from identifier strings to IDs.
  >;

  using OffsetLayout = BCGenericRecordLayout<
    BCFixed<4>,  // record ID
    BCArray<BitOffsetField>
  >;
}

/// The record types within the "sil" block.
///
/// \sa SIL_BLOCK_ID
namespace sil_block {
  // These IDs must \em not be renumbered or reordered without incrementing
  // the module version.
  enum RecordKind : uint8_t {
    SIL_FUNCTION = 1,
    SIL_BASIC_BLOCK,
    SIL_ONE_VALUE_ONE_OPERAND,
    SIL_ONE_TYPE,
    SIL_ONE_OPERAND,
    SIL_ONE_TYPE_ONE_OPERAND,
    SIL_ONE_TYPE_VALUES,
    SIL_TWO_OPERANDS,
    SIL_TAIL_ADDR,
    SIL_INST_APPLY,
    SIL_INST_NO_OPERAND,
    SIL_VTABLE,
    SIL_VTABLE_ENTRY,
    SIL_GLOBALVAR,
    SIL_INIT_EXISTENTIAL,
    SIL_WITNESS_TABLE,
    SIL_WITNESS_METHOD_ENTRY,
    SIL_WITNESS_BASE_ENTRY,
    SIL_WITNESS_ASSOC_PROTOCOL,
    SIL_WITNESS_ASSOC_ENTRY,
    SIL_WITNESS_CONDITIONAL_CONFORMANCE,
    SIL_DEFAULT_WITNESS_TABLE,
    SIL_DEFAULT_WITNESS_TABLE_NO_ENTRY,
    SIL_DIFFERENTIABILITY_WITNESS,
    SIL_INST_WITNESS_METHOD,
    SIL_SPECIALIZE_ATTR,
    SIL_PROPERTY,
    SIL_ONE_OPERAND_EXTRA_ATTR,
    SIL_TWO_OPERANDS_EXTRA_ATTR,
    SIL_INST_DIFFERENTIABLE_FUNCTION,
    SIL_INST_LINEAR_FUNCTION,
    SIL_INST_DIFFERENTIABLE_FUNCTION_EXTRACT,
<<<<<<< HEAD
    // SWIFT_ENABLE_TENSORFLOW
    SIL_INST_LINEAR_FUNCTION,
    SIL_INST_LINEAR_FUNCTION_EXTRACT,
    // SWIFT_ENABLE_TENSORFLOW END
=======
    SIL_INST_LINEAR_FUNCTION_EXTRACT,
>>>>>>> 209deeab

    // We also share these layouts from the decls block. Their enumerators must
    // not overlap with ours.
    ABSTRACT_PROTOCOL_CONFORMANCE = decls_block::ABSTRACT_PROTOCOL_CONFORMANCE,
    NORMAL_PROTOCOL_CONFORMANCE = decls_block::NORMAL_PROTOCOL_CONFORMANCE,
    SPECIALIZED_PROTOCOL_CONFORMANCE
      = decls_block::SPECIALIZED_PROTOCOL_CONFORMANCE,
    INHERITED_PROTOCOL_CONFORMANCE
      = decls_block::INHERITED_PROTOCOL_CONFORMANCE,
    INVALID_PROTOCOL_CONFORMANCE = decls_block::INVALID_PROTOCOL_CONFORMANCE,
    GENERIC_REQUIREMENT = decls_block::GENERIC_REQUIREMENT,
    LAYOUT_REQUIREMENT = decls_block::LAYOUT_REQUIREMENT,
  };

  using SILInstNoOperandLayout = BCRecordLayout<
    SIL_INST_NO_OPERAND,
    SILInstOpCodeField
  >;

  using VTableLayout = BCRecordLayout<
    SIL_VTABLE,
    DeclIDField,   // Class Decl
    BCFixed<1>     // IsSerialized.
  >;

  using VTableEntryLayout = BCRecordLayout<
    SIL_VTABLE_ENTRY,
    DeclIDField,  // SILFunction name
    SILVTableEntryKindField,  // Kind
    BCArray<ValueIDField> // SILDeclRef
  >;
  
  using PropertyLayout = BCRecordLayout<
    SIL_PROPERTY,
    DeclIDField,          // Property decl
    BCFixed<1>,           // Is serialized
    BCArray<ValueIDField> // Encoded key path component
    // Any substitutions or conformances required for the key path component
    // follow.
  >;

  using WitnessTableLayout = BCRecordLayout<
    SIL_WITNESS_TABLE,
    SILLinkageField,     // Linkage
    BCFixed<1>,          // Is this a declaration. We represent this separately
                         // from whether or not we have entries since we can
                         // have empty witness tables.
    BCFixed<1>           // IsSerialized.
    // Conformance follows
    // Witness table entries will be serialized after.
  >;

  using WitnessMethodEntryLayout = BCRecordLayout<
    SIL_WITNESS_METHOD_ENTRY,
    DeclIDField,  // SILFunction name
    BCArray<ValueIDField> // SILDeclRef
  >;

  using WitnessBaseEntryLayout = BCRecordLayout<
    SIL_WITNESS_BASE_ENTRY,
    DeclIDField  // ID of protocol decl
    // Trailed by the conformance itself.
  >;

  using WitnessAssocProtocolLayout = BCRecordLayout<
    SIL_WITNESS_ASSOC_PROTOCOL,
    TypeIDField, // ID of associated type
    DeclIDField  // ID of ProtocolDecl
    // Trailed by the conformance itself if appropriate.
  >;

  using WitnessAssocEntryLayout = BCRecordLayout<
    SIL_WITNESS_ASSOC_ENTRY,
    DeclIDField,  // ID of AssociatedTypeDecl
    TypeIDField
  >;

  using WitnessConditionalConformanceLayout = BCRecordLayout<
    SIL_WITNESS_CONDITIONAL_CONFORMANCE,
    TypeIDField // ID of associated type
    // Trailed by the conformance itself if appropriate.
  >;

  using DefaultWitnessTableLayout = BCRecordLayout<
    SIL_DEFAULT_WITNESS_TABLE,
    DeclIDField,  // ID of ProtocolDecl
    SILLinkageField  // Linkage
    // Default witness table entries will be serialized after.
  >;

  using DefaultWitnessTableNoEntryLayout = BCRecordLayout<
    SIL_DEFAULT_WITNESS_TABLE_NO_ENTRY
  >;

  using SILGlobalVarLayout = BCRecordLayout<
    SIL_GLOBALVAR,
    SILLinkageField,
    BCFixed<1>,          // serialized
    BCFixed<1>,          // Is this a declaration.
    BCFixed<1>,          // Is this a let variable.
    TypeIDField,
    DeclIDField
  >;

  using DifferentiabilityWitnessLayout = BCRecordLayout<
    SIL_DIFFERENTIABILITY_WITNESS,
    DeclIDField,             // Original function name
    SILLinkageField,         // Linkage
    BCFixed<1>,              // Is declaration?
    BCFixed<1>,              // Is serialized?
    GenericSignatureIDField, // Derivative function generic signature
    DeclIDField,             // JVP function name
    DeclIDField,             // VJP function name
    BCVBR<8>,                // Number of parameter indices
    BCVBR<8>,                // Number of result indices
    BCArray<ValueIDField>    // Parameter and result indices
  >;

  using SILFunctionLayout =
      BCRecordLayout<SIL_FUNCTION, SILLinkageField,
                     BCFixed<1>,  // transparent
                     BCFixed<2>,  // serialized
                     BCFixed<2>,  // thunks: signature optimized/reabstraction
                     BCFixed<1>,  // without_actually_escaping
                     BCFixed<3>,  // specialPurpose
                     BCFixed<2>,  // inlineStrategy
                     BCFixed<2>,  // optimizationMode
                     BCFixed<3>,  // side effect info.
                     BCVBR<8>,    // number of specialize attributes
                     BCFixed<1>,  // has qualified ownership
                     BCFixed<1>,  // force weak linking
                     BC_AVAIL_TUPLE, // availability for weak linking
                     BCFixed<1>,  // is dynamically replacable
                     BCFixed<1>,  // exact self class
                     TypeIDField, // SILFunctionType
                     DeclIDField,  // SILFunction name or 0 (replaced function)
                     GenericSignatureIDField,
                     DeclIDField, // ClangNode owner
                     BCArray<IdentifierIDField> // Semantics Attribute
                     // followed by specialize attributes
                     // SWIFT_ENABLE_TENSORFLOW
                     // followed by reverse differentiable attributes
                     // followed by generic param list, if any
                     >;

  using SILSpecializeAttrLayout =
      BCRecordLayout<SIL_SPECIALIZE_ATTR,
                     BCFixed<1>, // exported
                     BCFixed<1>, // specialization kind
                     GenericSignatureIDField // specialized signature
                     >;

  // Has an optional argument list where each argument is a typed valueref.
  using SILBasicBlockLayout = BCRecordLayout<
    SIL_BASIC_BLOCK,
    BCArray<DeclIDField> // The array contains type-value pairs.
  >;

  // SIL instructions with one valueref and one typed valueref.
  // (store)
  using SILOneValueOneOperandLayout = BCRecordLayout<
    SIL_ONE_VALUE_ONE_OPERAND,
    SILInstOpCodeField,
    BCFixed<2>,          // Optional attributes
    ValueIDField,
    TypeIDField,
    SILTypeCategoryField,
    ValueIDField
  >;

  // SIL instructions with one type and one typed valueref.
  using SILOneTypeOneOperandLayout = BCRecordLayout<
    SIL_ONE_TYPE_ONE_OPERAND,
    SILInstOpCodeField,
    BCFixed<2>,          // Optional attributes
    TypeIDField,
    SILTypeCategoryField,
    TypeIDField,
    SILTypeCategoryField,
    ValueIDField
  >;

  // SIL instructions that construct existential values.
  using SILInitExistentialLayout = BCRecordLayout<
    SIL_INIT_EXISTENTIAL,
    SILInstOpCodeField,   // opcode
    TypeIDField,          // result type
    SILTypeCategoryField, // result type category
    TypeIDField,          // operand type
    SILTypeCategoryField, // operand type category
    ValueIDField,         // operand id
    TypeIDField,          // formal concrete type
    BCVBR<5>              // # of protocol conformances
    // Trailed by protocol conformance info (if any)
  >;

  // SIL instructions with one type and a list of values.
  using SILOneTypeValuesLayout = BCRecordLayout<
    SIL_ONE_TYPE_VALUES,
    SILInstOpCodeField,
    TypeIDField,
    SILTypeCategoryField,
    BCArray<ValueIDField>
  >;

  enum ApplyKind : unsigned {
    SIL_APPLY = 0,
    SIL_PARTIAL_APPLY,
    SIL_BUILTIN,
    SIL_TRY_APPLY,
    SIL_NON_THROWING_APPLY,
    SIL_BEGIN_APPLY,
    SIL_NON_THROWING_BEGIN_APPLY
  };

  using SILInstApplyLayout = BCRecordLayout<
    SIL_INST_APPLY,
    BCFixed<3>,           // ApplyKind
    SubstitutionMapIDField,  // substitution map
    TypeIDField,          // callee unsubstituted type
    TypeIDField,          // callee substituted type
    ValueIDField,         // callee value
    BCArray<ValueIDField> // a list of arguments
  >;

  // SWIFT_ENABLE_TENSORFLOW
  using SILInstDifferentiableFunctionLayout = BCRecordLayout<
    SIL_INST_DIFFERENTIABLE_FUNCTION,
    BCVBR<8>,             // number of function parameters
    BCFixed<1>,           // has derivative functions?
    BCArray<ValueIDField> // parameter indices and operands
  >;

  using SILInstLinearFunctionLayout = BCRecordLayout<
    SIL_INST_LINEAR_FUNCTION,
    BCVBR<8>,             // number of function parameters
    BCFixed<1>,           // has transpose function?
    BCArray<ValueIDField> // parameter indices and operands
  >;

  using SILInstDifferentiableFunctionExtractLayout = BCRecordLayout<
    SIL_INST_DIFFERENTIABLE_FUNCTION_EXTRACT,
    TypeIDField,
    SILTypeCategoryField,
    ValueIDField,
    BCFixed<2>, // extractee
    BCFixed<1>  // has explicit extractee type?
  >;

  using SILInstLinearFunctionExtractLayout = BCRecordLayout<
    SIL_INST_LINEAR_FUNCTION_EXTRACT,
    TypeIDField,
    SILTypeCategoryField,
    ValueIDField,
    BCFixed<1> // extractee
  >;
  // SWIFT_ENABLE_TENSORFLOW END

  // SIL instructions with one type. (alloc_stack)
  using SILOneTypeLayout = BCRecordLayout<
    SIL_ONE_TYPE,
    SILInstOpCodeField,
    BCFixed<2>,          // Optional attributes
    TypeIDField,
    SILTypeCategoryField
  >;

  // SIL instructions with one typed valueref. (dealloc_stack, return)
  using SILOneOperandLayout = BCRecordLayout<
    SIL_ONE_OPERAND,
    SILInstOpCodeField,
    BCFixed<2>,          // Optional attributes
    TypeIDField,
    SILTypeCategoryField,
    ValueIDField
  >;

  using SILOneOperandExtraAttributeLayout = BCRecordLayout<
    SIL_ONE_OPERAND_EXTRA_ATTR,
    SILInstOpCodeField,
    BCFixed<6>, // Optional attributes
    TypeIDField, SILTypeCategoryField, ValueIDField
  >;

  // SIL instructions with two typed values.
  using SILTwoOperandsLayout = BCRecordLayout<
    SIL_TWO_OPERANDS,
    SILInstOpCodeField,
    BCFixed<2>,          // Optional attributes
    TypeIDField,
    SILTypeCategoryField,
    ValueIDField,
    TypeIDField,
    SILTypeCategoryField,
    ValueIDField
  >;

  using SILTwoOperandsExtraAttributeLayout = BCRecordLayout<
    SIL_TWO_OPERANDS_EXTRA_ATTR,
    SILInstOpCodeField,
    BCFixed<6>,          // Optional attributes
    TypeIDField,
    SILTypeCategoryField,
    ValueIDField,
    TypeIDField,
    SILTypeCategoryField,
    ValueIDField
  >;

  // The tail_addr instruction.
  using SILTailAddrLayout = BCRecordLayout<
    SIL_TAIL_ADDR,
    SILInstOpCodeField,
    TypeIDField,          // Base operand
    ValueIDField,
    TypeIDField,          // Count operand
    ValueIDField,
    TypeIDField           // Result type
  >;

  using SILInstWitnessMethodLayout = BCRecordLayout<
    SIL_INST_WITNESS_METHOD,
    TypeIDField,           // result type
    SILTypeCategoryField,
    BCFixed<1>,            // volatile?
    TypeIDField,           // lookup type
    SILTypeCategoryField,
    TypeIDField,           // Optional
    SILTypeCategoryField,  // opened
    ValueIDField,          // existential
    BCArray<ValueIDField>  // SILDeclRef
    // may be trailed by an inline protocol conformance
  >;

  using SILInstDifferentiableFunctionLayout = BCRecordLayout<
    SIL_INST_DIFFERENTIABLE_FUNCTION,
    BCVBR<8>,             // number of function parameters
    BCFixed<1>,           // has derivative functions?
    BCArray<ValueIDField> // parameter indices and operands
  >;

  using SILInstLinearFunctionLayout = BCRecordLayout<
    SIL_INST_LINEAR_FUNCTION,
    BCVBR<8>,             // number of function parameters
    BCFixed<1>,           // has transpose function?
    BCArray<ValueIDField> // parameter indices and operands
  >;

  using SILInstDifferentiableFunctionExtractLayout = BCRecordLayout<
    SIL_INST_DIFFERENTIABLE_FUNCTION_EXTRACT,
    TypeIDField,
    SILTypeCategoryField,
    ValueIDField,
    BCFixed<2>, // extractee
    BCFixed<1>  // has explicit extractee type?
  >;

  using SILInstLinearFunctionExtractLayout = BCRecordLayout<
    SIL_INST_LINEAR_FUNCTION_EXTRACT,
    TypeIDField,
    SILTypeCategoryField,
    ValueIDField,
    BCFixed<1> // extractee
  >;
}

} // end namespace serialization
} // end namespace swift

#endif<|MERGE_RESOLUTION|>--- conflicted
+++ resolved
@@ -152,14 +152,7 @@
     SIL_INST_DIFFERENTIABLE_FUNCTION,
     SIL_INST_LINEAR_FUNCTION,
     SIL_INST_DIFFERENTIABLE_FUNCTION_EXTRACT,
-<<<<<<< HEAD
-    // SWIFT_ENABLE_TENSORFLOW
-    SIL_INST_LINEAR_FUNCTION,
     SIL_INST_LINEAR_FUNCTION_EXTRACT,
-    // SWIFT_ENABLE_TENSORFLOW END
-=======
-    SIL_INST_LINEAR_FUNCTION_EXTRACT,
->>>>>>> 209deeab
 
     // We also share these layouts from the decls block. Their enumerators must
     // not overlap with ours.
