//===--- DeserializeSIL.cpp - Read SIL ------------------------------------===//
//
// This source file is part of the Swift.org open source project
//
// Copyright (c) 2014 - 2017 Apple Inc. and the Swift project authors
// Licensed under Apache License v2.0 with Runtime Library Exception
//
// See https://swift.org/LICENSE.txt for license information
// See https://swift.org/CONTRIBUTORS.txt for the list of Swift project authors
//
//===----------------------------------------------------------------------===//

#define DEBUG_TYPE "deserialize"
#include "DeserializeSIL.h"

#include "BCReadingExtras.h"
#include "DeserializationErrors.h"
#include "ModuleFile.h"
#include "SILFormat.h"

#include "SILSerializationFunctionBuilder.h"
#include "swift/AST/GenericSignature.h"
#include "swift/AST/PrettyStackTrace.h"
#include "swift/AST/ProtocolConformance.h"
#include "swift/Basic/Defer.h"
#include "swift/Basic/PrettyStackTrace.h"
#include "swift/SIL/SILArgument.h"
#include "swift/SIL/SILBuilder.h"
#include "swift/SIL/SILDebugScope.h"
#include "swift/SIL/SILModule.h"
#include "swift/SIL/SILUndef.h"

#include "llvm/ADT/Statistic.h"
#include "llvm/ADT/StringExtras.h"
#include "llvm/Support/Debug.h"
#include "llvm/Support/DJB.h"
#include "llvm/Support/OnDiskHashTable.h"

#include <type_traits>

using namespace swift;
using namespace swift::serialization;
using namespace swift::serialization::sil_block;
using namespace llvm::support;

const char SILEntityError::ID = '\0';
void SILEntityError::anchor() {}

STATISTIC(NumDeserializedFunc, "Number of deserialized SIL functions");

static Optional<StringLiteralInst::Encoding>
fromStableStringEncoding(unsigned value) {
  switch (value) {
  case SIL_BYTES: return StringLiteralInst::Encoding::Bytes;
  case SIL_UTF8: return StringLiteralInst::Encoding::UTF8;
  case SIL_UTF16: return StringLiteralInst::Encoding::UTF16;
  case SIL_OBJC_SELECTOR: return StringLiteralInst::Encoding::ObjCSelector;
  default: return None;
  }
}

static Optional<SILLinkage>
fromStableSILLinkage(unsigned value) {
  switch (value) {
  case SIL_LINKAGE_PUBLIC: return SILLinkage::Public;
  case SIL_LINKAGE_PUBLIC_NON_ABI: return SILLinkage::PublicNonABI;
  case SIL_LINKAGE_HIDDEN: return SILLinkage::Hidden;
  case SIL_LINKAGE_SHARED: return SILLinkage::Shared;
  case SIL_LINKAGE_PRIVATE: return SILLinkage::Private;
  case SIL_LINKAGE_PUBLIC_EXTERNAL: return SILLinkage::PublicExternal;
  case SIL_LINKAGE_HIDDEN_EXTERNAL: return SILLinkage::HiddenExternal;
  case SIL_LINKAGE_SHARED_EXTERNAL: return SILLinkage::SharedExternal;
  case SIL_LINKAGE_PRIVATE_EXTERNAL: return SILLinkage::PrivateExternal;
  default: return None;
  }
}

static Optional<SILVTable::Entry::Kind>
fromStableVTableEntryKind(unsigned value) {
  switch (value) {
  case SIL_VTABLE_ENTRY_NORMAL: return SILVTable::Entry::Kind::Normal;
  case SIL_VTABLE_ENTRY_INHERITED: return SILVTable::Entry::Kind::Inherited;
  case SIL_VTABLE_ENTRY_OVERRIDE: return SILVTable::Entry::Kind::Override;
  default: return None;
  }
}

/// Used to deserialize entries in the on-disk func hash table.
class SILDeserializer::FuncTableInfo {
  ModuleFile &MF;

public:
  using internal_key_type = StringRef;
  using external_key_type = StringRef;
  using data_type = DeclID;
  using hash_value_type = uint32_t;
  using offset_type = unsigned;

  explicit FuncTableInfo(ModuleFile &MF) : MF(MF) {}

  internal_key_type GetInternalKey(external_key_type ID) { return ID; }

  external_key_type GetExternalKey(internal_key_type ID) { return ID; }

  hash_value_type ComputeHash(internal_key_type key) {
    return llvm::djbHash(key, SWIFTMODULE_HASH_SEED);
  }

  static bool EqualKey(internal_key_type lhs, internal_key_type rhs) {
    return lhs == rhs;
  }

  static std::pair<unsigned, unsigned> ReadKeyDataLength(const uint8_t *&data) {
    return { sizeof(uint32_t), sizeof(uint32_t) };
  }

  internal_key_type ReadKey(const uint8_t *data, unsigned length) {
    assert(length == sizeof(uint32_t) && "Expect a single IdentifierID.");
    IdentifierID keyID = endian::readNext<uint32_t, little, unaligned>(data);
    return MF.getIdentifierText(keyID);
  }

  static data_type ReadData(internal_key_type key, const uint8_t *data,
                            unsigned length) {
    assert(length == sizeof(uint32_t) && "Expect a single DeclID.");
    data_type result = endian::readNext<uint32_t, little, unaligned>(data);
    return result;
  }
};

SILDeserializer::SILDeserializer(
    ModuleFile *MF, SILModule &M,
    DeserializationNotificationHandlerSet *callback)
    : MF(MF), SILMod(M), Callback(callback) {

  SILCursor = MF->getSILCursor();
  SILIndexCursor = MF->getSILIndexCursor();
  // Early return if either sil block or sil index block does not exist.
  if (SILCursor.AtEndOfStream() || SILIndexCursor.AtEndOfStream())
    return;

  // Load any abbrev records at the start of the block.
  MF->fatalIfUnexpected(SILCursor.advance());

  llvm::BitstreamCursor cursor = SILIndexCursor;
  // We expect SIL_FUNC_NAMES first, then SIL_VTABLE_NAMES, then
  // SIL_GLOBALVAR_NAMES, then SIL_WITNESS_TABLE_NAMES, and finally
  // SIL_DEFAULT_WITNESS_TABLE_NAMES. But each one can be
  // omitted if no entries exist in the module file.
  unsigned kind = 0;
  while (kind != sil_index_block::SIL_PROPERTY_OFFSETS) {
    llvm::BitstreamEntry next = MF->fatalIfUnexpected(cursor.advance());
    if (next.Kind == llvm::BitstreamEntry::EndBlock)
      return;

    SmallVector<uint64_t, 4> scratch;
    StringRef blobData;
    unsigned prevKind = kind;
    kind =
        MF->fatalIfUnexpected(cursor.readRecord(next.ID, scratch, &blobData));
    assert((next.Kind == llvm::BitstreamEntry::Record &&
            kind > prevKind &&
            (kind == sil_index_block::SIL_FUNC_NAMES ||
             kind == sil_index_block::SIL_VTABLE_NAMES ||
             kind == sil_index_block::SIL_GLOBALVAR_NAMES ||
             kind == sil_index_block::SIL_WITNESS_TABLE_NAMES ||
             kind == sil_index_block::SIL_DEFAULT_WITNESS_TABLE_NAMES ||
             kind == sil_index_block::SIL_PROPERTY_OFFSETS ||
<<<<<<< HEAD
// SWIFT_ENABLE_TENSORFLOW
             kind == sil_index_block::SIL_DIFFERENTIABILITY_WITNESS_NAMES)) &&
         "Expect SIL_FUNC_NAMES, SIL_VTABLE_NAMES, SIL_GLOBALVAR_NAMES, \
          SIL_WITNESS_TABLE_NAMES, SIL_DEFAULT_WITNESS_TABLE_NAMES, \
          SIL_DIFFERENTIABILITY_WITNESS_NAMES, or SIL_PROPERTY_OFFSETS.");
// SWIFT_ENABLE_TENSORFLOW END
=======
             kind == sil_index_block::SIL_DIFFERENTIABILITY_WITNESS_NAMES)) &&
         "Expect SIL_FUNC_NAMES, SIL_VTABLE_NAMES, SIL_GLOBALVAR_NAMES, \
          SIL_WITNESS_TABLE_NAMES, SIL_DEFAULT_WITNESS_TABLE_NAMES, \
          SIL_PROPERTY_OFFSETS, or SIL_DIFFERENTIABILITY_WITNESS_NAMES.");
>>>>>>> b4386f43
    (void)prevKind;

    if (kind == sil_index_block::SIL_FUNC_NAMES)
      FuncTable = readFuncTable(scratch, blobData);
    else if (kind == sil_index_block::SIL_VTABLE_NAMES)
      VTableList = readFuncTable(scratch, blobData);
    else if (kind == sil_index_block::SIL_GLOBALVAR_NAMES)
      GlobalVarList = readFuncTable(scratch, blobData);
    else if (kind == sil_index_block::SIL_WITNESS_TABLE_NAMES)
      WitnessTableList = readFuncTable(scratch, blobData);
    else if (kind == sil_index_block::SIL_DEFAULT_WITNESS_TABLE_NAMES)
      DefaultWitnessTableList = readFuncTable(scratch, blobData);
<<<<<<< HEAD
    // SWIFT_ENABLE_TENSORFLOW
    else if (kind == sil_index_block::SIL_DIFFERENTIABILITY_WITNESS_NAMES)
      DifferentiabilityWitnessList = readFuncTable(scratch, blobData);
    // SWIFT_ENABLE_TENSORFLOW END
=======
    else if (kind == sil_index_block::SIL_DIFFERENTIABILITY_WITNESS_NAMES)
      DifferentiabilityWitnessList = readFuncTable(scratch, blobData);
>>>>>>> b4386f43
    else if (kind == sil_index_block::SIL_PROPERTY_OFFSETS) {
      // No matching 'names' block for property descriptors needed yet.
      MF->allocateBuffer(Properties, scratch);
      return;
    }

    // Read SIL_FUNC|VTABLE|GLOBALVAR_OFFSETS record.
    next = MF->fatalIfUnexpected(cursor.advance());
    scratch.clear();
    unsigned offKind =
        MF->fatalIfUnexpected(cursor.readRecord(next.ID, scratch, &blobData));
    (void)offKind;
    if (kind == sil_index_block::SIL_FUNC_NAMES) {
      assert((next.Kind == llvm::BitstreamEntry::Record &&
              offKind == sil_index_block::SIL_FUNC_OFFSETS) &&
             "Expect a SIL_FUNC_OFFSETS record.");
      MF->allocateBuffer(Funcs, scratch);
    } else if (kind == sil_index_block::SIL_VTABLE_NAMES) {
      assert((next.Kind == llvm::BitstreamEntry::Record &&
              offKind == sil_index_block::SIL_VTABLE_OFFSETS) &&
             "Expect a SIL_VTABLE_OFFSETS record.");
      MF->allocateBuffer(VTables, scratch);
    } else if (kind == sil_index_block::SIL_GLOBALVAR_NAMES) {
      assert((next.Kind == llvm::BitstreamEntry::Record &&
              offKind == sil_index_block::SIL_GLOBALVAR_OFFSETS) &&
             "Expect a SIL_GLOBALVAR_OFFSETS record.");
      MF->allocateBuffer(GlobalVars, scratch);
    } else if (kind == sil_index_block::SIL_WITNESS_TABLE_NAMES) {
      assert((next.Kind == llvm::BitstreamEntry::Record &&
              offKind == sil_index_block::SIL_WITNESS_TABLE_OFFSETS) &&
             "Expect a SIL_WITNESS_TABLE_OFFSETS record.");
      MF->allocateBuffer(WitnessTables, scratch);
    } else if (kind == sil_index_block::SIL_DEFAULT_WITNESS_TABLE_NAMES) {
      assert((next.Kind == llvm::BitstreamEntry::Record &&
              offKind == sil_index_block::SIL_DEFAULT_WITNESS_TABLE_OFFSETS) &&
             "Expect a SIL_DEFAULT_WITNESS_TABLE_OFFSETS record.");
      MF->allocateBuffer(DefaultWitnessTables, scratch);
<<<<<<< HEAD
    // SWIFT_ENABLE_TENSORFLOW
=======
>>>>>>> b4386f43
    } else if (kind == sil_index_block::SIL_DIFFERENTIABILITY_WITNESS_NAMES) {
      assert((next.Kind == llvm::BitstreamEntry::Record &&
              offKind ==
                  sil_index_block::SIL_DIFFERENTIABILITY_WITNESS_OFFSETS) &&
             "Expect a SIL_DIFFERENTIABILITY_WITNESS_OFFSETS record.");
      MF->allocateBuffer(DifferentiabilityWitnesses, scratch);
<<<<<<< HEAD
    // SWIFT_ENABLE_TENSORFLOW END
=======
>>>>>>> b4386f43
    }
  }
}

std::unique_ptr<SILDeserializer::SerializedFuncTable>
SILDeserializer::readFuncTable(ArrayRef<uint64_t> fields, StringRef blobData) {
  uint32_t tableOffset;
  sil_index_block::ListLayout::readRecord(fields, tableOffset);
  auto base = reinterpret_cast<const uint8_t *>(blobData.data());

  using OwnedTable = std::unique_ptr<SerializedFuncTable>;
  return OwnedTable(SerializedFuncTable::Create(base + tableOffset,
                                                base + sizeof(uint32_t), base,
                                                FuncTableInfo(*MF)));
}

/// A high-level overview of how forward references work in serializer and
/// deserializer:
/// In serializer, we pre-assign a value ID in order, to each basic block
/// argument and each SILInstruction that has a value.
/// In deserializer, we use LocalValues to store the definitions and
/// ForwardLocalValues for forward-referenced values (values that are
/// used but not yet defined). LocalValues are updated in setLocalValue where
/// the ID passed in assumes the same ordering as in serializer: in-order
/// for each basic block argument and each SILInstruction that has a value.
/// We update ForwardLocalValues in getLocalValue and when a value is defined
/// in setLocalValue, the corresponding entry in ForwardLocalValues will be
/// erased.
void SILDeserializer::setLocalValue(ValueBase *Value, ValueID Id) {
  ValueBase *&Entry = LocalValues[Id];
  assert(!Entry && "We should not redefine the same value.");

  auto It = ForwardLocalValues.find(Id);
  if (It != ForwardLocalValues.end()) {
    // Take the information about the forward ref out of the map.
    ValueBase *Placeholder = It->second;

    // Remove the entries from the map.
    ForwardLocalValues.erase(It);

    Placeholder->replaceAllUsesWith(Value);
  }

  // Store it in our map.
  Entry = Value;
}

SILValue SILDeserializer::getLocalValue(ValueID Id,
                                        SILType Type) {
  // The first two IDs are special undefined values.
  if (Id == 0)
    return SILUndef::get(Type, SILMod, ValueOwnershipKind::None);
  else if (Id == 1)
    return SILUndef::get(Type, SILMod, ValueOwnershipKind::Owned);

  // Check to see if this is already defined.
  ValueBase *Entry = LocalValues.lookup(Id);
  if (Entry) {
    // If this value was already defined, check it to make sure types match.
    assert(Entry->getType() == Type && "Value Type mismatch?");
    return Entry;
  }

  // Otherwise, this is a forward reference.  Create a dummy node to represent
  // it until we see a real definition.
  ValueBase *&Placeholder = ForwardLocalValues[Id];
  if (!Placeholder)
    Placeholder = new (SILMod) GlobalAddrInst(SILDebugLocation(), Type);
  return Placeholder;
}

/// Return the SILBasicBlock of a given ID.
SILBasicBlock *SILDeserializer::getBBForDefinition(SILFunction *Fn,
                                                   SILBasicBlock *Prev,
                                                   unsigned ID) {
  SILBasicBlock *&BB = BlocksByID[ID];
  // If the block has never been named yet, just create it.
  if (BB == nullptr) {
    if (Prev) {
      BB = Fn->createBasicBlockAfter(Prev);      
    } else {
      BB = Fn->createBasicBlock();
    }
    return BB;
  }

  // If it already exists, it was either a forward reference or a redefinition.
  // The latter should never happen.
  bool wasForwardReferenced = UndefinedBlocks.erase(BB);
  assert(wasForwardReferenced);
  (void)wasForwardReferenced;

  if (Prev)
    BB->moveAfter(Prev);
  return BB;
}

/// Return the SILBasicBlock of a given ID.
SILBasicBlock *SILDeserializer::getBBForReference(SILFunction *Fn,
                                                  unsigned ID) {
  SILBasicBlock *&BB = BlocksByID[ID];
  if (BB != nullptr)
    return BB;

  // Otherwise, create it and remember that this is a forward reference
  BB = Fn->createBasicBlock();
  UndefinedBlocks[BB] = ID;
  return BB;
}

/// Helper function to convert from Type to SILType.
SILType SILDeserializer::getSILType(Type Ty, SILValueCategory Category,
                                    SILFunction *inContext) {
  auto TyLoc = TypeLoc::withoutLoc(Ty);
  if (!inContext) {
    return SILType::getPrimitiveType(TyLoc.getType()->getCanonicalType(),
                                     Category);
  }
  return inContext->getLoweredType(TyLoc.getType()->getCanonicalType())
      .getCategoryType(Category);
}

<<<<<<< HEAD
// SWIFT_ENABLE_TENSORFLOW
=======
>>>>>>> b4386f43
/// Helper function to find a SILDifferentiabilityWitness, given its mangled
/// key.
SILDifferentiabilityWitness *
SILDeserializer::getSILDifferentiabilityWitnessForReference(
    StringRef mangledKey) {
  // Check to see if we have a witness under this key already.
  auto *witness = SILMod.lookUpDifferentiabilityWitness(mangledKey);
  if (witness)
    return witness;
  // Otherwise, look for a witness under this key in the module.
  if (!DifferentiabilityWitnessList)
    return nullptr;
  auto iter = DifferentiabilityWitnessList->find(mangledKey);
  if (iter == DifferentiabilityWitnessList->end())
    return nullptr;
  return readDifferentiabilityWitness(*iter);
}

/// Helper function to find a SILFunction, given its name and type.
SILFunction *SILDeserializer::getFuncForReference(StringRef name,
                                                  SILType type) {
  // Check to see if we have a function by this name already.
  SILFunction *fn = SILMod.lookUpFunction(name);
  if (!fn) {
    // Otherwise, look for a function with this name in the module.
    auto iter = FuncTable->find(name);
    if (iter != FuncTable->end()) {
      auto maybeFn = readSILFunctionChecked(*iter, nullptr, name,
                                            /*declarationOnly*/ true);
      if (maybeFn) {
        fn = maybeFn.get();
      } else {
        // Ignore the failure; we'll synthesize a bogus function instead.
        llvm::consumeError(maybeFn.takeError());
      }
    }
  }

  // FIXME: check for matching types.

  // At this point, if fn is set, we know that we have a good function to use.
  if (fn)
    return fn;

  // Otherwise, create a function declaration with the right type and a bogus
  // source location. This ensures that we can at least parse the rest of the
  // SIL.
  SourceLoc sourceLoc;
  SILSerializationFunctionBuilder builder(SILMod);
  return builder.createDeclaration(name, type, RegularLocation(sourceLoc));
}

/// Helper function to find a SILFunction, given its name and type.
SILFunction *SILDeserializer::getFuncForReference(StringRef name) {
  // Check to see if we have a function by this name already.
  SILFunction *fn = SILMod.lookUpFunction(name);
  if (fn)
    return fn;

  // Otherwise, look for a function with this name in the module.
  auto iter = FuncTable->find(name);
  if (iter == FuncTable->end())
    return nullptr;

  auto maybeFn = readSILFunctionChecked(*iter, nullptr, name,
                                        /*declarationOnly*/ true);
  if (!maybeFn) {
    // Ignore the failure and just pretend the function doesn't exist
    llvm::consumeError(maybeFn.takeError());
    return nullptr;
  }

  return maybeFn.get();
}

/// Helper function to find a SILGlobalVariable given its name. It first checks
/// in the module. If we cannot find it in the module, we attempt to
/// deserialize it.
SILGlobalVariable *SILDeserializer::getGlobalForReference(StringRef name) {
  // Check to see if we have a global by this name already.
  if (SILGlobalVariable *g = SILMod.lookUpGlobalVariable(name))
    return g;

  // Otherwise, look for a global with this name in the module.
  return readGlobalVar(name);
}

/// Deserialize a SILFunction if it is not already deserialized. The input
/// SILFunction can either be an empty declaration or null. If it is an empty
/// declaration, we fill in the contents. If the input SILFunction is
/// null, we create a SILFunction.
SILFunction *SILDeserializer::readSILFunction(DeclID FID,
                                              SILFunction *existingFn,
                                              StringRef name,
                                              bool declarationOnly,
                                              bool errorIfEmptyBody) {
  llvm::Expected<SILFunction *> deserialized =
      readSILFunctionChecked(FID, existingFn, name, declarationOnly,
                             errorIfEmptyBody);
  if (!deserialized) {
    MF->fatal(deserialized.takeError());
  }
  return deserialized.get();
}

llvm::Expected<SILFunction *>
SILDeserializer::readSILFunctionChecked(DeclID FID, SILFunction *existingFn,
                                        StringRef name, bool declarationOnly,
                                        bool errorIfEmptyBody) {
  // We can't deserialize function bodies after IRGen lowering passes have
  // happened since other definitions in the module will no longer be in
  // canonical SIL form.
  switch (SILMod.getStage()) {
  case SILStage::Raw:
  case SILStage::Canonical:
    break;
    
  case SILStage::Lowered:
    llvm_unreachable("cannot deserialize into a module that has entered "
                     "Lowered stage");
  }
  
  if (FID == 0)
    return nullptr;
  assert(FID <= Funcs.size() && "invalid SILFunction ID");

  PrettyStackTraceStringAction trace("deserializing SIL function", name);

  auto &cacheEntry = Funcs[FID-1];
  if (cacheEntry.isFullyDeserialized() ||
      (cacheEntry.isDeserialized() && declarationOnly))
    return cacheEntry.get();

  BCOffsetRAII restoreOffset(SILCursor);
  if (llvm::Error Err = SILCursor.JumpToBit(cacheEntry.getOffset()))
    return std::move(Err);

  llvm::Expected<llvm::BitstreamEntry> maybeEntry =
      SILCursor.advance(AF_DontPopBlockAtEnd);
  if (!maybeEntry)
    return maybeEntry.takeError();
  llvm::BitstreamEntry entry = maybeEntry.get();
  if (entry.Kind == llvm::BitstreamEntry::Error) {
    LLVM_DEBUG(llvm::dbgs() << "Cursor advance error in readSILFunction.\n");
    MF->fatal();
  }

  SmallVector<uint64_t, 64> scratch;
  StringRef blobData;
  llvm::Expected<unsigned> maybeKind =
      SILCursor.readRecord(entry.ID, scratch, &blobData);
  if (!maybeKind)
    MF->fatal(maybeKind.takeError());
  unsigned kind = maybeKind.get();
  assert(kind == SIL_FUNCTION && "expect a sil function");
  (void)kind;

  DeclID clangNodeOwnerID;
  TypeID funcTyID;
  IdentifierID replacedFunctionID;
  GenericSignatureID genericSigID;
  unsigned rawLinkage, isTransparent, isSerialized, isThunk,
      isWithoutactuallyEscapingThunk, isGlobal, inlineStrategy,
      optimizationMode, effect, numSpecAttrs,
      hasQualifiedOwnership, isWeakImported, LIST_VER_TUPLE_PIECES(available),
      isDynamic, isExactSelfClass;
  ArrayRef<uint64_t> SemanticsIDs;
  SILFunctionLayout::readRecord(
      scratch, rawLinkage, isTransparent, isSerialized, isThunk,
      isWithoutactuallyEscapingThunk, isGlobal, inlineStrategy,
      optimizationMode, effect, numSpecAttrs,
      hasQualifiedOwnership, isWeakImported, LIST_VER_TUPLE_PIECES(available),
      isDynamic, isExactSelfClass,
      funcTyID, replacedFunctionID, genericSigID,
      clangNodeOwnerID, SemanticsIDs);

  if (funcTyID == 0) {
    LLVM_DEBUG(llvm::dbgs() << "SILFunction typeID is 0.\n");
    MF->fatal();
  }
  auto astType = MF->getTypeChecked(funcTyID);
  if (!astType) {
    if (!existingFn || errorIfEmptyBody) {
      return llvm::make_error<SILEntityError>(
          name, takeErrorInfo(astType.takeError()));
    }
    consumeError(astType.takeError());
    return existingFn;
  }
  auto ty = getSILType(astType.get(), SILValueCategory::Object, nullptr);
  if (!ty.is<SILFunctionType>()) {
    LLVM_DEBUG(llvm::dbgs() << "not a function type for SILFunction\n");
    MF->fatal();
  }

  SILFunction *replacedFunction = nullptr;
  Identifier replacedObjectiveCFunc;
  if (replacedFunctionID &&
      ty.getAs<SILFunctionType>()->getExtInfo().getRepresentation() !=
          SILFunctionTypeRepresentation::ObjCMethod) {
    replacedFunction =
        getFuncForReference(MF->getIdentifier(replacedFunctionID).str());
  } else if (replacedFunctionID) {
    replacedObjectiveCFunc = MF->getIdentifier(replacedFunctionID);
  }

  auto linkageOpt = fromStableSILLinkage(rawLinkage);
  if (!linkageOpt) {
    LLVM_DEBUG(llvm::dbgs() << "invalid linkage code " << rawLinkage
                            << " for SILFunction\n");
    MF->fatal();
  }
  SILLinkage linkage = linkageOpt.getValue();

  ValueDecl *clangNodeOwner = nullptr;
  if (clangNodeOwnerID != 0) {
    clangNodeOwner = dyn_cast_or_null<ValueDecl>(MF->getDecl(clangNodeOwnerID));
    if (!clangNodeOwner) {
      LLVM_DEBUG(llvm::dbgs() << "invalid clang node owner for SILFunction\n");
      MF->fatal();
    }
  }

  // If we weren't handed a function, check for an existing
  // declaration in the output module.
  if (!existingFn) existingFn = SILMod.lookUpFunction(name);
  auto fn = existingFn;

  // TODO: use the correct SILLocation from module.
  SILLocation loc = RegularLocation::getAutoGeneratedLocation();

  // If we've already serialized the module, don't mark the function
  // as serialized, since we no longer need to enforce resilience
  // boundaries.
  if (SILMod.isSerialized())
    isSerialized = IsNotSerialized;

  SILSerializationFunctionBuilder builder(SILMod);

  // If we have an existing function, verify that the types match up.
  if (fn) {
    if (fn->getLoweredType() != ty) {
      LLVM_DEBUG(llvm::dbgs() << "SILFunction type mismatch.\n");
      MF->fatal();
    }

    fn->setSerialized(IsSerialized_t(isSerialized));

    if (SILMod.getOptions().MergePartialModules)
      fn->setLinkage(linkage);

    // Don't override the transparency or linkage of a function with
    // an existing declaration, except if we deserialized a
    // PublicNonABI function, which has HiddenExternal when
    // referenced as a declaration, and SharedExternal when it has
    // a deserialized body.
    if (isAvailableExternally(fn->getLinkage())) {
      if (linkage == SILLinkage::PublicNonABI) {
        fn->setLinkage(SILLinkage::SharedExternal);
      } else if (hasPublicVisibility(linkage)) {
        // Cross-module-optimization can change the linkage to public. In this
        // case we need to update the linkage of the function (which is
        // originally just derived from the AST).
        fn->setLinkage(SILLinkage::PublicExternal);
      }
    }

    if (fn->isDynamicallyReplaceable() != isDynamic) {
      LLVM_DEBUG(llvm::dbgs() << "SILFunction type mismatch.\n");
      MF->fatal();
    }

  } else {
    // Otherwise, create a new function.
    fn = builder.createDeclaration(name, ty, loc);
    fn->setLinkage(linkage);
    fn->setTransparent(IsTransparent_t(isTransparent == 1));
    fn->setSerialized(IsSerialized_t(isSerialized));
    fn->setThunk(IsThunk_t(isThunk));
    fn->setWithoutActuallyEscapingThunk(bool(isWithoutactuallyEscapingThunk));
    fn->setInlineStrategy(Inline_t(inlineStrategy));
    fn->setGlobalInit(isGlobal == 1);
    fn->setEffectsKind(EffectsKind(effect));
    fn->setOptimizationMode(OptimizationMode(optimizationMode));
    fn->setAlwaysWeakImported(isWeakImported);

    llvm::VersionTuple available;
    DECODE_VER_TUPLE(available);
    fn->setAvailabilityForLinkage(
      available.empty()
      ? AvailabilityContext::alwaysAvailable()
      : AvailabilityContext(VersionRange::allGTE(available)));

    fn->setIsDynamic(IsDynamicallyReplaceable_t(isDynamic));
    fn->setIsExactSelfClass(IsExactSelfClass_t(isExactSelfClass));
    if (replacedFunction)
      fn->setDynamicallyReplacedFunction(replacedFunction);
    if (!replacedObjectiveCFunc.empty())
      fn->setObjCReplacement(replacedObjectiveCFunc);
    if (clangNodeOwner)
      fn->setClangNodeOwner(clangNodeOwner);
    for (auto ID : SemanticsIDs) {
      fn->addSemanticsAttr(MF->getIdentifierText(ID));
    }
    if (Callback) Callback->didDeserialize(MF->getAssociatedModule(), fn);
  }

  // First before we do /anything/ validate that our function is truly empty.
  assert(fn->empty() && "SILFunction to be deserialized starts being empty.");

  // Given that our original function was empty, just match the deserialized
  // function. Ownership doesn't really have a meaning without a body.
  builder.setHasOwnership(fn, hasQualifiedOwnership);

  // Mark this function as deserialized. This avoids rerunning diagnostic
  // passes. Certain passes in the madatory pipeline may not work as expected
  // after arbitrary optimization and lowering.
  if (!MF->IsSIB)
    fn->setWasDeserializedCanonical();

  fn->setBare(IsBare);
  const SILDebugScope *DS = fn->getDebugScope();
  if (!DS) {
    DS = new (SILMod) SILDebugScope(loc, fn);
    fn->setDebugScope(DS);
  }

  // Read and instantiate the specialize attributes.
  while (numSpecAttrs--) {
    llvm::Expected<llvm::BitstreamEntry> maybeNext =
        SILCursor.advance(AF_DontPopBlockAtEnd);
    if (!maybeNext)
      return maybeNext.takeError();
    llvm::BitstreamEntry next = maybeNext.get();
    assert(next.Kind == llvm::BitstreamEntry::Record);

    scratch.clear();
    llvm::Expected<unsigned> maybeKind = SILCursor.readRecord(next.ID, scratch);
    if (!maybeKind)
      return maybeKind.takeError();
    unsigned kind = maybeKind.get();
    assert(kind == SIL_SPECIALIZE_ATTR && "Missing specialization attribute");

    unsigned exported;
    unsigned specializationKindVal;
    GenericSignatureID specializedSigID;
    SILSpecializeAttrLayout::readRecord(scratch, exported,
                                        specializationKindVal,
                                        specializedSigID);
    SILSpecializeAttr::SpecializationKind specializationKind =
        specializationKindVal ? SILSpecializeAttr::SpecializationKind::Partial
                              : SILSpecializeAttr::SpecializationKind::Full;

    auto specializedSig = MF->getGenericSignature(specializedSigID);

    // Read the substitution list and construct a SILSpecializeAttr.
    fn->addSpecializeAttr(SILSpecializeAttr::create(
        SILMod, specializedSig, exported != 0, specializationKind));
  }

  GenericEnvironment *genericEnv = nullptr;
  if (!declarationOnly)
    if (auto genericSig = MF->getGenericSignature(genericSigID))
      genericEnv = genericSig->getGenericEnvironment();

  // If the next entry is the end of the block, then this function has
  // no contents.
  maybeEntry = SILCursor.advance(AF_DontPopBlockAtEnd);
  if (!maybeEntry)
    return maybeEntry.takeError();
  entry = maybeEntry.get();
  bool isEmptyFunction = (entry.Kind == llvm::BitstreamEntry::EndBlock);
  assert((!isEmptyFunction || !genericEnv) &&
         "generic environment without body?!");

  // Remember this in our cache in case it's a recursive function.
  // Increase the reference count to keep it alive.
  bool isFullyDeserialized = (isEmptyFunction || !declarationOnly);
  if (cacheEntry.isDeserialized()) {
    assert(fn == cacheEntry.get() && "changing SIL function during deserialization!");
  } else {
    fn->incrementRefCount();
  }
  cacheEntry.set(fn, isFullyDeserialized);

  // Stop here if we have nothing else to do.
  if (isEmptyFunction || declarationOnly) {
    return fn;
  }

  NumDeserializedFunc++;

  assert(!(fn->getGenericEnvironment() && !fn->empty())
         && "function already has context generic params?!");
  if (genericEnv)
    fn->setGenericEnvironment(genericEnv);

  scratch.clear();
  maybeKind = SILCursor.readRecord(entry.ID, scratch);
  if (!maybeKind)
    return maybeKind.takeError();
  kind = maybeKind.get();

  SILBasicBlock *CurrentBB = nullptr;

  // Clear up at the beginning of each SILFunction.
  BasicBlockID = 0;
  BlocksByID.clear();
  UndefinedBlocks.clear();

  // The first two IDs are reserved for SILUndef.
  LastValueID = 1;
  LocalValues.clear();
  ForwardLocalValues.clear();

  SILOpenedArchetypesTracker OpenedArchetypesTracker(fn);
  SILBuilder Builder(*fn);
  // Track the archetypes just like SILGen. This
  // is required for adding typedef operands to instructions.
  Builder.setOpenedArchetypesTracker(&OpenedArchetypesTracker);

  // Define a callback to be invoked on the deserialized types.
  auto OldDeserializedTypeCallback = MF->DeserializedTypeCallback;
  SWIFT_DEFER {
    MF->DeserializedTypeCallback = OldDeserializedTypeCallback;
  };

  MF->DeserializedTypeCallback = [&OpenedArchetypesTracker] (Type ty) {
    // We can't call getCanonicalType() immediately on everything we
    // deserialize, but fortunately we only need to register opened
    // existentials.
    if (ty->isOpenedExistential())
      OpenedArchetypesTracker.registerUsedOpenedArchetypes(CanType(ty));
  };

  // Another SIL_FUNCTION record means the end of this SILFunction.
  // SIL_VTABLE or SIL_GLOBALVAR or SIL_WITNESS_TABLE record also means the end
  // of this SILFunction.
  while (kind != SIL_FUNCTION && kind != SIL_VTABLE && kind != SIL_GLOBALVAR &&
<<<<<<< HEAD
         // SWIFT_ENABLE_TENSORFLOW
         kind != SIL_WITNESS_TABLE && kind != SIL_DIFFERENTIABILITY_WITNESS) {
         // SWIFT_ENABLE_TENSORFLOW END
=======
         kind != SIL_WITNESS_TABLE && kind != SIL_DIFFERENTIABILITY_WITNESS) {
>>>>>>> b4386f43
    if (kind == SIL_BASIC_BLOCK)
      // Handle a SILBasicBlock record.
      CurrentBB = readSILBasicBlock(fn, CurrentBB, scratch);
    else {
      // If CurrentBB is empty, just return fn. The code in readSILInstruction
      // assumes that such a situation means that fn is a declaration. Thus it
      // is using return false to mean two different things, error a failure
      // occurred and this is a declaration. Work around that for now.
      if (!CurrentBB)
        return fn;

      // Handle a SILInstruction record.
      if (readSILInstruction(fn, CurrentBB, Builder, kind, scratch)) {
        LLVM_DEBUG(llvm::dbgs() << "readSILInstruction returns error.\n");
        MF->fatal();
      }
    }

    // Fetch the next record.
    scratch.clear();
    llvm::Expected<llvm::BitstreamEntry> maybeEntry =
        SILCursor.advance(AF_DontPopBlockAtEnd);
    if (!maybeEntry)
      return maybeEntry.takeError();
    llvm::BitstreamEntry entry = maybeEntry.get();

    // EndBlock means the end of this SILFunction.
    if (entry.Kind == llvm::BitstreamEntry::EndBlock)
      break;
    maybeKind = SILCursor.readRecord(entry.ID, scratch);
    if (!maybeKind)
      return maybeKind.takeError();
    kind = maybeKind.get();
  }

  // If fn is empty, we failed to deserialize its body. Return nullptr to signal
  // error.
  if (fn->empty() && errorIfEmptyBody)
    return nullptr;

  // Check that there are no unresolved forward definitions of opened
  // archetypes.
  if (OpenedArchetypesTracker.hasUnresolvedOpenedArchetypeDefinitions())
    llvm_unreachable(
        "All forward definitions of opened archetypes should be resolved");

  if (Callback)
    Callback->didDeserializeFunctionBody(MF->getAssociatedModule(), fn);

  return fn;
}

// We put these static asserts here to formalize our assumption that both
// SILValueCategory and ValueOwnershipKind have uint8_t as their underlying
// pointer values.
static_assert(
    std::is_same<std::underlying_type<SILValueCategory>::type, uint8_t>::value,
    "Expected an underlying uint8_t type");
// We put these static asserts here to formalize our assumption that both
// SILValueCategory and ValueOwnershipKind have uint8_t as their underlying
// pointer values.
static_assert(
    std::is_same<std::underlying_type<ValueOwnershipKind::innerty>::type,
                 uint8_t>::value,
    "Expected an underlying uint8_t type");
SILBasicBlock *SILDeserializer::readSILBasicBlock(SILFunction *Fn,
                                                  SILBasicBlock *Prev,
                                    SmallVectorImpl<uint64_t> &scratch) {
  ArrayRef<uint64_t> Args;
  SILBasicBlockLayout::readRecord(scratch, Args);

  // Args should be a list of triples of the following form:
  //
  // 1. A TypeID.
  // 2. A flag of metadata. This currently includes the SILValueCategory and
  //    ValueOwnershipKind. We enforce size constraints of these types above.
  // 3. A ValueID.
  SILBasicBlock *CurrentBB = getBBForDefinition(Fn, Prev, BasicBlockID++);
  bool IsEntry = CurrentBB->isEntry();
  for (unsigned I = 0, E = Args.size(); I < E; I += 3) {
    TypeID TyID = Args[I];
    if (!TyID) return nullptr;
    ValueID ValId = Args[I+2];
    if (!ValId) return nullptr;

    auto ArgTy = MF->getType(TyID);
    SILArgument *Arg;
    auto ValueCategory = SILValueCategory(Args[I + 1] & 0xF);
    SILType SILArgTy = getSILType(ArgTy, ValueCategory, Fn);
    if (IsEntry) {
      Arg = CurrentBB->createFunctionArgument(SILArgTy);
    } else {
      auto OwnershipKind = ValueOwnershipKind((Args[I + 1] >> 8) & 0xF);
      Arg = CurrentBB->createPhiArgument(SILArgTy, OwnershipKind);
    }
    LastValueID = LastValueID + 1;
    setLocalValue(Arg, LastValueID);
  }
  return CurrentBB;
}

static CastConsumptionKind getCastConsumptionKind(unsigned attr) {
  switch (attr) {
  case SIL_CAST_CONSUMPTION_TAKE_ALWAYS:
    return CastConsumptionKind::TakeAlways;
  case SIL_CAST_CONSUMPTION_TAKE_ON_SUCCESS:
    return CastConsumptionKind::TakeOnSuccess;
  case SIL_CAST_CONSUMPTION_COPY_ON_SUCCESS:
    return CastConsumptionKind::CopyOnSuccess;
  case SIL_CAST_CONSUMPTION_BORROW_ALWAYS:
    return CastConsumptionKind::BorrowAlways;
  default:
    llvm_unreachable("not a valid CastConsumptionKind for SIL");
  }
}

/// Construct a SILDeclRef from ListOfValues.
static SILDeclRef getSILDeclRef(ModuleFile *MF,
                                ArrayRef<uint64_t> ListOfValues,
                                unsigned &NextIdx) {
  assert(ListOfValues.size() >= NextIdx+4 &&
         "Expect 4 numbers for SILDeclRef");
  SILDeclRef DRef(cast<ValueDecl>(MF->getDecl(ListOfValues[NextIdx])),
                  (SILDeclRef::Kind)ListOfValues[NextIdx+1],
                  /*isCurried=*/ListOfValues[NextIdx+2] > 0,
                  /*isForeign=*/ListOfValues[NextIdx+3] > 0);
  NextIdx += 4;
  return DRef;
}

Optional<KeyPathPatternComponent>
SILDeserializer::readKeyPathComponent(ArrayRef<uint64_t> ListOfValues,
                                      unsigned &nextValue) {
  auto kind =
    (KeyPathComponentKindEncoding)ListOfValues[nextValue++];
  
  if (kind == KeyPathComponentKindEncoding::Trivial)
    return None;
  
  auto type = MF->getType(ListOfValues[nextValue++])
    ->getCanonicalType();

  auto handleComputedId =
  [&]() -> KeyPathPatternComponent::ComputedPropertyId {
    auto kind =
      (KeyPathComputedComponentIdKindEncoding)ListOfValues[nextValue++];
    switch (kind) {
    case KeyPathComputedComponentIdKindEncoding::Property:
      return cast<VarDecl>(MF->getDecl(ListOfValues[nextValue++]));
    case KeyPathComputedComponentIdKindEncoding::Function: {
      auto name = MF->getIdentifierText(ListOfValues[nextValue++]);
      return getFuncForReference(name);
    }
    case KeyPathComputedComponentIdKindEncoding::DeclRef: {
      // read SILDeclRef
      return getSILDeclRef(MF, ListOfValues, nextValue);
    }
    }
    llvm_unreachable("unhandled kind");
  };

  ArrayRef<KeyPathPatternComponent::Index> indices;
  SILFunction *indicesEquals = nullptr;
  SILFunction *indicesHash = nullptr;
  AbstractStorageDecl *externalDecl = nullptr;
  SubstitutionMap externalSubs;

  auto handleComputedExternalReferenceAndIndices = [&] {
    auto externalDeclID = ListOfValues[nextValue++];
    externalDecl =
      cast_or_null<AbstractStorageDecl>(MF->getDecl(externalDeclID));
    externalSubs = MF->getSubstitutionMap(ListOfValues[nextValue++]);
    
    SmallVector<KeyPathPatternComponent::Index, 4> indicesBuf;
    auto numIndexes = ListOfValues[nextValue++];
    indicesBuf.reserve(numIndexes);
    while (numIndexes-- > 0) {
      unsigned operand = ListOfValues[nextValue++];
      auto formalType = MF->getType(ListOfValues[nextValue++]);
      auto loweredType = MF->getType(ListOfValues[nextValue++]);
      auto loweredCategory = (SILValueCategory)ListOfValues[nextValue++];
      auto conformance = MF->readConformance(SILCursor);
      indicesBuf.push_back({
        operand, formalType->getCanonicalType(),
        SILType::getPrimitiveType(loweredType->getCanonicalType(),
                                  loweredCategory),
        conformance});
    }
    
    indices = MF->getContext().AllocateCopy(indicesBuf);
    if (!indices.empty()) {
      auto indicesEqualsName = MF->getIdentifierText(ListOfValues[nextValue++]);
      auto indicesHashName = MF->getIdentifierText(ListOfValues[nextValue++]);
      indicesEquals = getFuncForReference(indicesEqualsName);
      indicesHash = getFuncForReference(indicesHashName);
    }
  };

  switch (kind) {
  case KeyPathComponentKindEncoding::StoredProperty: {
    auto decl = cast<VarDecl>(MF->getDecl(ListOfValues[nextValue++]));
    return KeyPathPatternComponent::forStoredProperty(decl, type);
  }
  case KeyPathComponentKindEncoding::GettableProperty: {
    auto id = handleComputedId();
    auto getterName = MF->getIdentifierText(ListOfValues[nextValue++]);
    auto getter = getFuncForReference(getterName);
    handleComputedExternalReferenceAndIndices();
    return KeyPathPatternComponent::forComputedGettableProperty(
        id, getter, indices, indicesEquals, indicesHash,
        externalDecl, externalSubs, type);
  }
  case KeyPathComponentKindEncoding::SettableProperty: {
    auto id = handleComputedId();
    auto getterName = MF->getIdentifierText(ListOfValues[nextValue++]);
    auto getter = getFuncForReference(getterName);
    auto setterName = MF->getIdentifierText(ListOfValues[nextValue++]);
    auto setter = getFuncForReference(setterName);
    handleComputedExternalReferenceAndIndices();
    return KeyPathPatternComponent::forComputedSettableProperty(
        id, getter, setter, indices, indicesEquals, indicesHash,
        externalDecl, externalSubs, type);
    break;
  }
  case KeyPathComponentKindEncoding::OptionalChain:
    return KeyPathPatternComponent::forOptional(
        KeyPathPatternComponent::Kind::OptionalChain, type);
  case KeyPathComponentKindEncoding::OptionalForce:
    return KeyPathPatternComponent::forOptional(
        KeyPathPatternComponent::Kind::OptionalForce, type);
  case KeyPathComponentKindEncoding::OptionalWrap:
    return KeyPathPatternComponent::forOptional(
        KeyPathPatternComponent::Kind::OptionalWrap, type);
  case KeyPathComponentKindEncoding::TupleElement:
    return KeyPathPatternComponent::forTupleElement(
        ListOfValues[nextValue++], type);
  case KeyPathComponentKindEncoding::Trivial:
    llvm_unreachable("handled above");
  }
  
  llvm_unreachable("invalid key path component kind encoding");
}

bool SILDeserializer::readSILInstruction(SILFunction *Fn, SILBasicBlock *BB,
                                         SILBuilder &Builder,
                                         unsigned RecordKind,
                                         SmallVectorImpl<uint64_t> &scratch) {
  // Return error if Basic Block is null.
  if (!BB)
    return true;

  Builder.setInsertionPoint(BB);
  Builder.setCurrentDebugScope(Fn->getDebugScope());
  unsigned RawOpCode = 0, TyCategory = 0, TyCategory2 = 0, TyCategory3 = 0,
           // SWIFT_ENABLE_TENSORFLOW
           Attr = 0, Attr2 = 0, NumSubs = 0, NumConformances = 0,
           IsNonThrowingApply = 0;
  ValueID ValID, ValID2, ValID3;
  TypeID TyID, TyID2, TyID3;
  TypeID ConcreteTyID;
  SourceLoc SLoc;
  ArrayRef<uint64_t> ListOfValues;
  SILLocation Loc = RegularLocation(SLoc);

  switch (RecordKind) {
  default:
    llvm_unreachable("Record kind for a SIL instruction is not supported.");
  case SIL_ONE_VALUE_ONE_OPERAND:
    SILOneValueOneOperandLayout::readRecord(scratch, RawOpCode, Attr,
                                            ValID, TyID, TyCategory,
                                            ValID2);
    break;
  case SIL_ONE_TYPE:
    SILOneTypeLayout::readRecord(scratch, RawOpCode, Attr, TyID, TyCategory);
    break;
  case SIL_ONE_OPERAND:
    SILOneOperandLayout::readRecord(scratch, RawOpCode, Attr,
                                    TyID, TyCategory, ValID);
    break;
  case SIL_ONE_OPERAND_EXTRA_ATTR:
    SILOneOperandExtraAttributeLayout::readRecord(scratch, RawOpCode, Attr,
                                                  TyID, TyCategory, ValID);
    break;
  case SIL_ONE_TYPE_ONE_OPERAND:
    SILOneTypeOneOperandLayout::readRecord(scratch, RawOpCode, Attr,
                                           TyID, TyCategory,
                                           TyID2, TyCategory2,
                                           ValID);
    break;
  case SIL_INIT_EXISTENTIAL:
    SILInitExistentialLayout::readRecord(scratch, RawOpCode,
                                         TyID, TyCategory,
                                         TyID2, TyCategory2,
                                         ValID,
                                         ConcreteTyID,
                                         NumConformances);
    break;
  case SIL_ONE_TYPE_VALUES:
    SILOneTypeValuesLayout::readRecord(scratch, RawOpCode, TyID, TyCategory,
                                       ListOfValues);
    break;
  case SIL_TWO_OPERANDS:
    SILTwoOperandsLayout::readRecord(scratch, RawOpCode, Attr,
                                     TyID, TyCategory, ValID,
                                     TyID2, TyCategory2, ValID2);
    break;
  case SIL_TWO_OPERANDS_EXTRA_ATTR:
    SILTwoOperandsExtraAttributeLayout::readRecord(scratch, RawOpCode, Attr,
                                                   TyID, TyCategory, ValID,
                                                   TyID2, TyCategory2, ValID2);
    break;
  case SIL_TAIL_ADDR:
    SILTailAddrLayout::readRecord(scratch, RawOpCode,
                                  TyID, ValID,
                                  TyID2, ValID2,
                                  TyID3);
    break;
  case SIL_INST_APPLY: {
    unsigned IsPartial;
    SILInstApplyLayout::readRecord(scratch, IsPartial, NumSubs, TyID, TyID2,
                                   ValID, ListOfValues);
    switch (IsPartial) {
    case SIL_APPLY:
      RawOpCode = (unsigned)SILInstructionKind::ApplyInst;
      break;
    case SIL_PARTIAL_APPLY:
      RawOpCode = (unsigned)SILInstructionKind::PartialApplyInst;
      break;
    case SIL_BUILTIN:
      RawOpCode = (unsigned)SILInstructionKind::BuiltinInst;
      break;
    case SIL_TRY_APPLY:
      RawOpCode = (unsigned)SILInstructionKind::TryApplyInst;
      break;
    case SIL_NON_THROWING_APPLY:
      RawOpCode = (unsigned)SILInstructionKind::ApplyInst;
      IsNonThrowingApply = true;
      break;
    case SIL_BEGIN_APPLY:
      RawOpCode = (unsigned)SILInstructionKind::BeginApplyInst;
      break;
    case SIL_NON_THROWING_BEGIN_APPLY:
      RawOpCode = (unsigned)SILInstructionKind::BeginApplyInst;
      IsNonThrowingApply = true;
      break;
        
    default:
      llvm_unreachable("unexpected apply inst kind");
    }
    break;
  }
  // SWIFT_ENABLE_TENSORFLOW
  case SIL_INST_DIFFERENTIABLE_FUNCTION:
    SILInstDifferentiableFunctionLayout::readRecord(
        scratch, /*numParams*/ Attr, /*hasDerivativeFunctions*/ Attr2,
        ListOfValues);
    RawOpCode = (unsigned)SILInstructionKind::DifferentiableFunctionInst;
    break;
  case SIL_INST_LINEAR_FUNCTION:
    SILInstLinearFunctionLayout::readRecord(
        scratch, /*numParams*/ Attr, /*hasTransposeFunction*/ Attr2,
        ListOfValues);
    RawOpCode = (unsigned)SILInstructionKind::LinearFunctionInst;
    break;
  case SIL_INST_DIFFERENTIABLE_FUNCTION_EXTRACT:
    SILInstDifferentiableFunctionExtractLayout::readRecord(
        scratch, TyID, TyCategory, ValID, /*extractee*/ Attr,
        /*hasExplicitExtracteeType*/ Attr2);
    RawOpCode = (unsigned)SILInstructionKind::DifferentiableFunctionExtractInst;
    break;
  case SIL_INST_LINEAR_FUNCTION_EXTRACT:
    SILInstLinearFunctionExtractLayout::readRecord(
        scratch, TyID, TyCategory, ValID, /*extractee*/ Attr);
    RawOpCode = (unsigned)SILInstructionKind::LinearFunctionExtractInst;
    break;
  // SWIFT_ENABLE_TENSORFLOW END
  case SIL_INST_NO_OPERAND:
    SILInstNoOperandLayout::readRecord(scratch, RawOpCode);
    break;
  case SIL_INST_WITNESS_METHOD:
    SILInstWitnessMethodLayout::readRecord(
        scratch, TyID, TyCategory, Attr, TyID2, TyCategory2, TyID3,
        TyCategory3, ValID3, ListOfValues);
    RawOpCode = (unsigned)SILInstructionKind::WitnessMethodInst;
    break;
  }

  // FIXME: validate
  SILInstructionKind OpCode = (SILInstructionKind) RawOpCode;

  SILInstruction *ResultVal;
  switch (OpCode) {
  case SILInstructionKind::DebugValueInst:
  case SILInstructionKind::DebugValueAddrInst:
    llvm_unreachable("not supported");

  case SILInstructionKind::AllocBoxInst:
    assert(RecordKind == SIL_ONE_TYPE && "Layout should be OneType.");
    ResultVal = Builder.createAllocBox(Loc,
                       cast<SILBoxType>(MF->getType(TyID)->getCanonicalType()),
                       None, /*bool hasDynamicLifetime*/ Attr != 0);
    break;
  case SILInstructionKind::AllocStackInst:
    assert(RecordKind == SIL_ONE_TYPE && "Layout should be OneType.");
    ResultVal = Builder.createAllocStack(
        Loc, getSILType(MF->getType(TyID), (SILValueCategory)TyCategory, Fn),
        None, /*bool hasDynamicLifetime*/ Attr != 0);
    break;
  case SILInstructionKind::MetatypeInst:
    assert(RecordKind == SIL_ONE_TYPE && "Layout should be OneType.");
    ResultVal = Builder.createMetatype(
        Loc, getSILType(MF->getType(TyID), (SILValueCategory)TyCategory, Fn));
    break;

#define ONETYPE_ONEOPERAND_INST(ID)                                            \
  case SILInstructionKind::ID##Inst:                                           \
    assert(RecordKind == SIL_ONE_TYPE_ONE_OPERAND &&                           \
           "Layout should be OneTypeOneOperand.");                             \
    ResultVal = Builder.create##ID(                                            \
        Loc, getSILType(MF->getType(TyID), (SILValueCategory)TyCategory, Fn),  \
        getLocalValue(ValID, getSILType(MF->getType(TyID2),                    \
                                        (SILValueCategory)TyCategory2, Fn)));  \
    break;
    ONETYPE_ONEOPERAND_INST(ValueMetatype)
    ONETYPE_ONEOPERAND_INST(ExistentialMetatype)
    ONETYPE_ONEOPERAND_INST(AllocValueBuffer)
    ONETYPE_ONEOPERAND_INST(ProjectValueBuffer)
    ONETYPE_ONEOPERAND_INST(ProjectExistentialBox)
    ONETYPE_ONEOPERAND_INST(DeallocValueBuffer)
#undef ONETYPE_ONEOPERAND_INST
  case SILInstructionKind::DeallocBoxInst:
    assert(RecordKind == SIL_ONE_TYPE_ONE_OPERAND &&
           "Layout should be OneTypeOneOperand.");
    ResultVal = Builder.createDeallocBox(
        Loc,
        getLocalValue(ValID, getSILType(MF->getType(TyID2),
                                        (SILValueCategory)TyCategory2, Fn)));
    break;
  case SILInstructionKind::OpenExistentialAddrInst:
    assert(RecordKind == SIL_ONE_TYPE_ONE_OPERAND &&
           "Layout should be OneTypeOneOperand.");
    ResultVal = Builder.createOpenExistentialAddr(
        Loc,
        getLocalValue(ValID, getSILType(MF->getType(TyID2),
                                        (SILValueCategory)TyCategory2, Fn)),
        getSILType(MF->getType(TyID), (SILValueCategory)TyCategory, Fn),
        Attr == 0 ? OpenedExistentialAccess::Immutable
                  : OpenedExistentialAccess::Mutable);
    break;

#define ONEOPERAND_ONETYPE_INST(ID)                                            \
  case SILInstructionKind::ID##Inst:                                           \
    assert(RecordKind == SIL_ONE_TYPE_ONE_OPERAND &&                           \
           "Layout should be OneTypeOneOperand.");                             \
    ResultVal = Builder.create##ID(                                            \
        Loc,                                                                   \
        getLocalValue(ValID, getSILType(MF->getType(TyID2),                    \
                                        (SILValueCategory)TyCategory2, Fn)),   \
        getSILType(MF->getType(TyID), (SILValueCategory)TyCategory, Fn));      \
    break;
    ONEOPERAND_ONETYPE_INST(OpenExistentialRef)
    ONEOPERAND_ONETYPE_INST(OpenExistentialMetatype)
    ONEOPERAND_ONETYPE_INST(OpenExistentialBox)
    ONEOPERAND_ONETYPE_INST(OpenExistentialValue)
    ONEOPERAND_ONETYPE_INST(OpenExistentialBoxValue)
    // Conversion instructions.
#define LOADABLE_REF_STORAGE(Name, ...) \
  ONEOPERAND_ONETYPE_INST(RefTo##Name) \
  ONEOPERAND_ONETYPE_INST(Name##ToRef)
#include "swift/AST/ReferenceStorage.def"
  ONEOPERAND_ONETYPE_INST(UncheckedRefCast)
  ONEOPERAND_ONETYPE_INST(UncheckedAddrCast)
  ONEOPERAND_ONETYPE_INST(UncheckedTrivialBitCast)
  ONEOPERAND_ONETYPE_INST(UncheckedBitwiseCast)
  ONEOPERAND_ONETYPE_INST(BridgeObjectToRef)
  ONEOPERAND_ONETYPE_INST(BridgeObjectToWord)
  ONEOPERAND_ONETYPE_INST(Upcast)
  ONEOPERAND_ONETYPE_INST(AddressToPointer)
  ONEOPERAND_ONETYPE_INST(RefToRawPointer)
  ONEOPERAND_ONETYPE_INST(RawPointerToRef)
  ONEOPERAND_ONETYPE_INST(ThinToThickFunction)
  ONEOPERAND_ONETYPE_INST(ThickToObjCMetatype)
  ONEOPERAND_ONETYPE_INST(ObjCToThickMetatype)
  ONEOPERAND_ONETYPE_INST(ObjCMetatypeToObject)
  ONEOPERAND_ONETYPE_INST(ObjCExistentialMetatypeToObject)
  ONEOPERAND_ONETYPE_INST(ThinFunctionToPointer)
  ONEOPERAND_ONETYPE_INST(PointerToThinFunction)
  ONEOPERAND_ONETYPE_INST(ProjectBlockStorage)
#undef ONEOPERAND_ONETYPE_INST

  case SILInstructionKind::ProjectBoxInst: {
    assert(RecordKind == SIL_ONE_TYPE_ONE_OPERAND &&
           "Layout should be OneTypeOneOperand.");
    ResultVal = Builder.createProjectBox(
        Loc,
        getLocalValue(ValID, getSILType(MF->getType(TyID2),
                                        (SILValueCategory)TyCategory2, Fn)),
        TyID);
    break;
  }
  case  SILInstructionKind::ConvertEscapeToNoEscapeInst: {
    assert(RecordKind == SIL_ONE_TYPE_ONE_OPERAND &&
           "Layout should be OneTypeOneOperand.");
    bool isLifetimeGuaranteed = Attr & 0x01;
    ResultVal = Builder.createConvertEscapeToNoEscape(
        Loc,
        getLocalValue(ValID, getSILType(MF->getType(TyID2),
                                        (SILValueCategory)TyCategory2, Fn)),
        getSILType(MF->getType(TyID), (SILValueCategory)TyCategory, Fn),
        isLifetimeGuaranteed);
    break;
  }
  case SILInstructionKind::ConvertFunctionInst: {
    assert(RecordKind == SIL_ONE_TYPE_ONE_OPERAND
           && "Layout should be OneTypeOneOperand.");
    bool withoutActuallyEscaping = Attr & 0x01;
    ResultVal = Builder.createConvertFunction(
        Loc,
        getLocalValue(ValID, getSILType(MF->getType(TyID2),
                                        (SILValueCategory)TyCategory2, Fn)),
        getSILType(MF->getType(TyID), (SILValueCategory)TyCategory, Fn),
        withoutActuallyEscaping);
    break;
  }
  case SILInstructionKind::PointerToAddressInst: {
    assert(RecordKind == SIL_ONE_TYPE_ONE_OPERAND &&
           "Layout should be OneTypeOneOperand.");
    bool isStrict = Attr & 0x01;
    bool isInvariant = Attr & 0x02;
    ResultVal = Builder.createPointerToAddress(
        Loc,
        getLocalValue(ValID, getSILType(MF->getType(TyID2),
                                        (SILValueCategory)TyCategory2, Fn)),
        getSILType(MF->getType(TyID), (SILValueCategory)TyCategory, Fn), isStrict,
        isInvariant);
    break;
  }
  case SILInstructionKind::DeallocExistentialBoxInst: {
    assert(RecordKind == SIL_ONE_TYPE_ONE_OPERAND &&
           "Layout should be OneTypeOneOperand.");
    ResultVal = Builder.createDeallocExistentialBox(
        Loc, MF->getType(TyID)->getCanonicalType(),
        getLocalValue(ValID, getSILType(MF->getType(TyID2),
                                        (SILValueCategory)TyCategory2, Fn)));
    break;

  }
  
  case SILInstructionKind::RefToBridgeObjectInst: {
    auto RefTy =
        getSILType(MF->getType(TyID), (SILValueCategory)TyCategory, Fn);
    auto Ref = getLocalValue(ValID, RefTy);
    auto BitsTy =
        getSILType(MF->getType(TyID2), (SILValueCategory)TyCategory2, Fn);
    auto Bits = getLocalValue(ValID2, BitsTy);
    
    ResultVal = Builder.createRefToBridgeObject(Loc, Ref, Bits);
    break;
  }

  case SILInstructionKind::ObjCProtocolInst: {
    auto Ty = getSILType(MF->getType(TyID), (SILValueCategory)TyCategory, Fn);
    auto Proto = MF->getDecl(ValID);
    ResultVal = Builder.createObjCProtocol(Loc, cast<ProtocolDecl>(Proto), Ty);
    break;
  }

  case SILInstructionKind::InitExistentialAddrInst:
  case SILInstructionKind::InitExistentialValueInst:
  case SILInstructionKind::InitExistentialMetatypeInst:
  case SILInstructionKind::InitExistentialRefInst:
  case SILInstructionKind::AllocExistentialBoxInst: {

    auto Ty = getSILType(MF->getType(TyID), (SILValueCategory)TyCategory, Fn);
    auto Ty2 = MF->getType(TyID2);
    CanType ConcreteTy;
    if (OpCode != SILInstructionKind::InitExistentialMetatypeInst)
      ConcreteTy = MF->getType(ConcreteTyID)->getCanonicalType();
    SILValue operand;
    if (OpCode != SILInstructionKind::AllocExistentialBoxInst)
      operand = getLocalValue(
          ValID, getSILType(Ty2, (SILValueCategory)TyCategory2, Fn));

    SmallVector<ProtocolConformanceRef, 2> conformances;
    while (NumConformances--) {
      auto conformance = MF->readConformance(SILCursor);
      conformances.push_back(conformance);
    }

    auto ctxConformances = MF->getContext().AllocateCopy(conformances);

    switch (OpCode) {
    default: llvm_unreachable("Out of sync with parent switch");
    case SILInstructionKind::InitExistentialAddrInst:
      ResultVal = Builder.createInitExistentialAddr(Loc, operand,
                                                ConcreteTy,
                                                Ty,
                                                ctxConformances);
      break;
    case SILInstructionKind::InitExistentialValueInst:
      ResultVal = Builder.createInitExistentialValue(Loc, Ty, ConcreteTy,
                                                      operand, ctxConformances);
      break;
    case SILInstructionKind::InitExistentialMetatypeInst:
      ResultVal = Builder.createInitExistentialMetatype(Loc, operand, Ty,
                                                        ctxConformances);
      break;
    case SILInstructionKind::InitExistentialRefInst:
      ResultVal = Builder.createInitExistentialRef(Loc, Ty,
                                         ConcreteTy,
                                         operand,
                                         ctxConformances);
      break;
    case SILInstructionKind::AllocExistentialBoxInst:
      ResultVal = Builder.createAllocExistentialBox(Loc, Ty, ConcreteTy,
                                  ctxConformances);
      break;
    }
    break;
  }
  case SILInstructionKind::AllocRefInst:
  case SILInstructionKind::AllocRefDynamicInst: {
    assert(RecordKind == SIL_ONE_TYPE_VALUES &&
           "Layout should be OneTypeValues.");
    unsigned NumVals = ListOfValues.size();
    assert(NumVals >= 1 && "Not enough values");
    unsigned Flags = ListOfValues[0];
    bool isObjC = (bool)(Flags & 1);
    bool canAllocOnStack = (bool)((Flags >> 1) & 1);
    SILType ClassTy =
        getSILType(MF->getType(TyID), (SILValueCategory)TyCategory, Fn);
    SmallVector<SILValue, 4> Counts;
    SmallVector<SILType, 4> TailTypes;
    unsigned i = 1;
    for (; i + 2 < NumVals; i += 3) {
      SILType TailType = getSILType(MF->getType(ListOfValues[i]),
                                    SILValueCategory::Object, Fn);
      TailTypes.push_back(TailType);
      SILType CountType = getSILType(MF->getType(ListOfValues[i + 2]),
                                     SILValueCategory::Object, Fn);
      SILValue CountVal = getLocalValue(ListOfValues[i+1], CountType);
      Counts.push_back(CountVal);
    }
    if (OpCode == SILInstructionKind::AllocRefDynamicInst) {
      assert(i + 2 == NumVals);
      assert(!canAllocOnStack);
      SILType MetadataType = getSILType(MF->getType(ListOfValues[i+1]),
                                        SILValueCategory::Object, Fn);
      SILValue MetadataOp = getLocalValue(ListOfValues[i], MetadataType);
      ResultVal = Builder.createAllocRefDynamic(Loc, MetadataOp, ClassTy,
                                                isObjC, TailTypes, Counts);
    } else {
      assert(i == NumVals);
      ResultVal = Builder.createAllocRef(Loc, ClassTy, isObjC, canAllocOnStack,
                                         TailTypes, Counts);
    }
    break;
  }
  case SILInstructionKind::ApplyInst:
  case SILInstructionKind::BeginApplyInst: {
    // Format: attributes such as transparent, the callee's type, a value for
    // the callee and a list of values for the arguments. Each value in the list
    // is represented with 2 IDs: ValueID and ValueResultNumber.
    auto Ty = MF->getType(TyID);
    auto Ty2 = MF->getType(TyID2);
    SILType FnTy = getSILType(Ty, SILValueCategory::Object, Fn);
    SILType SubstFnTy = getSILType(Ty2, SILValueCategory::Object, Fn);
    SILFunctionConventions substConventions(SubstFnTy.castTo<SILFunctionType>(),
                                            Builder.getModule());
    assert(substConventions.getNumSILArguments() == ListOfValues.size()
           && "Argument number mismatch in ApplyInst.");
    SmallVector<SILValue, 4> Args;
    for (unsigned I = 0, E = ListOfValues.size(); I < E; I++)
      Args.push_back(getLocalValue(ListOfValues[I],
                                   substConventions.getSILArgumentType(I)));
    SubstitutionMap Substitutions = MF->getSubstitutionMap(NumSubs);

    if (OpCode == SILInstructionKind::ApplyInst) {
      ResultVal = Builder.createApply(Loc, getLocalValue(ValID, FnTy),
                                      Substitutions, Args,
                                      IsNonThrowingApply != 0);
    } else {
      ResultVal = Builder.createBeginApply(Loc, getLocalValue(ValID, FnTy),
                                           Substitutions, Args,
                                           IsNonThrowingApply != 0);
    }
    break;
  }
  case SILInstructionKind::TryApplyInst: {
    // Format: attributes such as transparent, the callee's type, a value for
    // the callee and a list of values for the arguments. Each value in the list
    // is represented with 2 IDs: ValueID and ValueResultNumber.  The final
    // two values in the list are the basic block identifiers.
    auto Ty = MF->getType(TyID);
    auto Ty2 = MF->getType(TyID2);
    SILType FnTy = getSILType(Ty, SILValueCategory::Object, Fn);
    SILType SubstFnTy = getSILType(Ty2, SILValueCategory::Object, Fn);

    SILBasicBlock *errorBB = getBBForReference(Fn, ListOfValues.back());
    ListOfValues = ListOfValues.drop_back();
    SILBasicBlock *normalBB = getBBForReference(Fn, ListOfValues.back());
    ListOfValues = ListOfValues.drop_back();

    SILFunctionConventions substConventions(SubstFnTy.castTo<SILFunctionType>(),
                                            Builder.getModule());
    assert(substConventions.getNumSILArguments() == ListOfValues.size()
           && "Argument number mismatch in ApplyInst.");
    SmallVector<SILValue, 4> Args;
    for (unsigned I = 0, E = ListOfValues.size(); I < E; I++)
      Args.push_back(getLocalValue(ListOfValues[I],
                                   substConventions.getSILArgumentType(I)));
    SubstitutionMap Substitutions = MF->getSubstitutionMap(NumSubs);

    ResultVal = Builder.createTryApply(Loc, getLocalValue(ValID, FnTy),
                                       Substitutions, Args, normalBB,
                                       errorBB);
    break;
  }
  case SILInstructionKind::PartialApplyInst: {
    auto Ty = MF->getType(TyID);
    auto Ty2 = MF->getType(TyID2);
    SILType FnTy = getSILType(Ty, SILValueCategory::Object, Fn);
    SILType closureTy = getSILType(Ty2, SILValueCategory::Object, Fn);

    SubstitutionMap Substitutions = MF->getSubstitutionMap(NumSubs);

    auto SubstFnTy = SILType::getPrimitiveObjectType(
        FnTy.castTo<SILFunctionType>()->substGenericArgs(
            Builder.getModule(), Substitutions,
            Builder.getTypeExpansionContext()));
    SILFunctionConventions fnConv(SubstFnTy.castTo<SILFunctionType>(),
                                  Builder.getModule());

    unsigned numArgs = fnConv.getNumSILArguments();
    assert(numArgs >= ListOfValues.size()
           && "Argument number mismatch in PartialApplyInst.");

    SILValue FnVal = getLocalValue(ValID, FnTy);
    SmallVector<SILValue, 4> Args;
    unsigned unappliedArgs = numArgs - ListOfValues.size();
    for (unsigned I = 0, E = ListOfValues.size(); I < E; I++)
      Args.push_back(getLocalValue(
          ListOfValues[I], fnConv.getSILArgumentType(I + unappliedArgs)));
    auto onStack = closureTy.castTo<SILFunctionType>()->isNoEscape()
                       ? PartialApplyInst::OnStackKind::OnStack
                       : PartialApplyInst::OnStackKind::NotOnStack;
    // FIXME: Why the arbitrary order difference in IRBuilder type argument?
    ResultVal = Builder.createPartialApply(
        Loc, FnVal, Substitutions, Args,
        closureTy.castTo<SILFunctionType>()->getCalleeConvention(), onStack);
    break;
  }
  case SILInstructionKind::BuiltinInst: {
    auto ASTTy = MF->getType(TyID);
    auto ResultTy = getSILType(ASTTy, (SILValueCategory)(unsigned)TyID2, Fn);
    SmallVector<SILValue, 4> Args;
    for (unsigned i = 0, e = ListOfValues.size(); i < e; i += 3) {
      auto ArgASTTy = MF->getType(ListOfValues[i+1]);
      auto ArgTy = getSILType(
          ArgASTTy, (SILValueCategory)(unsigned)ListOfValues[i + 2], Fn);
      Args.push_back(getLocalValue(ListOfValues[i], ArgTy));
    }
    SubstitutionMap Substitutions = MF->getSubstitutionMap(NumSubs);
    Identifier Name = MF->getIdentifier(ValID);
    
    ResultVal = Builder.createBuiltin(Loc, Name, ResultTy, Substitutions,
                                      Args);
    break;
  }
  // SWIFT_ENABLE_TENSORFLOW
  case SILInstructionKind::DifferentiableFunctionInst: {
    bool hasDerivativeFunctions = (bool)Attr2;
    unsigned numOperands = hasDerivativeFunctions ? 3 : 1;
    auto numParamIndices = ListOfValues.size() - numOperands * 3;
    assert(ListOfValues.size() == numParamIndices + numOperands * 3);
    auto rawParamIndices =
       map<SmallVector<unsigned, 8>>(ListOfValues.take_front(numParamIndices),
                                     [](uint64_t i) { return (unsigned)i; });
    auto numParams = Attr;
    auto *paramIndices =
        IndexSubset::get(MF->getContext(), numParams, rawParamIndices);
    SmallVector<SILValue, 3> operands;
    for (auto i = numParamIndices;
         i < numParamIndices + numOperands * 3; i += 3) {
      auto astTy = MF->getType(ListOfValues[i]);
      auto silTy = getSILType(astTy, (SILValueCategory)ListOfValues[i+1], Fn);
      operands.push_back(getLocalValue(ListOfValues[i+2], silTy));
    }
    Optional<std::pair<SILValue, SILValue>> derivativeFunctions = None;
    if (hasDerivativeFunctions)
      derivativeFunctions = std::make_pair(operands[1], operands[2]);
    ResultVal = Builder.createDifferentiableFunction(
        Loc, paramIndices, operands[0], derivativeFunctions);
    break;
  }
  case SILInstructionKind::LinearFunctionInst: {
    bool hasLinearFunction = (bool)Attr2;
    unsigned numOperands = hasLinearFunction ? 2 : 1;
    auto numParamIndices = ListOfValues.size() - numOperands * 3;
    assert(ListOfValues.size() == numParamIndices + numOperands * 3);
    auto rawParamIndices =
       map<SmallVector<unsigned, 8>>(ListOfValues.take_front(numParamIndices),
                                     [](uint64_t i) { return (unsigned)i; });
    auto numParams = Attr;
    auto *paramIndices =
        IndexSubset::get(MF->getContext(), numParams, rawParamIndices);
    SmallVector<SILValue, 3> operands;
    for (auto i = numParamIndices;
         i < numParamIndices + numOperands * 3; i += 3) {
      auto astTy = MF->getType(ListOfValues[i]);
      auto silTy = getSILType(astTy, (SILValueCategory)ListOfValues[i+1], Fn);
      operands.push_back(getLocalValue(ListOfValues[i+2], silTy));
    }
    Optional<SILValue> transposeFunction = None;
    if (hasLinearFunction)
      transposeFunction = operands[1];
    ResultVal = Builder.createLinearFunction(
        Loc, paramIndices, operands[0], transposeFunction);
    break;
  }
  case SILInstructionKind::DifferentiableFunctionExtractInst: {
    auto astTy = MF->getType(TyID);
    auto silTy = getSILType(astTy, SILValueCategory::Object, Fn);
    auto val = getLocalValue(ValID, silTy);
    NormalDifferentiableFunctionTypeComponent extractee(Attr);
    Optional<SILType> explicitExtracteeType = None;
    if (Attr2)
      explicitExtracteeType = silTy;
    ResultVal =
        Builder.createDifferentiableFunctionExtract(Loc, extractee, val,
                                                    explicitExtracteeType);
    break;
  }
  case SILInstructionKind::LinearFunctionExtractInst: {
    auto astTy = MF->getType(TyID);
    auto silTy = getSILType(astTy, SILValueCategory::Object, Fn);
    auto val = getLocalValue(ValID, silTy);
    LinearDifferentiableFunctionTypeComponent extractee(Attr);
    ResultVal = Builder.createLinearFunctionExtract(Loc, extractee, val);
    break;
  }
  case SILInstructionKind::DifferentiabilityWitnessFunctionInst: {
    StringRef mangledKey = MF->getIdentifierText(ValID);
    auto *witness = getSILDifferentiabilityWitnessForReference(mangledKey);
    assert(witness && "SILDifferentiabilityWitness not found");
    DifferentiabilityWitnessFunctionKind witnessKind(Attr);
    Optional<SILType> explicitFnTy = None;
    auto astTy = MF->getType(TyID);
    if (TyID)
      explicitFnTy = getSILType(astTy, SILValueCategory::Object, Fn);
    ResultVal = Builder.createDifferentiabilityWitnessFunction(
        Loc, witnessKind, witness, explicitFnTy);
    break;
  }
  // SWIFT_ENABLE_TENSORFLOW END
  case SILInstructionKind::AllocGlobalInst: {
    // Format: Name and type. Use SILOneOperandLayout.
    StringRef Name = MF->getIdentifierText(ValID);

    // Find the global variable.
    SILGlobalVariable *g = getGlobalForReference(Name);
    assert(g && "Can't deserialize global variable");

    ResultVal = Builder.createAllocGlobal(Loc, g);
    break;
  }
  case SILInstructionKind::GlobalAddrInst:
  case SILInstructionKind::GlobalValueInst: {
    // Format: Name and type. Use SILOneOperandLayout.
    auto Ty = MF->getType(TyID);
    StringRef Name = MF->getIdentifierText(ValID);

    // Find the global variable.
    SILGlobalVariable *g = getGlobalForReference(Name);
    assert(g && "Can't deserialize global variable");
    SILType expectedType =
        (OpCode == SILInstructionKind::GlobalAddrInst
             ? g->getLoweredTypeInContext(TypeExpansionContext(*Fn))
                   .getAddressType()
             : g->getLoweredTypeInContext(TypeExpansionContext(*Fn)));
    assert(expectedType == getSILType(Ty, (SILValueCategory)TyCategory, Fn) &&
           "Type of a global variable does not match GlobalAddr.");
    (void)Ty;
    (void)expectedType;
    if (OpCode == SILInstructionKind::GlobalAddrInst) {
      ResultVal = Builder.createGlobalAddr(Loc, g);
    } else {
      ResultVal = Builder.createGlobalValue(Loc, g);
    }
    break;
  }
  case SILInstructionKind::DeallocStackInst: {
    auto Ty = MF->getType(TyID);
    ResultVal = Builder.createDeallocStack(
        Loc,
        getLocalValue(ValID, getSILType(Ty, (SILValueCategory)TyCategory, Fn)));
    break;
  }
  case SILInstructionKind::DeallocRefInst: {
    auto Ty = MF->getType(TyID);
    bool OnStack = (bool)Attr;
    ResultVal = Builder.createDeallocRef(
        Loc,
        getLocalValue(ValID, getSILType(Ty, (SILValueCategory)TyCategory, Fn)),
        OnStack);
    break;
  }

  case SILInstructionKind::DeallocPartialRefInst: {
    auto Ty = MF->getType(TyID);
    auto Ty2 = MF->getType(TyID2);
    ResultVal = Builder.createDeallocPartialRef(Loc,
        getLocalValue(ValID,
                      getSILType(Ty,  (SILValueCategory)TyCategory, Fn)),
        getLocalValue(ValID2,
                      getSILType(Ty2,  (SILValueCategory)TyCategory2, Fn)));
    break;
  }
  case SILInstructionKind::FunctionRefInst: {
    auto Ty = MF->getType(TyID);
    StringRef FuncName = MF->getIdentifierText(ValID);
    ResultVal = Builder.createFunctionRef(
        Loc,
        getFuncForReference(
            FuncName, getSILType(Ty, (SILValueCategory)TyCategory, nullptr)));
    break;
  }
  case SILInstructionKind::DynamicFunctionRefInst: {
    auto Ty = MF->getType(TyID);
    StringRef FuncName = MF->getIdentifierText(ValID);
    ResultVal = Builder.createDynamicFunctionRef(
        Loc,
        getFuncForReference(
            FuncName, getSILType(Ty, (SILValueCategory)TyCategory, nullptr)));
    break;
  }
  case SILInstructionKind::PreviousDynamicFunctionRefInst: {
    auto Ty = MF->getType(TyID);
    StringRef FuncName = MF->getIdentifierText(ValID);
    ResultVal = Builder.createPreviousDynamicFunctionRef(
        Loc,
        getFuncForReference(
            FuncName, getSILType(Ty, (SILValueCategory)TyCategory, nullptr)));
    break;
  }
  case SILInstructionKind::MarkDependenceInst: {
    auto Ty = MF->getType(TyID);
    auto Ty2 = MF->getType(TyID2);
    ResultVal = Builder.createMarkDependence(
        Loc,
        getLocalValue(ValID, getSILType(Ty, (SILValueCategory)TyCategory, Fn)),
        getLocalValue(ValID2,
                      getSILType(Ty2, (SILValueCategory)TyCategory2, Fn)));
    break;
  }
  case SILInstructionKind::CopyBlockWithoutEscapingInst: {
    auto Ty = MF->getType(TyID);
    auto Ty2 = MF->getType(TyID2);
    ResultVal = Builder.createCopyBlockWithoutEscaping(
        Loc,
        getLocalValue(ValID, getSILType(Ty, (SILValueCategory)TyCategory, Fn)),
        getLocalValue(ValID2,
                      getSILType(Ty2, (SILValueCategory)TyCategory2, Fn)));
    break;
  }
  case SILInstructionKind::IndexAddrInst: {
    auto Ty = MF->getType(TyID);
    auto Ty2 = MF->getType(TyID2);
    ResultVal = Builder.createIndexAddr(
        Loc,
        getLocalValue(ValID, getSILType(Ty, (SILValueCategory)TyCategory, Fn)),
        getLocalValue(ValID2,
                      getSILType(Ty2, (SILValueCategory)TyCategory2, Fn)));
    break;
  }
  case SILInstructionKind::TailAddrInst: {
    auto Ty = MF->getType(TyID);
    auto Ty2 = MF->getType(TyID2);
    auto ResultTy = MF->getType(TyID3);
    ResultVal = Builder.createTailAddr(
        Loc,
        getLocalValue(ValID, getSILType(Ty, SILValueCategory::Address, Fn)),
        getLocalValue(ValID2, getSILType(Ty2, SILValueCategory::Object, Fn)),
        getSILType(ResultTy, SILValueCategory::Address, Fn));
    break;
  }
  case SILInstructionKind::IndexRawPointerInst: {
    auto Ty = MF->getType(TyID);
    auto Ty2 = MF->getType(TyID2);
    ResultVal = Builder.createIndexRawPointer(
        Loc,
        getLocalValue(ValID, getSILType(Ty, (SILValueCategory)TyCategory, Fn)),
        getLocalValue(ValID2,
                      getSILType(Ty2, (SILValueCategory)TyCategory2, Fn)));
    break;
  }
  case SILInstructionKind::IntegerLiteralInst: {
    auto Ty = MF->getType(TyID);
    auto intTy = Ty->castTo<AnyBuiltinIntegerType>();
    StringRef text = MF->getIdentifierText(ValID);
    bool negate = text[0] == '-';
    if (negate) text = text.drop_front();
    APInt value = intTy->getWidth().parse(text, 10, negate);
    ResultVal = Builder.createIntegerLiteral(
        Loc, getSILType(Ty, (SILValueCategory)TyCategory, Fn), value);
    break;
  }
  case SILInstructionKind::FloatLiteralInst: {
    auto Ty = MF->getType(TyID);
    auto floatTy = Ty->castTo<BuiltinFloatType>();
    StringRef StringVal = MF->getIdentifierText(ValID);
    // Build APInt from string.
    APInt bits(floatTy->getBitWidth(), StringVal, 16);
    if (bits.getBitWidth() != floatTy->getBitWidth())
      bits = bits.zextOrTrunc(floatTy->getBitWidth());

    APFloat value(floatTy->getAPFloatSemantics(), bits);

    ResultVal = Builder.createFloatLiteral(
        Loc, getSILType(Ty, (SILValueCategory)TyCategory, Fn), value);
    break;
  }
  case SILInstructionKind::StringLiteralInst: {
    StringRef StringVal = MF->getIdentifierText(ValID);
    auto encoding = fromStableStringEncoding(Attr);
    if (!encoding) return true;
    ResultVal = Builder.createStringLiteral(Loc, StringVal,
                                            encoding.getValue());
    break;
  }
  case SILInstructionKind::CondFailInst: {
    SILValue Op = getLocalValue(
        ValID, getSILType(MF->getType(TyID), (SILValueCategory)TyCategory, Fn));
    StringRef StringVal = MF->getIdentifierText(ValID2);
    ResultVal = Builder.createCondFail(Loc, Op, StringVal);
    break;
  }
  case SILInstructionKind::MarkFunctionEscapeInst: {
    // Format: a list of typed values. A typed value is expressed by 4 IDs:
    // TypeID, TypeCategory, ValueID, ValueResultNumber.
    SmallVector<SILValue, 4> OpList;
    for (unsigned I = 0, E = ListOfValues.size(); I < E; I += 3) {
      auto EltTy = MF->getType(ListOfValues[I]);
      OpList.push_back(getLocalValue(
          ListOfValues[I + 2],
          getSILType(EltTy, (SILValueCategory)ListOfValues[I + 1], Fn)));
    }
    ResultVal = Builder.createMarkFunctionEscape(Loc, OpList);
    break;
  }
  // Checked Conversion instructions.
  case SILInstructionKind::UnconditionalCheckedCastInst: {
    SILType srcLoweredType = getSILType(MF->getType(ListOfValues[1]),
                                        (SILValueCategory)ListOfValues[2], Fn);
    SILValue src = getLocalValue(ListOfValues[0], srcLoweredType);

    SILType targetLoweredType =
        getSILType(MF->getType(TyID), (SILValueCategory)TyCategory, Fn);
    CanType targetFormalType =
        MF->getType(ListOfValues[3])->getCanonicalType();
    ResultVal = Builder.createUnconditionalCheckedCast(
        Loc, src, targetLoweredType, targetFormalType);
    break;
  }

#define UNARY_INSTRUCTION(ID)                                                  \
  case SILInstructionKind::ID##Inst:                                           \
    assert(RecordKind == SIL_ONE_OPERAND && "Layout should be OneOperand.");   \
    ResultVal = Builder.create##ID(                                            \
        Loc,                                                                   \
        getLocalValue(ValID, getSILType(MF->getType(TyID),                     \
                                        (SILValueCategory)TyCategory, Fn)));   \
    break;

#define REFCOUNTING_INSTRUCTION(ID)                                            \
  case SILInstructionKind::ID##Inst:                                           \
    assert(RecordKind == SIL_ONE_OPERAND && "Layout should be OneOperand.");   \
    ResultVal = Builder.create##ID(                                            \
        Loc,                                                                   \
        getLocalValue(ValID, getSILType(MF->getType(TyID),                     \
                                        (SILValueCategory)TyCategory, Fn)),    \
        (Atomicity)Attr);                                                      \
    break;

#define UNCHECKED_REF_STORAGE(Name, ...)                                       \
  UNARY_INSTRUCTION(StrongCopy##Name##Value)
#define ALWAYS_OR_SOMETIMES_LOADABLE_CHECKED_REF_STORAGE(Name, ...)            \
  REFCOUNTING_INSTRUCTION(Name##Retain)                                        \
  REFCOUNTING_INSTRUCTION(Name##Release)                                       \
  REFCOUNTING_INSTRUCTION(StrongRetain##Name)                                  \
  UNARY_INSTRUCTION(StrongCopy##Name##Value)
#include "swift/AST/ReferenceStorage.def"
  REFCOUNTING_INSTRUCTION(RetainValue)
  REFCOUNTING_INSTRUCTION(RetainValueAddr)
  REFCOUNTING_INSTRUCTION(UnmanagedRetainValue)
  UNARY_INSTRUCTION(CopyValue)
  UNARY_INSTRUCTION(DestroyValue)
  REFCOUNTING_INSTRUCTION(ReleaseValue)
  REFCOUNTING_INSTRUCTION(ReleaseValueAddr)
  REFCOUNTING_INSTRUCTION(UnmanagedReleaseValue)
  REFCOUNTING_INSTRUCTION(AutoreleaseValue)
  REFCOUNTING_INSTRUCTION(UnmanagedAutoreleaseValue)
  REFCOUNTING_INSTRUCTION(SetDeallocating)
  UNARY_INSTRUCTION(DeinitExistentialAddr)
  UNARY_INSTRUCTION(DeinitExistentialValue)
  UNARY_INSTRUCTION(EndBorrow)
  UNARY_INSTRUCTION(DestroyAddr)
  UNARY_INSTRUCTION(Return)
  UNARY_INSTRUCTION(Throw)
  UNARY_INSTRUCTION(ClassifyBridgeObject)
  UNARY_INSTRUCTION(ValueToBridgeObject)
  UNARY_INSTRUCTION(FixLifetime)
  UNARY_INSTRUCTION(EndLifetime)
  UNARY_INSTRUCTION(CopyBlock)
  UNARY_INSTRUCTION(LoadBorrow)
  UNARY_INSTRUCTION(BeginBorrow)
  REFCOUNTING_INSTRUCTION(StrongRetain)
  REFCOUNTING_INSTRUCTION(StrongRelease)
  UNARY_INSTRUCTION(IsUnique)
  UNARY_INSTRUCTION(AbortApply)
  UNARY_INSTRUCTION(EndApply)
#undef UNARY_INSTRUCTION
#undef REFCOUNTING_INSTRUCTION

  case SILInstructionKind::IsEscapingClosureInst: {
    assert(RecordKind == SIL_ONE_OPERAND && "Layout should be OneOperand.");
    unsigned verificationType = Attr;
    ResultVal = Builder.createIsEscapingClosure(
        Loc,
        getLocalValue(ValID, getSILType(MF->getType(TyID),
                                        (SILValueCategory)TyCategory, Fn)),
        verificationType);
    break;
  }

  case SILInstructionKind::DestructureTupleInst: {
    assert(RecordKind == SIL_ONE_OPERAND && "Layout should be OneOperand.");
    SILValue Operand = getLocalValue(
        ValID, getSILType(MF->getType(TyID), (SILValueCategory)TyCategory, Fn));
    ResultVal = Builder.createDestructureTuple(Loc, Operand);
    break;
  }
  case SILInstructionKind::DestructureStructInst: {
    assert(RecordKind == SIL_ONE_OPERAND && "Layout should be OneOperand.");
    SILValue Operand = getLocalValue(
        ValID, getSILType(MF->getType(TyID), (SILValueCategory)TyCategory, Fn));
    ResultVal = Builder.createDestructureStruct(Loc, Operand);
    break;
  }
  case SILInstructionKind::UncheckedOwnershipConversionInst: {
    auto Ty = MF->getType(TyID);
    auto ResultKind = ValueOwnershipKind(Attr);
    ResultVal = Builder.createUncheckedOwnershipConversion(
        Loc,
        getLocalValue(ValID, getSILType(Ty, (SILValueCategory)TyCategory, Fn)),
        ResultKind);
    break;
  }

  case SILInstructionKind::LoadInst: {
    auto Ty = MF->getType(TyID);
    auto Qualifier = LoadOwnershipQualifier(Attr);
    ResultVal = Builder.createLoad(
        Loc,
        getLocalValue(ValID, getSILType(Ty, (SILValueCategory)TyCategory, Fn)),
        Qualifier);
    break;
  }

#define NEVER_OR_SOMETIMES_LOADABLE_CHECKED_REF_STORAGE(Name, ...)             \
  case SILInstructionKind::Load##Name##Inst: {                                 \
    auto Ty = MF->getType(TyID);                                               \
    bool isTake = (Attr > 0);                                                  \
    auto Val = getLocalValue(                                                  \
        ValID, getSILType(Ty, SILValueCategory(TyCategory), Fn));              \
    ResultVal = Builder.createLoad##Name(Loc, Val, IsTake_t(isTake));          \
    break;                                                                     \
  }                                                                            \
  case SILInstructionKind::Store##Name##Inst: {                                \
    auto Ty = MF->getType(TyID);                                               \
    SILType addrType = getSILType(Ty, (SILValueCategory)TyCategory, Fn);       \
    auto refType = addrType.castTo<Name##StorageType>();                       \
    auto ValType = SILType::getPrimitiveObjectType(refType.getReferentType()); \
    bool isInit = (Attr > 0);                                                  \
    ResultVal = Builder.createStore##Name(Loc, getLocalValue(ValID, ValType),  \
                                          getLocalValue(ValID2, addrType),     \
                                          IsInitialization_t(isInit));         \
    break;                                                                     \
  }
#include "swift/AST/ReferenceStorage.def"
  case SILInstructionKind::MarkUninitializedInst: {
    auto Ty = getSILType(MF->getType(TyID), (SILValueCategory)TyCategory, Fn);
    auto Kind = (MarkUninitializedInst::Kind)Attr;
    auto Val = getLocalValue(ValID, Ty);
    ResultVal = Builder.createMarkUninitialized(Loc, Val, Kind);
    break;
  }
  case SILInstructionKind::StoreInst: {
    auto Ty = MF->getType(TyID);
    SILType addrType = getSILType(Ty, (SILValueCategory)TyCategory, Fn);
    SILType ValType = addrType.getObjectType();
    auto Qualifier = StoreOwnershipQualifier(Attr);
    ResultVal = Builder.createStore(Loc, getLocalValue(ValID, ValType),
                                    getLocalValue(ValID2, addrType), Qualifier);
    break;
  }
  case SILInstructionKind::StoreBorrowInst: {
    auto Ty = MF->getType(TyID);
    SILType addrType = getSILType(Ty, (SILValueCategory)TyCategory, Fn);
    SILType ValType = addrType.getObjectType();
    ResultVal = Builder.createStoreBorrow(Loc, getLocalValue(ValID, ValType),
                                          getLocalValue(ValID2, addrType));
    break;
  }
  case SILInstructionKind::BeginAccessInst: {
    SILValue op = getLocalValue(
        ValID, getSILType(MF->getType(TyID), (SILValueCategory)TyCategory, Fn));
    auto accessKind = SILAccessKind(Attr & 0x3);
    auto enforcement = SILAccessEnforcement((Attr >> 2) & 0x3);
    bool noNestedConflict = (Attr >> 4) & 0x01;
    bool fromBuiltin = (Attr >> 5) & 0x01;
    ResultVal =
        Builder.createBeginAccess(Loc, op, accessKind, enforcement,
                                  noNestedConflict, fromBuiltin);
    break;
  }
  case SILInstructionKind::EndAccessInst: {
    SILValue op = getLocalValue(
        ValID, getSILType(MF->getType(TyID), (SILValueCategory)TyCategory, Fn));
    bool aborted = Attr & 0x1;
    ResultVal = Builder.createEndAccess(Loc, op, aborted);
    break;
  }
  case SILInstructionKind::BeginUnpairedAccessInst: {
    SILValue source = getLocalValue(
        ValID, getSILType(MF->getType(TyID), (SILValueCategory)TyCategory, Fn));
    SILValue buffer =
        getLocalValue(ValID2, getSILType(MF->getType(TyID2),
                                         (SILValueCategory)TyCategory2, Fn));
    auto accessKind = SILAccessKind(Attr & 0x3);
    auto enforcement = SILAccessEnforcement((Attr >> 2) & 0x03);
    bool noNestedConflict = (Attr >> 4) & 0x01;
    bool fromBuiltin = (Attr >> 5) & 0x01;
    ResultVal = Builder.createBeginUnpairedAccess(
      Loc, source, buffer, accessKind, enforcement, noNestedConflict,
      fromBuiltin);
    break;
  }
  case SILInstructionKind::EndUnpairedAccessInst: {
    SILValue op = getLocalValue(
        ValID, getSILType(MF->getType(TyID), (SILValueCategory)TyCategory, Fn));
    bool aborted = Attr & 0x1;
    auto enforcement = SILAccessEnforcement((Attr >> 1) & 0x03);
    bool fromBuiltin = (Attr >> 3) & 0x01;
    ResultVal = Builder.createEndUnpairedAccess(Loc, op, enforcement, aborted,
                                                fromBuiltin);
    break;
  }
  case SILInstructionKind::CopyAddrInst: {
    auto Ty = MF->getType(TyID);
    SILType addrType = getSILType(Ty, (SILValueCategory)TyCategory, Fn);
    bool isInit = (Attr & 0x2) > 0;
    bool isTake = (Attr & 0x1) > 0;
    ResultVal = Builder.createCopyAddr(Loc,
                    getLocalValue(ValID, addrType),
                    getLocalValue(ValID2, addrType),
                    IsTake_t(isTake),
                    IsInitialization_t(isInit));
    break;
  }
  case SILInstructionKind::AssignInst: {
    auto Ty = MF->getType(TyID);
    SILType addrType = getSILType(Ty, (SILValueCategory)TyCategory, Fn);
    SILType valType = addrType.getObjectType();
    auto qualifier = AssignOwnershipQualifier(Attr);
    ResultVal = Builder.createAssign(Loc,
                    getLocalValue(ValID, valType),
                    getLocalValue(ValID2, addrType),
                    qualifier);
    break;
  }
  case SILInstructionKind::AssignByWrapperInst:
    llvm_unreachable("not supported");
  case SILInstructionKind::BindMemoryInst: {
    assert(RecordKind == SIL_ONE_TYPE_VALUES &&
           "Layout should be OneTypeValues.");
    auto Ty = MF->getType(TyID);   // BoundTy
    ResultVal = Builder.createBindMemory(
        Loc,
        getLocalValue(ListOfValues[2],
                      getSILType(MF->getType(ListOfValues[0]),
                                 (SILValueCategory)ListOfValues[1], Fn)),
        getLocalValue(ListOfValues[5],
                      getSILType(MF->getType(ListOfValues[3]),
                                 (SILValueCategory)ListOfValues[4], Fn)),
        getSILType(Ty, (SILValueCategory)TyCategory, Fn));
    break;
  }
  case SILInstructionKind::StructElementAddrInst:
  case SILInstructionKind::StructExtractInst: {
    // Use SILOneValueOneOperandLayout.
    VarDecl *Field = cast<VarDecl>(MF->getDecl(ValID));
    auto Ty = MF->getType(TyID);
    auto Val =
        getLocalValue(ValID2, getSILType(Ty, (SILValueCategory)TyCategory, Fn));
    auto ResultTy = Val->getType().getFieldType(
        Field, SILMod, Builder.getTypeExpansionContext());
    if (OpCode == SILInstructionKind::StructElementAddrInst)
      ResultVal = Builder.createStructElementAddr(Loc, Val, Field,
                                                  ResultTy.getAddressType());
    else
      ResultVal = Builder.createStructExtract(Loc, Val, Field,
                                              ResultTy.getObjectType());
    break;
  }
  case SILInstructionKind::StructInst: {
    // Format: a type followed by a list of typed values. A typed value is
    // expressed by 4 IDs: TypeID, TypeCategory, ValueID, ValueResultNumber.
    auto Ty = MF->getType(TyID);
    SmallVector<SILValue, 4> OpList;
    for (unsigned I = 0, E = ListOfValues.size(); I < E; I += 3) {
      auto EltTy = MF->getType(ListOfValues[I]);
      OpList.push_back(getLocalValue(
          ListOfValues[I + 2],
          getSILType(EltTy, (SILValueCategory)ListOfValues[I + 1], Fn)));
    }
    ResultVal = Builder.createStruct(
        Loc, getSILType(Ty, (SILValueCategory)TyCategory, Fn), OpList);
    break;
  }
  case SILInstructionKind::TupleElementAddrInst:
  case SILInstructionKind::TupleExtractInst: {
    // Use OneTypeOneOperand layout where the field number is stored in TypeID.
    auto Ty2 = MF->getType(TyID2);
    SILType ST = getSILType(Ty2, (SILValueCategory)TyCategory2, Fn);
    TupleType *TT = ST.castTo<TupleType>();

    auto ResultTy = TT->getElement(TyID).getType();
    switch (OpCode) {
    default: llvm_unreachable("Out of sync with parent switch");
    case SILInstructionKind::TupleElementAddrInst:
      ResultVal = Builder.createTupleElementAddr(
          Loc, getLocalValue(ValID, ST), TyID,
          getSILType(ResultTy, SILValueCategory::Address, Fn));
      break;
    case SILInstructionKind::TupleExtractInst:
      ResultVal = Builder.createTupleExtract(
          Loc, getLocalValue(ValID, ST), TyID,
          getSILType(ResultTy, SILValueCategory::Object, Fn));
      break;
    }
    break;
  }
  case SILInstructionKind::TupleInst: {
    // Format: a type followed by a list of values. A value is expressed by
    // 2 IDs: ValueID, ValueResultNumber.
    auto Ty = MF->getType(TyID);
    TupleType *TT = Ty->castTo<TupleType>();
    assert(TT && "Type of a TupleInst should be TupleType");
    SmallVector<SILValue, 4> OpList;
    for (unsigned I = 0, E = ListOfValues.size(); I < E; I++) {
      Type EltTy = TT->getElement(I).getType();
      OpList.push_back(
        getLocalValue(ListOfValues[I],
                      getSILType(EltTy, SILValueCategory::Object, Fn)));
    }
    ResultVal = Builder.createTuple(
        Loc, getSILType(Ty, (SILValueCategory)TyCategory, Fn), OpList);
    break;
  }
  case SILInstructionKind::ObjectInst: {
    llvm_unreachable("Serialization of global initializers not supported");
  }
  case SILInstructionKind::BranchInst: {
    SmallVector<SILValue, 4> Args;
    for (unsigned I = 0, E = ListOfValues.size(); I < E; I += 3)
      Args.push_back(
          getLocalValue(ListOfValues[I + 2],
                        getSILType(MF->getType(ListOfValues[I]),
                                   (SILValueCategory)ListOfValues[I + 1], Fn)));

    ResultVal = Builder.createBranch(Loc, getBBForReference(Fn, TyID),
                    Args);
    break;
  }
  case SILInstructionKind::CondBranchInst: {
    // Format: condition, true basic block ID, a list of arguments, false basic
    // block ID, a list of arguments. Use SILOneTypeValuesLayout: the type is
    // for condition, the list has value for condition, true basic block ID,
    // false basic block ID, number of true arguments, and a list of true|false
    // arguments.
    SILValue Cond = getLocalValue(
        ListOfValues[0],
        getSILType(MF->getType(TyID), (SILValueCategory)TyCategory, Fn));

    unsigned NumTrueArgs = ListOfValues[3];
    unsigned StartOfTrueArg = 4;
    unsigned StartOfFalseArg = StartOfTrueArg + 3*NumTrueArgs;
    SmallVector<SILValue, 4> TrueArgs;
    for (unsigned I = StartOfTrueArg, E = StartOfFalseArg; I < E; I += 3)
      TrueArgs.push_back(
          getLocalValue(ListOfValues[I + 2],
                        getSILType(MF->getType(ListOfValues[I]),
                                   (SILValueCategory)ListOfValues[I + 1], Fn)));

    SmallVector<SILValue, 4> FalseArgs;
    for (unsigned I = StartOfFalseArg, E = ListOfValues.size(); I < E; I += 3)
      FalseArgs.push_back(
          getLocalValue(ListOfValues[I + 2],
                        getSILType(MF->getType(ListOfValues[I]),
                                   (SILValueCategory)ListOfValues[I + 1], Fn)));

    ResultVal = Builder.createCondBranch(Loc, Cond,
                    getBBForReference(Fn, ListOfValues[1]), TrueArgs,
                    getBBForReference(Fn, ListOfValues[2]), FalseArgs);
    break;
  }
  case SILInstructionKind::SwitchEnumInst:
  case SILInstructionKind::SwitchEnumAddrInst: {
    // Format: condition, a list of cases (EnumElementDecl + Basic Block ID),
    // default basic block ID. Use SILOneTypeValuesLayout: the type is
    // for condition, the list has value for condition, hasDefault, default
    // basic block ID, a list of (DeclID, BasicBlock ID).
    SILValue Cond = getLocalValue(
        ListOfValues[0],
        getSILType(MF->getType(TyID), (SILValueCategory)TyCategory, Fn));

    SILBasicBlock *DefaultBB = nullptr;
    if (ListOfValues[1])
      DefaultBB = getBBForReference(Fn, ListOfValues[2]);

    SmallVector<std::pair<EnumElementDecl*, SILBasicBlock*>, 4> CaseBBs;
    for (unsigned I = 3, E = ListOfValues.size(); I < E; I += 2) {
      CaseBBs.push_back( {cast<EnumElementDecl>(MF->getDecl(ListOfValues[I])),
                            getBBForReference(Fn, ListOfValues[I+1])} );
    }
    if (OpCode == SILInstructionKind::SwitchEnumInst)
      ResultVal = Builder.createSwitchEnum(Loc, Cond, DefaultBB, CaseBBs);
    else
      ResultVal = Builder.createSwitchEnumAddr(Loc, Cond,
                      DefaultBB, CaseBBs);
    break;
  }
  case SILInstructionKind::SelectEnumInst:
  case SILInstructionKind::SelectEnumAddrInst: {
    // Format: condition, a list of cases (EnumElementDecl + Value ID),
    // default value ID. Use SILOneTypeValuesLayout: the type is
    // for condition, the list has value for condition, result type,
    //   hasDefault, default
    // basic block ID, a list of (DeclID, BasicBlock ID).
    SILValue Cond = getLocalValue(ListOfValues[0],
                                  getSILType(MF->getType(TyID),
                                             (SILValueCategory)TyCategory, Fn));

    Type ResultLoweredTy = MF->getType(ListOfValues[1]);
    SILValueCategory ResultCategory = (SILValueCategory)ListOfValues[2];
    SILType ResultTy = getSILType(ResultLoweredTy, ResultCategory, Fn);

    SILValue DefaultVal = nullptr;
    if (ListOfValues[3])
      DefaultVal = getLocalValue(ListOfValues[4], ResultTy);

    SmallVector<std::pair<EnumElementDecl*, SILValue>, 4> CaseVals;
    for (unsigned I = 5, E = ListOfValues.size(); I < E; I += 2) {
      auto Value = getLocalValue(ListOfValues[I+1], ResultTy);
      CaseVals.push_back({cast<EnumElementDecl>(MF->getDecl(ListOfValues[I])),
                         Value});
    }
    if (OpCode == SILInstructionKind::SelectEnumInst)
      ResultVal = Builder.createSelectEnum(Loc, Cond, ResultTy,
                                           DefaultVal, CaseVals);
    else
      ResultVal = Builder.createSelectEnumAddr(Loc, Cond, ResultTy,
                                               DefaultVal, CaseVals);
    break;
  }
  case SILInstructionKind::SwitchValueInst: {
    // Format: condition, a list of cases (Value ID + Basic Block ID),
    // default basic block ID. Use SILOneTypeValuesLayout: the type is
    // for condition, the list contains value for condition, hasDefault, default
    // basic block ID, a list of (Value ID, BasicBlock ID).
    SILType ResultTy = getSILType(MF->getType(TyID),
                                             (SILValueCategory)TyCategory, Fn);
    SILValue Cond = getLocalValue(
        ListOfValues[0],
        getSILType(MF->getType(TyID), (SILValueCategory)TyCategory, Fn));

    SILBasicBlock *DefaultBB = nullptr;
    if (ListOfValues[1])
      DefaultBB = getBBForReference(Fn, ListOfValues[2]);

    SmallVector<std::pair<SILValue, SILBasicBlock*>, 4> CaseBBs;
    for (unsigned I = 3, E = ListOfValues.size(); I < E; I += 2) {
      auto value = getLocalValue(ListOfValues[I], ResultTy);
      CaseBBs.push_back( {value, getBBForReference(Fn, ListOfValues[I+1])} );
    }
    ResultVal = Builder.createSwitchValue(Loc, Cond, DefaultBB, CaseBBs);
    break;
  }
  case SILInstructionKind::SelectValueInst: {
    // Format: condition, a list of cases (ValueID + Value ID),
    // default value ID. Use SILOneTypeValuesLayout: the type is
    // for condition, the list has value for condition, result type,
    // hasDefault, default,
    // basic block ID, a list of (Value ID, Value ID).
    SILValue Cond = getLocalValue(
        ListOfValues[0],
        getSILType(MF->getType(TyID), (SILValueCategory)TyCategory, Fn));

    Type ResultLoweredTy = MF->getType(ListOfValues[1]);
    SILValueCategory ResultCategory = (SILValueCategory)ListOfValues[2];
    SILType ResultTy = getSILType(ResultLoweredTy, ResultCategory, Fn);

    SILValue DefaultVal = nullptr;
    if (ListOfValues[3])
      DefaultVal = getLocalValue(ListOfValues[4], ResultTy);

    SmallVector<std::pair<SILValue, SILValue>, 4> CaseValuesAndResults;
    for (unsigned I = 5, E = ListOfValues.size(); I < E; I += 2) {
      auto CaseValue = getLocalValue(ListOfValues[I], Cond->getType());
      auto Result = getLocalValue(ListOfValues[I+1], ResultTy);
      CaseValuesAndResults.push_back({CaseValue, Result});
    }

    ResultVal = Builder.createSelectValue(Loc, Cond, ResultTy,
                                          DefaultVal, CaseValuesAndResults);
    break;
  }  
  case SILInstructionKind::EnumInst: {
    // Format: a type, an operand and a decl ID. Use SILTwoOperandsLayout: type,
    // (DeclID + hasOperand), and an operand.
    SILValue Operand;
    if (Attr)
      Operand =
          getLocalValue(ValID2, getSILType(MF->getType(TyID2),
                                           (SILValueCategory)TyCategory2, Fn));
    ResultVal = Builder.createEnum(
        Loc, Operand, cast<EnumElementDecl>(MF->getDecl(ValID)),
        getSILType(MF->getType(TyID), (SILValueCategory)TyCategory, Fn));
    break;
  }
  case SILInstructionKind::InitEnumDataAddrInst: {
    // Use SILOneValueOneOperandLayout.
    EnumElementDecl *Elt = cast<EnumElementDecl>(MF->getDecl(ValID));
    SILType OperandTy = getSILType(MF->getType(TyID),
                                   (SILValueCategory) TyCategory, Fn);
    SILType ResultTy = OperandTy.getEnumElementType(
        Elt, SILMod, Builder.getTypeExpansionContext());
    ResultVal = Builder.createInitEnumDataAddr(Loc,
                    getLocalValue(ValID2, OperandTy),
                    Elt, ResultTy);
    break;
  }
  case SILInstructionKind::UncheckedEnumDataInst: {
    // Use SILOneValueOneOperandLayout.
    EnumElementDecl *Elt = cast<EnumElementDecl>(MF->getDecl(ValID));
    SILType OperandTy =
        getSILType(MF->getType(TyID), (SILValueCategory)TyCategory, Fn);
    SILType ResultTy = OperandTy.getEnumElementType(
        Elt, SILMod, Builder.getTypeExpansionContext());
    ResultVal = Builder.createUncheckedEnumData(Loc,
                    getLocalValue(ValID2, OperandTy),
                    Elt, ResultTy);
    break;
  }
  case SILInstructionKind::UncheckedTakeEnumDataAddrInst: {
    // Use SILOneValueOneOperandLayout.
    EnumElementDecl *Elt = cast<EnumElementDecl>(MF->getDecl(ValID));
    SILType OperandTy =
        getSILType(MF->getType(TyID), (SILValueCategory)TyCategory, Fn);
    SILType ResultTy = OperandTy.getEnumElementType(
        Elt, SILMod, Builder.getTypeExpansionContext());
    ResultVal = Builder.createUncheckedTakeEnumDataAddr(Loc,
                    getLocalValue(ValID2, OperandTy),
                    Elt, ResultTy);
    break;
  }
  case SILInstructionKind::InjectEnumAddrInst: {
    // Use SILOneValueOneOperandLayout.
    EnumElementDecl *Elt = cast<EnumElementDecl>(MF->getDecl(ValID));
    auto Ty = MF->getType(TyID);
    ResultVal = Builder.createInjectEnumAddr(
        Loc,
        getLocalValue(ValID2, getSILType(Ty, (SILValueCategory)TyCategory, Fn)),
        Elt);
    break;
  }
  case SILInstructionKind::RefElementAddrInst: {
    // Use SILOneValueOneOperandLayout.
    VarDecl *Field = cast<VarDecl>(MF->getDecl(ValID));
    auto Ty = MF->getType(TyID);
    auto Val = getLocalValue(ValID2,
                             getSILType(Ty, (SILValueCategory)TyCategory, Fn));
    auto ResultTy = Val->getType().getFieldType(
        Field, SILMod, Builder.getTypeExpansionContext());
    ResultVal = Builder.createRefElementAddr(Loc, Val, Field,
                                             ResultTy);
    break;
  }
  case SILInstructionKind::RefTailAddrInst: {
    assert(RecordKind == SIL_ONE_TYPE_ONE_OPERAND &&
           "Layout should be OneTypeOneOperand.");
    assert(Attr == 0);
    assert((SILValueCategory)TyCategory == SILValueCategory::Address);
    ResultVal = Builder.createRefTailAddr(
        Loc,
        getLocalValue(ValID, getSILType(MF->getType(TyID2),
                                        (SILValueCategory)TyCategory2, Fn)),
        getSILType(MF->getType(TyID), SILValueCategory::Address, Fn));
    break;
  }
  case SILInstructionKind::ClassMethodInst:
  case SILInstructionKind::SuperMethodInst:
  case SILInstructionKind::ObjCMethodInst:
  case SILInstructionKind::ObjCSuperMethodInst: {
    // Format: a type, an operand and a SILDeclRef. Use SILOneTypeValuesLayout:
    // type, Attr, SILDeclRef (DeclID, Kind, uncurryLevel), and an operand.
    unsigned NextValueIndex = 0;
    SILDeclRef DRef = getSILDeclRef(MF, ListOfValues, NextValueIndex);
    SILType Ty =
        getSILType(MF->getType(TyID), (SILValueCategory)TyCategory, Fn);
    assert(ListOfValues.size() >= NextValueIndex + 2 &&
           "Out of entries for MethodInst");
    SILType operandTy =
        getSILType(MF->getType(ListOfValues[NextValueIndex]),
                   (SILValueCategory)ListOfValues[NextValueIndex + 1], Fn);
    NextValueIndex += 2;

    switch (OpCode) {
    default: llvm_unreachable("Out of sync with parent switch");
    case SILInstructionKind::ClassMethodInst:
      ResultVal = Builder.createClassMethod(Loc,
                    getLocalValue(ListOfValues[NextValueIndex], operandTy),
                    DRef, Ty);
      break;
    case SILInstructionKind::SuperMethodInst:
      ResultVal = Builder.createSuperMethod(Loc,
                    getLocalValue(ListOfValues[NextValueIndex], operandTy),
                    DRef, Ty);
      break;
    case SILInstructionKind::ObjCMethodInst:
      ResultVal = Builder.createObjCMethod(Loc,
                    getLocalValue(ListOfValues[NextValueIndex], operandTy),
                    DRef, Ty);
      break;
    case SILInstructionKind::ObjCSuperMethodInst:
      ResultVal = Builder.createObjCSuperMethod(Loc,
                    getLocalValue(ListOfValues[NextValueIndex], operandTy),
                    DRef, Ty);
      break;
    }
    break;
  }
  case SILInstructionKind::WitnessMethodInst: {
    unsigned NextValueIndex = 0;
    SILDeclRef DRef = getSILDeclRef(MF, ListOfValues, NextValueIndex);
    assert(ListOfValues.size() >= NextValueIndex &&
           "Out of entries for MethodInst");

    CanType Ty = MF->getType(TyID)->getCanonicalType();
    SILType OperandTy =
        getSILType(MF->getType(TyID2), (SILValueCategory)TyCategory2, Fn);

    auto Conformance = MF->readConformance(SILCursor);
    // Read the optional opened existential.
    SILValue ExistentialOperand;
    if (TyID3) {
      SILType ExistentialOperandTy =
          getSILType(MF->getType(TyID3), (SILValueCategory)TyCategory3, Fn);
      if (ValID3)
        ExistentialOperand = getLocalValue(ValID3, ExistentialOperandTy);
    }
    ResultVal = Builder.createWitnessMethod(
        Loc, Ty, Conformance, DRef, OperandTy);
    break;
  }
  case SILInstructionKind::DynamicMethodBranchInst: {
    // Format: a typed value, a SILDeclRef, a BasicBlock ID for method,
    // a BasicBlock ID for no method. Use SILOneTypeValuesLayout.
    unsigned NextValueIndex = 1;
    SILDeclRef DRef = getSILDeclRef(MF, ListOfValues, NextValueIndex);
    assert(ListOfValues.size() == NextValueIndex + 2 &&
           "Wrong number of entries for DynamicMethodBranchInst");
    ResultVal = Builder.createDynamicMethodBranch(
        Loc,
        getLocalValue(
            ListOfValues[0],
            getSILType(MF->getType(TyID), (SILValueCategory)TyCategory, Fn)),
        DRef, getBBForReference(Fn, ListOfValues[NextValueIndex]),
        getBBForReference(Fn, ListOfValues[NextValueIndex + 1]));
    break;
  }
  case SILInstructionKind::CheckedCastBranchInst: {
    // Format: the cast kind, a typed value, a BasicBlock ID for success,
    // a BasicBlock ID for failure. Uses SILOneTypeValuesLayout.
    bool isExact = ListOfValues[0] != 0;
    SILType opTy = getSILType(MF->getType(ListOfValues[2]),
                              (SILValueCategory)ListOfValues[3], Fn);
    SILValue op = getLocalValue(ListOfValues[1], opTy);
    SILType targetLoweredType =
        getSILType(MF->getType(TyID), (SILValueCategory)TyCategory, Fn);
    CanType targetFormalType =
        MF->getType(ListOfValues[4])->getCanonicalType();
    auto *successBB = getBBForReference(Fn, ListOfValues[5]);
    auto *failureBB = getBBForReference(Fn, ListOfValues[6]);

    ResultVal = Builder.createCheckedCastBranch(
        Loc, isExact, op, targetLoweredType, targetFormalType,
        successBB, failureBB);
    break;
  }
  case SILInstructionKind::CheckedCastValueBranchInst: {
    CanType srcFormalType = MF->getType(ListOfValues[0])->getCanonicalType();
    SILType srcLoweredType = getSILType(MF->getType(ListOfValues[2]),
                                        (SILValueCategory)ListOfValues[3], Fn);
    SILValue op = getLocalValue(ListOfValues[1], srcLoweredType);
    SILType targetLoweredType =
        getSILType(MF->getType(TyID), (SILValueCategory)TyCategory, Fn);
    CanType targetFormalType =
        MF->getType(ListOfValues[4])->getCanonicalType();
    auto *successBB = getBBForReference(Fn, ListOfValues[5]);
    auto *failureBB = getBBForReference(Fn, ListOfValues[6]);

    ResultVal = Builder.createCheckedCastValueBranch(
        Loc, op, srcFormalType, targetLoweredType, targetFormalType,
        successBB, failureBB);
    break;
  }
  case SILInstructionKind::UnconditionalCheckedCastValueInst: {
    CanType srcFormalType = MF->getType(ListOfValues[0])->getCanonicalType();
    SILType srcLoweredType = getSILType(MF->getType(ListOfValues[2]),
                                      (SILValueCategory)ListOfValues[3], Fn);
    SILValue src = getLocalValue(ListOfValues[1], srcLoweredType);

    SILType targetLoweredType =
        getSILType(MF->getType(TyID), (SILValueCategory)TyCategory, Fn);
    CanType targetFormalType = MF->getType(ListOfValues[4])->getCanonicalType();
    ResultVal = Builder.createUnconditionalCheckedCastValue(Loc, src, srcFormalType,
                                                            targetLoweredType,
                                                            targetFormalType);
    break;
  }
  case SILInstructionKind::UnconditionalCheckedCastAddrInst: {
    // ignore attr.
    CanType srcFormalType = MF->getType(ListOfValues[0])->getCanonicalType();
    SILType srcLoweredType = getSILType(MF->getType(ListOfValues[2]),
                                       (SILValueCategory)ListOfValues[3], Fn);
    SILValue src = getLocalValue(ListOfValues[1], srcLoweredType);

    CanType targetFormalType = MF->getType(ListOfValues[4])->getCanonicalType();
    SILType targetLoweredType =
        getSILType(MF->getType(TyID), (SILValueCategory)TyCategory, Fn);
    SILValue dest = getLocalValue(ListOfValues[5], targetLoweredType);

    ResultVal = Builder.createUnconditionalCheckedCastAddr(Loc, src, srcFormalType,
                                                           dest, targetFormalType);
    break;
  }
  case SILInstructionKind::CheckedCastAddrBranchInst: {
    CastConsumptionKind consumption = getCastConsumptionKind(ListOfValues[0]);

    CanType srcFormalType = MF->getType(ListOfValues[1])->getCanonicalType();
    SILType srcLoweredType = getSILType(MF->getType(ListOfValues[3]),
                                        (SILValueCategory)ListOfValues[4], Fn);
    SILValue src = getLocalValue(ListOfValues[2], srcLoweredType);

    CanType targetFormalType =
        MF->getType(ListOfValues[5])->getCanonicalType();
    SILType targetLoweredType =
        getSILType(MF->getType(TyID), (SILValueCategory)TyCategory, Fn);
    SILValue dest = getLocalValue(ListOfValues[6], targetLoweredType);

    auto *successBB = getBBForReference(Fn, ListOfValues[7]);
    auto *failureBB = getBBForReference(Fn, ListOfValues[8]);
    ResultVal = Builder.createCheckedCastAddrBranch(Loc, consumption,
                                                    src, srcFormalType,
                                                    dest, targetFormalType,
                                                    successBB, failureBB);
    break;
  }
  case SILInstructionKind::UncheckedRefCastAddrInst: {
    CanType sourceType = MF->getType(ListOfValues[0])->getCanonicalType();
    // ignore attr.
    SILType srcAddrTy = getSILType(MF->getType(ListOfValues[2]),
                                   (SILValueCategory)ListOfValues[3], Fn);
    SILValue src = getLocalValue(ListOfValues[1], srcAddrTy);

    CanType targetType = MF->getType(ListOfValues[4])->getCanonicalType();
    SILType destAddrTy =
        getSILType(MF->getType(TyID), (SILValueCategory)TyCategory, Fn);
    SILValue dest = getLocalValue(ListOfValues[5], destAddrTy);

    ResultVal = Builder.createUncheckedRefCastAddr(Loc, src, sourceType,
                                                   dest, targetType);
    break;
  }
  case SILInstructionKind::InitBlockStorageHeaderInst: {
    assert(ListOfValues.size() == 5 &&
           "expected 5 values for InitBlockStorageHeader");
    SILType blockTy =
        getSILType(MF->getType(TyID), (SILValueCategory)TyCategory, Fn);

    SILType storageTy = getSILType(MF->getType(ListOfValues[1]),
                                   SILValueCategory::Address, Fn);
    SILValue storage
      = getLocalValue(ListOfValues[0], storageTy);

    SILType invokeTy =
        getSILType(MF->getType(ListOfValues[3]), SILValueCategory::Object, Fn);
    SILValue invoke
      = getLocalValue(ListOfValues[2], invokeTy);
    
    auto SubMap = MF->getSubstitutionMap(ListOfValues[4]);

    ResultVal = Builder.createInitBlockStorageHeader(Loc, storage, invoke,
                                                     blockTy, SubMap);
    break;
  }
  case SILInstructionKind::UnreachableInst: {
    ResultVal = Builder.createUnreachable(Loc);
    break;
  }
  case SILInstructionKind::UnwindInst: {
    ResultVal = Builder.createUnwind(Loc);
    break;
  }
  case SILInstructionKind::YieldInst: {
    SILBasicBlock *unwindBB = getBBForReference(Fn, ListOfValues.back());
    ListOfValues = ListOfValues.drop_back();
    SILBasicBlock *resumeBB = getBBForReference(Fn, ListOfValues.back());
    ListOfValues = ListOfValues.drop_back();

    SmallVector<SILValue, 4> yieldedValues;
    for (unsigned I = 0, E = ListOfValues.size(); I < E; I += 3) {
      auto valueTy = MF->getType(ListOfValues[I]);
      auto valueCategory = (SILValueCategory) ListOfValues[I+1];
      yieldedValues.push_back(getLocalValue(
          ListOfValues[I + 2], getSILType(valueTy, valueCategory, Fn)));
    }

    ResultVal = Builder.createYield(Loc, yieldedValues, resumeBB, unwindBB);
    break;
  }
  case SILInstructionKind::KeyPathInst: {
    unsigned nextValue = 0;
    SILType kpTy =
        getSILType(MF->getType(TyID), (SILValueCategory)TyCategory, Fn);

    auto rootTy = MF->getType(ListOfValues[nextValue++]);
    auto valueTy = MF->getType(ListOfValues[nextValue++]);
    auto numComponents = ListOfValues[nextValue++];
    auto numOperands = ListOfValues[nextValue++];
    auto subMap = MF->getSubstitutionMap(ListOfValues[nextValue++]);
    auto objcString = MF->getIdentifierText(ListOfValues[nextValue++]);
    auto numGenericParams = ListOfValues[nextValue++];
    
    SmallVector<GenericTypeParamType *, 4> genericParams;
    while (numGenericParams-- > 0) {
      genericParams.push_back(MF->getType(ListOfValues[nextValue++])
                                ->castTo<GenericTypeParamType>());
    }
    
    SmallVector<KeyPathPatternComponent, 4> components;
    components.reserve(numComponents);
    while (numComponents-- > 0) {
      components.push_back(*readKeyPathComponent(ListOfValues, nextValue));
    }
    
    SmallVector<Requirement, 4> requirements;
    MF->readGenericRequirements(requirements, SILCursor);
    
    CanGenericSignature sig = CanGenericSignature();
    if (!genericParams.empty() || !requirements.empty())
      sig = GenericSignature::get(genericParams, requirements)
                .getCanonicalSignature();

    auto pattern = KeyPathPattern::get(SILMod, sig,
                                       rootTy->getCanonicalType(),
                                       valueTy->getCanonicalType(),
                                       components,
                                       objcString);
    
    SmallVector<SILValue, 4> operands;
    
    operands.reserve(numOperands);
    while (numOperands-- > 0) {
      auto opValue = ListOfValues[nextValue++];
      auto opTy = MF->getType(ListOfValues[nextValue++]);
      auto opCat = (SILValueCategory)ListOfValues[nextValue++];
      operands.push_back(getLocalValue(opValue, getSILType(opTy, opCat, Fn)));
    }
    
    ResultVal = Builder.createKeyPath(Loc, pattern, subMap, operands, kpTy);
    break;
  }
  }

  for (auto result : ResultVal->getResults()) {
    LastValueID = LastValueID + 1;
    setLocalValue(result, LastValueID);
  }

  return false;
}

SILFunction *SILDeserializer::lookupSILFunction(SILFunction *InFunc,
                                                bool onlyUpdateLinkage) {
  StringRef name = InFunc->getName();
  if (!FuncTable)
    return nullptr;
  auto iter = FuncTable->find(name);
  if (iter == FuncTable->end())
    return nullptr;

  // Re-reading the function as declaration will update the linkage.
  auto maybeFunc = readSILFunctionChecked(*iter, InFunc, name,
                                        /*declarationOnly*/ onlyUpdateLinkage);
  if (!maybeFunc) {
    // Ignore the error; treat it as if we didn't have a definition.
    consumeError(maybeFunc.takeError());
    return nullptr;
  }

  if (maybeFunc.get()) {
    LLVM_DEBUG(llvm::dbgs() << "Deserialize SIL:\n";
               maybeFunc.get()->dump());
    assert(InFunc->getName() == maybeFunc.get()->getName());
  }

  return maybeFunc.get();
}

/// Check for existence of a function with a given name and required linkage.
/// This function is modeled after readSILFunction. But it does not
/// create a SILFunction object.
bool SILDeserializer::hasSILFunction(StringRef Name,
                                     Optional<SILLinkage> Linkage) {
  if (!FuncTable)
    return false;
  auto iter = FuncTable->find(Name);
  if (iter == FuncTable->end())
    return false;

  // There is a function with the required name.
  // Find out which linkage it has.
  auto FID = *iter;
  auto &cacheEntry = Funcs[FID-1];
  if (cacheEntry.isFullyDeserialized() ||
      (cacheEntry.isDeserialized()))
    return !Linkage || cacheEntry.get()->getLinkage() == *Linkage;

  BCOffsetRAII restoreOffset(SILCursor);
  if (llvm::Error Err = SILCursor.JumpToBit(cacheEntry.getOffset()))
    MF->fatal(std::move(Err));

  llvm::Expected<llvm::BitstreamEntry> maybeEntry =
      SILCursor.advance(AF_DontPopBlockAtEnd);
  if (!maybeEntry)
    MF->fatal(maybeEntry.takeError());
  llvm::BitstreamEntry entry = maybeEntry.get();
  if (entry.Kind == llvm::BitstreamEntry::Error) {
    LLVM_DEBUG(llvm::dbgs() << "Cursor advance error in hasSILFunction.\n");
    MF->fatal();
  }

  SmallVector<uint64_t, 64> scratch;
  StringRef blobData;
  llvm::Expected<unsigned> maybeKind =
      SILCursor.readRecord(entry.ID, scratch, &blobData);
  if (!maybeKind)
    MF->fatal(maybeKind.takeError());
  unsigned kind = maybeKind.get();
  assert(kind == SIL_FUNCTION && "expect a sil function");
  (void)kind;

  // Read function properties only, e.g. its linkage and other attributes.
  // TODO: If this results in any noticeable performance problems, Cache the
  // linkage to avoid re-reading it from the bitcode each time?
  DeclID clangOwnerID;
  TypeID funcTyID;
  IdentifierID replacedFunctionID;
  GenericSignatureID genericSigID;
  unsigned rawLinkage, isTransparent, isSerialized, isThunk,
      isWithoutactuallyEscapingThunk, isGlobal, inlineStrategy,
      optimizationMode, effect, numSpecAttrs,
      hasQualifiedOwnership, isWeakImported, LIST_VER_TUPLE_PIECES(available),
      isDynamic, isExactSelfClass;
  ArrayRef<uint64_t> SemanticsIDs;
  SILFunctionLayout::readRecord(
      scratch, rawLinkage, isTransparent, isSerialized, isThunk,
      isWithoutactuallyEscapingThunk, isGlobal, inlineStrategy,
      optimizationMode, effect, numSpecAttrs,
      hasQualifiedOwnership, isWeakImported, LIST_VER_TUPLE_PIECES(available),
      isDynamic, isExactSelfClass,
      funcTyID, replacedFunctionID, genericSigID,
      clangOwnerID, SemanticsIDs);
  auto linkage = fromStableSILLinkage(rawLinkage);
  if (!linkage) {
    LLVM_DEBUG(llvm::dbgs() << "invalid linkage code " << rawLinkage
                            << " for SIL function " << Name << "\n");
    return false;
  }

  // Bail if it is not a required linkage.
  if (Linkage && linkage.getValue() != *Linkage)
    return false;

  LLVM_DEBUG(llvm::dbgs() << "Found SIL Function: " << Name << "\n");
  return true;
}


SILFunction *SILDeserializer::lookupSILFunction(StringRef name,
                                                bool declarationOnly) {
  if (!FuncTable)
    return nullptr;
  auto iter = FuncTable->find(name);
  if (iter == FuncTable->end())
    return nullptr;

  auto maybeFunc = readSILFunctionChecked(*iter, nullptr, name,
                                          declarationOnly);

  if (!maybeFunc) {
    // Ignore the error; treat it as if we didn't have a definition.
    consumeError(maybeFunc.takeError());
    return nullptr;
  }

  if (maybeFunc.get()) {
    LLVM_DEBUG(llvm::dbgs() << "Deserialize SIL:\n";
               maybeFunc.get()->dump());
  }
  return maybeFunc.get();
}

SILGlobalVariable *SILDeserializer::readGlobalVar(StringRef Name) {
  if (!GlobalVarList)
    return nullptr;

  PrettyStackTraceStringAction trace("deserializing SIL global", Name);

  // If we already deserialized this global variable, just return it.
  if (auto *GV = SILMod.lookUpGlobalVariable(Name))
    return GV;

  // Find Id for the given name.
  auto iter = GlobalVarList->find(Name);
  if (iter == GlobalVarList->end())
    return nullptr;
  auto VId = *iter;
  if (VId == 0)
    return nullptr;

  assert(VId <= GlobalVars.size() && "invalid GlobalVar ID");
  auto &globalVarOrOffset = GlobalVars[VId-1];
  if (globalVarOrOffset.isComplete())
    return globalVarOrOffset;

  BCOffsetRAII restoreOffset(SILCursor);
  if (llvm::Error Err = SILCursor.JumpToBit(globalVarOrOffset))
    MF->fatal(std::move(Err));
  llvm::Expected<llvm::BitstreamEntry> maybeEntry =
      SILCursor.advance(AF_DontPopBlockAtEnd);
  if (!maybeEntry)
    MF->fatal(maybeEntry.takeError());
  llvm::BitstreamEntry entry = maybeEntry.get();
  if (entry.Kind == llvm::BitstreamEntry::Error) {
    LLVM_DEBUG(llvm::dbgs() << "Cursor advance error in readGlobalVar.\n");
    return nullptr;
  }

  SmallVector<uint64_t, 64> scratch;
  StringRef blobData;
  llvm::Expected<unsigned> maybeKind =
      SILCursor.readRecord(entry.ID, scratch, &blobData);
  if (!maybeKind)
    MF->fatal(maybeKind.takeError());
  unsigned kind = maybeKind.get();
  assert(kind == SIL_GLOBALVAR && "expect a sil global var");
  (void)kind;

  TypeID TyID;
  DeclID dID;
  unsigned rawLinkage, isSerialized, IsDeclaration, IsLet;
  SILGlobalVarLayout::readRecord(scratch, rawLinkage, isSerialized,
                                 IsDeclaration, IsLet, TyID, dID);
  if (TyID == 0) {
    LLVM_DEBUG(llvm::dbgs() << "SILGlobalVariable typeID is 0.\n");
    return nullptr;
  }

  auto linkage = fromStableSILLinkage(rawLinkage);
  if (!linkage) {
    LLVM_DEBUG(llvm::dbgs() << "invalid linkage code " << rawLinkage
                            << " for SILGlobalVariable\n");
    return nullptr;
  }

  auto Ty = MF->getType(TyID);
  SILGlobalVariable *v = SILGlobalVariable::create(
      SILMod, linkage.getValue(),
      isSerialized ? IsSerialized : IsNotSerialized,
      Name.str(), getSILType(Ty, SILValueCategory::Object, nullptr),
      None,
      dID ? cast<VarDecl>(MF->getDecl(dID)): nullptr);
  v->setLet(IsLet);
  globalVarOrOffset = v;
  v->setDeclaration(IsDeclaration);

  if (Callback) Callback->didDeserialize(MF->getAssociatedModule(), v);
  return v;
}

void SILDeserializer::getAllSILGlobalVariables() {
  if (!GlobalVarList)
    return;

  for (auto Key : GlobalVarList->keys()) {
    readGlobalVar(Key);
  }
}

void SILDeserializer::getAllSILFunctions() {
  if (!FuncTable)
    return;

  for (auto KI = FuncTable->key_begin(), KE = FuncTable->key_end(); KI != KE;
       ++KI) {
    // Attempt to lookup our name from the output module. If we have a
    // definition already, don't do anything.
    if (SILFunction *F = SILMod.lookUpFunction(*KI))
      if (!F->isExternalDeclaration())
        continue;

    auto DI = FuncTable->find(*KI);
    assert(DI != FuncTable->end() && "There should never be a key without data.");

    auto maybeFunc = readSILFunctionChecked(*DI, nullptr, *KI, false,
                                            false/*errorIfEmptyBody*/);
    if (!maybeFunc) {
      // Ignore the error; treat it as if we didn't have a definition.
      consumeError(maybeFunc.takeError());
    }
  }
}

SILVTable *SILDeserializer::readVTable(DeclID VId) {
  if (VId == 0)
    return nullptr;
  assert(VId <= VTables.size() && "invalid VTable ID");
  auto &vTableOrOffset = VTables[VId-1];

  if (vTableOrOffset.isComplete())
    return vTableOrOffset;

  BCOffsetRAII restoreOffset(SILCursor);
  if (llvm::Error Err = SILCursor.JumpToBit(vTableOrOffset))
    MF->fatal(std::move(Err));
  llvm::Expected<llvm::BitstreamEntry> maybeEntry =
      SILCursor.advance(AF_DontPopBlockAtEnd);
  if (!maybeEntry)
    MF->fatal(maybeEntry.takeError());
  llvm::BitstreamEntry entry = maybeEntry.get();
  if (entry.Kind == llvm::BitstreamEntry::Error) {
    LLVM_DEBUG(llvm::dbgs() << "Cursor advance error in readVTable.\n");
    return nullptr;
  }

  SmallVector<uint64_t, 64> scratch;
  StringRef blobData;
  llvm::Expected<unsigned> maybeKind =
      SILCursor.readRecord(entry.ID, scratch, &blobData);
  if (!maybeKind)
    MF->fatal(maybeKind.takeError());
  unsigned kind = maybeKind.get();
  assert(kind == SIL_VTABLE && "expect a sil vtable");
  (void)kind;

  DeclID ClassID;
  unsigned Serialized;
  VTableLayout::readRecord(scratch, ClassID, Serialized);
  if (ClassID == 0) {
    LLVM_DEBUG(llvm::dbgs() << "VTable classID is 0.\n");
    return nullptr;
  }

  ClassDecl *theClass = cast<ClassDecl>(MF->getDecl(ClassID));

  PrettyStackTraceDecl trace("deserializing SIL vtable for", theClass);

  // Fetch the next record.
  scratch.clear();
  maybeEntry = SILCursor.advance(AF_DontPopBlockAtEnd);
  if (!maybeEntry)
    MF->fatal(maybeEntry.takeError());
  entry = maybeEntry.get();
  if (entry.Kind == llvm::BitstreamEntry::EndBlock)
    // This vtable has no contents.
    return nullptr;
  maybeKind = SILCursor.readRecord(entry.ID, scratch);
  if (!maybeKind)
    MF->fatal(maybeKind.takeError());
  kind = maybeKind.get();

  std::vector<SILVTable::Entry> vtableEntries;
  // Another SIL_VTABLE record means the end of this VTable.
  while (kind != SIL_VTABLE && kind != SIL_WITNESS_TABLE &&
         kind != SIL_DEFAULT_WITNESS_TABLE &&
         kind != SIL_FUNCTION &&
         kind != SIL_PROPERTY) {
    assert(kind == SIL_VTABLE_ENTRY &&
           "Content of Vtable should be in SIL_VTABLE_ENTRY.");
    ArrayRef<uint64_t> ListOfValues;
    DeclID NameID;
    unsigned RawEntryKind;
    VTableEntryLayout::readRecord(scratch, NameID, RawEntryKind, ListOfValues);

    auto EntryKind = fromStableVTableEntryKind(RawEntryKind);

    SILFunction *Func = getFuncForReference(MF->getIdentifierText(NameID));
    if (Func) {
      unsigned NextValueIndex = 0;
      vtableEntries.emplace_back(getSILDeclRef(MF, ListOfValues, NextValueIndex),
                                 Func, EntryKind.getValue());
    }

    // Fetch the next record.
    scratch.clear();
    maybeEntry = SILCursor.advance(AF_DontPopBlockAtEnd);
    if (!maybeEntry)
      MF->fatal(maybeEntry.takeError());
    entry = maybeEntry.get();
    if (entry.Kind == llvm::BitstreamEntry::EndBlock)
      // EndBlock means the end of this VTable.
      break;
    maybeKind = SILCursor.readRecord(entry.ID, scratch);
    if (!maybeKind)
      MF->fatal(maybeKind.takeError());
    kind = maybeKind.get();
  }

  // If we've already serialized the module, don't mark the witness table
  // as serialized, since we no longer need to enforce resilience
  // boundaries.
  if (SILMod.isSerialized())
    Serialized = 0;

  SILVTable *vT = SILVTable::create(
      SILMod, theClass,
      Serialized ? IsSerialized : IsNotSerialized,
      vtableEntries);
  vTableOrOffset = vT;

  if (Callback) Callback->didDeserialize(MF->getAssociatedModule(), vT);
  return vT;
}

SILVTable *SILDeserializer::lookupVTable(StringRef MangledClassName) {
  if (!VTableList)
    return nullptr;
  auto iter = VTableList->find(MangledClassName);
  if (iter == VTableList->end())
    return nullptr;

  auto VT = readVTable(*iter);
  return VT;
}

/// Deserialize all VTables inside the module and add them to SILMod.
void SILDeserializer::getAllVTables() {
  if (!VTableList)
    return;

  for (unsigned I = 0, E = VTables.size(); I < E; I++)
    readVTable(I+1);
}

SILProperty *SILDeserializer::readProperty(DeclID PId) {
  auto &propOrOffset = Properties[PId-1];
  
  if (propOrOffset.isFullyDeserialized())
    return propOrOffset.get();

  BCOffsetRAII restoreOffset(SILCursor);
  if (llvm::Error Err = SILCursor.JumpToBit(propOrOffset.getOffset()))
    MF->fatal(std::move(Err));
  llvm::Expected<llvm::BitstreamEntry> maybeEntry =
      SILCursor.advance(AF_DontPopBlockAtEnd);
  if (!maybeEntry)
    MF->fatal(maybeEntry.takeError());
  llvm::BitstreamEntry entry = maybeEntry.get();
  if (entry.Kind == llvm::BitstreamEntry::Error) {
    LLVM_DEBUG(llvm::dbgs() << "Cursor advance error in readProperty.\n");
    return nullptr;
  }

  SmallVector<uint64_t, 64> scratch;
  StringRef blobData;
  llvm::Expected<unsigned> maybeKind =
      SILCursor.readRecord(entry.ID, scratch, &blobData);
  if (!maybeKind)
    MF->fatal(maybeKind.takeError());
  unsigned kind = maybeKind.get();
  assert(kind == SIL_PROPERTY && "expect a sil_property");
  (void)kind;

  unsigned Serialized;
  DeclID StorageID;
  ArrayRef<uint64_t> ComponentValues;
  PropertyLayout::readRecord(scratch, StorageID, Serialized, ComponentValues);
  
  auto decl = cast<AbstractStorageDecl>(MF->getDecl(StorageID));
  unsigned ComponentValueIndex = 0;
  auto component = readKeyPathComponent(ComponentValues, ComponentValueIndex);
  
  auto prop = SILProperty::create(SILMod, Serialized, decl, component);
  propOrOffset.set(prop, /*fully deserialized*/ true);
  return prop;
}

void SILDeserializer::getAllProperties() {
  for (unsigned I = 0, E = Properties.size(); I < E; ++I) {
    readProperty(I+1);
  }
}

void SILDeserializer::readWitnessTableEntries(
    llvm::BitstreamEntry &entry,
    std::vector<SILWitnessTable::Entry> &witnessEntries,
    std::vector<SILWitnessTable::ConditionalConformance>
      &conditionalConformances) {
  SmallVector<uint64_t, 64> scratch;
  llvm::Expected<unsigned> maybeKind = SILCursor.readRecord(entry.ID, scratch);
  if (!maybeKind)
    MF->fatal(maybeKind.takeError());
  unsigned kind = maybeKind.get();

  // Another record means the end of this WitnessTable.
  while (kind != SIL_WITNESS_TABLE &&
         kind != SIL_DEFAULT_WITNESS_TABLE &&
<<<<<<< HEAD
         // SWIFT_ENABLE_TENSORFLOW
         kind != SIL_DIFFERENTIABILITY_WITNESS &&
         // SWIFT_ENABLE_TENSORFLOW END
=======
         kind != SIL_DIFFERENTIABILITY_WITNESS &&
>>>>>>> b4386f43
         kind != SIL_FUNCTION) {
    if (kind == SIL_DEFAULT_WITNESS_TABLE_NO_ENTRY) {
      witnessEntries.push_back(SILDefaultWitnessTable::Entry());
    } else if (kind == SIL_WITNESS_BASE_ENTRY) {
      DeclID protoId;
      WitnessBaseEntryLayout::readRecord(scratch, protoId);
      ProtocolDecl *proto = cast<ProtocolDecl>(MF->getDecl(protoId));
      auto conformance = MF->readConformance(SILCursor);
      witnessEntries.push_back(SILWitnessTable::BaseProtocolWitness{
        proto, conformance.getConcrete()
      });
    } else if (kind == SIL_WITNESS_ASSOC_PROTOCOL) {
      TypeID assocId;
      DeclID protoId;
      WitnessAssocProtocolLayout::readRecord(scratch, assocId, protoId);
      CanType type = MF->getType(assocId)->getCanonicalType();
      ProtocolDecl *proto = cast<ProtocolDecl>(MF->getDecl(protoId));
      auto conformance = MF->readConformance(SILCursor);
      witnessEntries.push_back(SILWitnessTable::AssociatedTypeProtocolWitness{
        type, proto, conformance
      });
    } else if (kind == SIL_WITNESS_ASSOC_ENTRY) {
      DeclID assocId;
      TypeID tyId;
      WitnessAssocEntryLayout::readRecord(scratch, assocId, tyId);
      AssociatedTypeDecl *assoc = cast<AssociatedTypeDecl>(MF->getDecl(assocId));
      witnessEntries.push_back(SILWitnessTable::AssociatedTypeWitness{
        assoc, MF->getType(tyId)->getCanonicalType()
      });
    } else if (kind == SIL_WITNESS_METHOD_ENTRY) {
      ArrayRef<uint64_t> ListOfValues;
      DeclID NameID;
      WitnessMethodEntryLayout::readRecord(scratch, NameID, ListOfValues);
      SILFunction *Func = nullptr;
      if (NameID != 0) {
        Func = getFuncForReference(MF->getIdentifierText(NameID));
      }
      if (Func || NameID == 0) {
        unsigned NextValueIndex = 0;
        witnessEntries.push_back(SILWitnessTable::MethodWitness{
          getSILDeclRef(MF, ListOfValues, NextValueIndex), Func
        });
      }
    } else {
      assert(kind == SIL_WITNESS_CONDITIONAL_CONFORMANCE &&
             "Content of WitnessTable should be in "
             "SIL_WITNESS_CONDITIONAL_CONFORMANCE.");
      TypeID assocId;
      WitnessConditionalConformanceLayout::readRecord(scratch, assocId);
      CanType type = MF->getType(assocId)->getCanonicalType();
      auto conformance = MF->readConformance(SILCursor);
      conditionalConformances.push_back(
          SILWitnessTable::ConditionalConformance{type, conformance});
    }

    // Fetch the next record.
    scratch.clear();
    llvm::Expected<llvm::BitstreamEntry> maybeEntry =
        SILCursor.advance(AF_DontPopBlockAtEnd);
    if (!maybeEntry)
      MF->fatal(maybeEntry.takeError());
    entry = maybeEntry.get();
    if (entry.Kind == llvm::BitstreamEntry::EndBlock)
      // EndBlock means the end of this WitnessTable.
      break;
    maybeKind = SILCursor.readRecord(entry.ID, scratch);
    if (!maybeKind)
      MF->fatal(maybeKind.takeError());
    kind = maybeKind.get();
  }
}

SILWitnessTable *SILDeserializer::readWitnessTable(DeclID WId,
                                                   SILWitnessTable *existingWt) {
  if (WId == 0)
    return nullptr;
  assert(WId <= WitnessTables.size() && "invalid WitnessTable ID");

  auto &wTableOrOffset = WitnessTables[WId-1];

  if (wTableOrOffset.isFullyDeserialized())
    return wTableOrOffset.get();

  BCOffsetRAII restoreOffset(SILCursor);
  if (llvm::Error Err = SILCursor.JumpToBit(wTableOrOffset.getOffset()))
    MF->fatal(std::move(Err));
  llvm::Expected<llvm::BitstreamEntry> maybeEntry =
      SILCursor.advance(AF_DontPopBlockAtEnd);
  if (!maybeEntry)
    MF->fatal(maybeEntry.takeError());
  llvm::BitstreamEntry entry = maybeEntry.get();
  if (entry.Kind == llvm::BitstreamEntry::Error) {
    LLVM_DEBUG(llvm::dbgs() << "Cursor advance error in readWitnessTable.\n");
    return nullptr;
  }

  SmallVector<uint64_t, 64> scratch;
  StringRef blobData;
  llvm::Expected<unsigned> maybeKind =
      SILCursor.readRecord(entry.ID, scratch, &blobData);
  if (!maybeKind)
    MF->fatal(maybeKind.takeError());
  unsigned kind = maybeKind.get();
  assert(kind == SIL_WITNESS_TABLE && "expect a sil witnesstable");
  (void)kind;

  unsigned RawLinkage;
  unsigned IsDeclaration;
  unsigned Serialized;
  WitnessTableLayout::readRecord(scratch, RawLinkage,
                                 IsDeclaration, Serialized);

  auto Linkage = fromStableSILLinkage(RawLinkage);
  if (!Linkage) {
    LLVM_DEBUG(llvm::dbgs() << "invalid linkage code " << RawLinkage
                            << " for SILFunction\n");
    MF->fatal();
  }

  // Deserialize Conformance.
  auto theConformance = cast<RootProtocolConformance>(
                          MF->readConformance(SILCursor).getConcrete());

  PrettyStackTraceConformance trace(SILMod.getASTContext(),
                                    "deserializing SIL witness table for",
                                    theConformance);

  if (!existingWt)
    existingWt = SILMod.lookUpWitnessTable(theConformance, false);
  auto wT = existingWt;

  // If we have an existing witness table, verify that the conformance matches
  // up.
  if (wT) {
    if (wT->getConformance() != theConformance) {
      LLVM_DEBUG(llvm::dbgs() << "Conformance mismatch.\n");
      MF->fatal();
    }

    // Don't override the linkage of a witness table with an existing
    // declaration.

  } else {
    // Otherwise, create a new witness table declaration.
    wT = SILWitnessTable::create(SILMod, *Linkage, theConformance);
    if (Callback)
      Callback->didDeserialize(MF->getAssociatedModule(), wT);
  }
  
  // We may see multiple shared-linkage definitions of the same witness table
  // for the same conformance.
  if (wT->isDefinition() && hasSharedVisibility(*Linkage)
      && hasSharedVisibility(wT->getLinkage())) {
    wTableOrOffset.set(wT, /*fully deserialized*/ true);
    return wT;
  }

  assert(wT->isDeclaration() && "Our witness table at this point must be a "
                                "declaration.");

  // If we are asked to just emit a declaration, return the declaration and say
  // that the witness table is not fully deserialized.
  if (IsDeclaration) {
    wTableOrOffset.set(wT, /*fully deserialized*/ false);
    return wT;
  }

  // Fetch the next record.
  scratch.clear();
  maybeEntry = SILCursor.advance(AF_DontPopBlockAtEnd);
  if (!maybeEntry)
    MF->fatal(maybeEntry.takeError());
  entry = maybeEntry.get();
  if (entry.Kind == llvm::BitstreamEntry::EndBlock)
    return nullptr;

  std::vector<SILWitnessTable::Entry> witnessEntries;
  std::vector<SILWitnessTable::ConditionalConformance> conditionalConformances;
  readWitnessTableEntries(entry, witnessEntries, conditionalConformances);

  // If we've already serialized the module, don't mark the witness table
  // as serialized, since we no longer need to enforce resilience
  // boundaries.
  if (SILMod.isSerialized())
    Serialized = 0;

  wT->convertToDefinition(witnessEntries, conditionalConformances,
                          Serialized ? IsSerialized : IsNotSerialized);
  wTableOrOffset.set(wT, /*fully deserialized*/ true);
  if (Callback)
    Callback->didDeserializeWitnessTableEntries(MF->getAssociatedModule(), wT);
  return wT;
}

/// Deserialize all WitnessTables inside the module and add them to SILMod.
void SILDeserializer::getAllWitnessTables() {
  if (!WitnessTableList)
    return;
  for (unsigned I = 0, E = WitnessTables.size(); I < E; I++)
    readWitnessTable(I + 1, nullptr);
}

SILWitnessTable *
SILDeserializer::lookupWitnessTable(SILWitnessTable *existingWt) {
  assert(existingWt && "Cannot deserialize a null witness table declaration.");
  assert(existingWt->isDeclaration() && "Cannot deserialize a witness table "
                                        "definition.");

  // If we don't have a witness table list, we can't look anything up.
  if (!WitnessTableList)
    return nullptr;

  // Use the name of the given witness table to lookup the partially
  // deserialized value from the witness table list.
  auto iter = WitnessTableList->find(existingWt->getName());
  if (iter == WitnessTableList->end())
    return nullptr;

  // Attempt to read the witness table.
  auto Wt = readWitnessTable(*iter, existingWt);
  if (Wt)
    LLVM_DEBUG(llvm::dbgs() << "Deserialize SIL:\n"; Wt->dump());

  return Wt;
}

SILDefaultWitnessTable *SILDeserializer::
readDefaultWitnessTable(DeclID WId, SILDefaultWitnessTable *existingWt) {
  if (WId == 0)
    return nullptr;
  assert(WId <= DefaultWitnessTables.size() &&
         "invalid DefaultWitnessTable ID");

  auto &wTableOrOffset = DefaultWitnessTables[WId-1];

  if (wTableOrOffset.isFullyDeserialized())
    return wTableOrOffset.get();

  BCOffsetRAII restoreOffset(SILCursor);
  if (llvm::Error Err = SILCursor.JumpToBit(wTableOrOffset.getOffset()))
    MF->fatal(std::move(Err));
  llvm::Expected<llvm::BitstreamEntry> maybeEntry =
      SILCursor.advance(AF_DontPopBlockAtEnd);
  if (!maybeEntry)
    MF->fatal(maybeEntry.takeError());
  llvm::BitstreamEntry entry = maybeEntry.get();
  if (entry.Kind == llvm::BitstreamEntry::Error) {
    LLVM_DEBUG(llvm::dbgs() << "Cursor advance error in "
                               "readDefaultWitnessTable.\n");
    return nullptr;
  }

  SmallVector<uint64_t, 64> scratch;
  StringRef blobData;
  llvm::Expected<unsigned> maybeKind =
      SILCursor.readRecord(entry.ID, scratch, &blobData);
  if (!maybeKind)
    MF->fatal(maybeKind.takeError());
  unsigned kind = maybeKind.get();
  assert(kind == SIL_DEFAULT_WITNESS_TABLE && "expect a sil default witness table");
  (void)kind;

  unsigned RawLinkage;
  DeclID protoId;
  DefaultWitnessTableLayout::readRecord(scratch, protoId, RawLinkage);

  auto Linkage = fromStableSILLinkage(RawLinkage);
  if (!Linkage) {
    LLVM_DEBUG(llvm::dbgs() << "invalid linkage code " << RawLinkage
                            << " for SILFunction\n");
    MF->fatal();
  }

  ProtocolDecl *proto = cast<ProtocolDecl>(MF->getDecl(protoId));
  if (proto == nullptr) {
    LLVM_DEBUG(llvm::dbgs() << "invalid protocol code " << protoId << "\n");
    MF->fatal();
  }

  PrettyStackTraceDecl trace("deserializing default witness table for", proto);

  if (!existingWt)
    existingWt = SILMod.lookUpDefaultWitnessTable(proto, /*deserializeLazily=*/ false);
  auto wT = existingWt;

  // If we have an existing default witness table, verify that the protocol
  // matches up.
  if (wT) {
    if (wT->getProtocol() != proto) {
      LLVM_DEBUG(llvm::dbgs() << "Protocol mismatch.\n");
      MF->fatal();
    }

    // Don't override the linkage of a default witness table with an existing
    // declaration.

  } else {
    // Otherwise, create a new witness table declaration.
    wT = SILDefaultWitnessTable::create(SILMod, *Linkage, proto);
    if (Callback)
      Callback->didDeserialize(MF->getAssociatedModule(), wT);
  }

  // Fetch the next record.
  scratch.clear();
  maybeEntry = SILCursor.advance(AF_DontPopBlockAtEnd);
  if (!maybeEntry)
    MF->fatal(maybeEntry.takeError());
  entry = maybeEntry.get();
  if (entry.Kind == llvm::BitstreamEntry::EndBlock)
    return nullptr;

  std::vector<SILWitnessTable::Entry> witnessEntries;
  std::vector<SILWitnessTable::ConditionalConformance> conditionalConformances;
  readWitnessTableEntries(entry, witnessEntries, conditionalConformances);

  wT->convertToDefinition(witnessEntries);
  wTableOrOffset.set(wT, /*fully deserialized*/ true);
  if (Callback)
    Callback->didDeserializeDefaultWitnessTableEntries(MF->getAssociatedModule(), wT);
  return wT;
}

/// Deserialize all DefaultWitnessTables inside the module and add them to SILMod.
void SILDeserializer::getAllDefaultWitnessTables() {
  if (!DefaultWitnessTableList)
    return;
  for (unsigned I = 0, E = DefaultWitnessTables.size(); I < E; I++)
    readDefaultWitnessTable(I + 1, nullptr);
}

SILDefaultWitnessTable *
SILDeserializer::lookupDefaultWitnessTable(SILDefaultWitnessTable *existingWt) {
  assert(existingWt && "Cannot deserialize a null default witness table declaration.");
  assert(existingWt->isDeclaration() && "Cannot deserialize a default witness table "
                                        "definition.");

  // If we don't have a default witness table list, we can't look anything up.
  if (!DefaultWitnessTableList)
    return nullptr;

  // Use the mangled name of the protocol to lookup the partially
  // deserialized value from the default witness table list.
  auto iter = DefaultWitnessTableList->find(existingWt->getUniqueName());
  if (iter == DefaultWitnessTableList->end())
    return nullptr;

  // Attempt to read the default witness table.
  auto Wt = readDefaultWitnessTable(*iter, existingWt);
  if (Wt)
    LLVM_DEBUG(llvm::dbgs() << "Deserialize SIL:\n"; Wt->dump());

  return Wt;
}

<<<<<<< HEAD
// SWIFT_ENABLE_TENSORFLOW
=======
>>>>>>> b4386f43
SILDifferentiabilityWitness *
SILDeserializer::readDifferentiabilityWitness(DeclID DId) {
  if (DId == 0)
    return nullptr;
  assert(DId <= DifferentiabilityWitnesses.size() &&
         "Invalid SILDifferentiabilityWitness ID");

<<<<<<< HEAD
  auto &diffWitnessOrOffset = DifferentiabilityWitnesses[DId-1];
=======
  auto &diffWitnessOrOffset = DifferentiabilityWitnesses[DId - 1];
>>>>>>> b4386f43
  if (diffWitnessOrOffset.isFullyDeserialized())
    return diffWitnessOrOffset.get();

  BCOffsetRAII restoreOffset(SILCursor);
  if (auto err = SILCursor.JumpToBit(diffWitnessOrOffset.getOffset()))
    MF->fatal(std::move(err));
  llvm::Expected<llvm::BitstreamEntry> maybeEntry =
      SILCursor.advance(AF_DontPopBlockAtEnd);
  if (!maybeEntry)
    MF->fatal(maybeEntry.takeError());
  auto entry = maybeEntry.get();
  if (entry.Kind == llvm::BitstreamEntry::Error) {
    LLVM_DEBUG(llvm::dbgs() << "Cursor advance error in "
                               "readDefaultWitnessTable.\n");
    return nullptr;
  }

  SmallVector<uint64_t, 64> scratch;
  StringRef blobData;
  llvm::Expected<unsigned> maybeKind =
      SILCursor.readRecord(entry.ID, scratch, &blobData);
  if (!maybeKind)
    MF->fatal(maybeKind.takeError());
  unsigned kind = maybeKind.get();
  assert(kind == SIL_DIFFERENTIABILITY_WITNESS &&
         "Expected sil_differentiability_witness");
  (void)kind;

  DeclID originalNameId, jvpNameId, vjpNameId;
  unsigned rawLinkage, isDeclaration, isSerialized, numParameterIndices,
<<<<<<< HEAD
           numResultIndices;
=======
      numResultIndices;
>>>>>>> b4386f43
  GenericSignatureID derivativeGenSigID;
  ArrayRef<uint64_t> rawParameterAndResultIndices;

  DifferentiabilityWitnessLayout::readRecord(
      scratch, originalNameId, rawLinkage, isDeclaration, isSerialized,
      derivativeGenSigID, jvpNameId, vjpNameId, numParameterIndices,
      numResultIndices, rawParameterAndResultIndices);

  if (isDeclaration) {
    assert(!isSerialized && "declaration must not be serialized");
  }

  auto linkageOpt = fromStableSILLinkage(rawLinkage);
  assert(linkageOpt &&
         "Expected value linkage for sil_differentiability_witness");
  auto originalName = MF->getIdentifierText(originalNameId);
  auto jvpName = MF->getIdentifierText(jvpNameId);
  auto vjpName = MF->getIdentifierText(vjpNameId);
  auto *original = getFuncForReference(originalName);
  assert(original && "Original function must be found");
  auto *jvp = getFuncForReference(jvpName);
  if (!jvpName.empty()) {
    assert(!isDeclaration && "JVP must not be defined in declaration");
    assert(jvp && "JVP function must be found if JVP name is not empty");
  }
  auto *vjp = getFuncForReference(vjpName);
  if (!vjpName.empty()) {
    assert(!isDeclaration && "VJP must not be defined in declaration");
    assert(vjp && "VJP function must be found if VJP name is not empty");
  }
  auto derivativeGenSig = MF->getGenericSignature(derivativeGenSigID);

  SmallVector<unsigned, 8> parameterAndResultIndices(
<<<<<<< HEAD
      rawParameterAndResultIndices.begin(),
      rawParameterAndResultIndices.end());
=======
      rawParameterAndResultIndices.begin(), rawParameterAndResultIndices.end());
>>>>>>> b4386f43
  assert(parameterAndResultIndices.size() ==
             numParameterIndices + numResultIndices &&
         "Parameter/result indices count mismatch");
  auto *parameterIndices = IndexSubset::get(
      MF->getContext(), original->getLoweredFunctionType()->getNumParameters(),
      ArrayRef<unsigned>(parameterAndResultIndices)
          .take_front(numParameterIndices));
  auto *resultIndices = IndexSubset::get(
      MF->getContext(), original->getLoweredFunctionType()->getNumResults(),
      ArrayRef<unsigned>(parameterAndResultIndices)
          .take_back(numResultIndices));

  AutoDiffConfig config(parameterIndices, resultIndices, derivativeGenSig);
  auto *diffWitness =
      SILMod.lookUpDifferentiabilityWitness({originalName, config});

  // Witnesses that we deserialize are always available externally; we never
  // want to emit them ourselves.
  auto linkage = swift::addExternalToLinkage(*linkageOpt);

  // If there is no existing differentiability witness, create one.
  if (!diffWitness)
    diffWitness = SILDifferentiabilityWitness::createDeclaration(
        SILMod, linkage, original, parameterIndices, resultIndices,
        derivativeGenSig);

  // If the current differentiability witness is merely a declaration, and the
  // deserialized witness is a definition, upgrade the current differentiability
  // witness to a definition. This can happen in the following situations:
  // 1. The witness was just created above.
  // 2. The witness started out as a declaration (e.g. the differentiation
  //    pass emitted a witness for an external function) and now we're loading
  //    the definition (e.g. an optimization pass asked for the definition and
  //    we found the definition serialized in this module).
  if (diffWitness->isDeclaration() && !isDeclaration)
    diffWitness->convertToDefinition(jvp, vjp, isSerialized);

  diffWitnessOrOffset.set(diffWitness,
                          /*isFullyDeserialized*/ diffWitness->isDefinition());
  return diffWitness;
}

SILDifferentiabilityWitness *SILDeserializer::lookupDifferentiabilityWitness(
    StringRef mangledDiffWitnessKey) {
  if (!DifferentiabilityWitnessList)
    return nullptr;
  auto iter = DifferentiabilityWitnessList->find(mangledDiffWitnessKey);
  if (iter == DifferentiabilityWitnessList->end())
    return nullptr;
  return readDifferentiabilityWitness(*iter);
}

void SILDeserializer::getAllDifferentiabilityWitnesses() {
  if (!DifferentiabilityWitnessList)
    return;
  for (unsigned I = 0, E = DifferentiabilityWitnesses.size(); I < E; ++I)
<<<<<<< HEAD
    readDifferentiabilityWitness(I+1);
}
// SWIFT_ENABLE_TENSORFLOW END
=======
    readDifferentiabilityWitness(I + 1);
}
>>>>>>> b4386f43

SILDeserializer::~SILDeserializer() {
  // Drop our references to anything we've deserialized.
  for (auto &fnEntry : Funcs) {
    if (fnEntry.isDeserialized())
      fnEntry.get()->decrementRefCount();
  }
}

// Invalidate all cached SILFunctions.
void SILDeserializer::invalidateFunctionCache() {
  for (auto &fnEntry : Funcs)
    if (fnEntry.isDeserialized()) {
      fnEntry.get()->decrementRefCount();
      fnEntry.reset();
    }
}

bool SILDeserializer::invalidateFunction(SILFunction *F) {
  for (auto &fnEntry : Funcs) {
    if (fnEntry.isDeserialized() && fnEntry.get() == F) {
      fnEntry.get()->decrementRefCount();
      fnEntry.reset();
      return true;
    }
  }
  return false;
}<|MERGE_RESOLUTION|>--- conflicted
+++ resolved
@@ -166,19 +166,10 @@
              kind == sil_index_block::SIL_WITNESS_TABLE_NAMES ||
              kind == sil_index_block::SIL_DEFAULT_WITNESS_TABLE_NAMES ||
              kind == sil_index_block::SIL_PROPERTY_OFFSETS ||
-<<<<<<< HEAD
-// SWIFT_ENABLE_TENSORFLOW
-             kind == sil_index_block::SIL_DIFFERENTIABILITY_WITNESS_NAMES)) &&
-         "Expect SIL_FUNC_NAMES, SIL_VTABLE_NAMES, SIL_GLOBALVAR_NAMES, \
-          SIL_WITNESS_TABLE_NAMES, SIL_DEFAULT_WITNESS_TABLE_NAMES, \
-          SIL_DIFFERENTIABILITY_WITNESS_NAMES, or SIL_PROPERTY_OFFSETS.");
-// SWIFT_ENABLE_TENSORFLOW END
-=======
              kind == sil_index_block::SIL_DIFFERENTIABILITY_WITNESS_NAMES)) &&
          "Expect SIL_FUNC_NAMES, SIL_VTABLE_NAMES, SIL_GLOBALVAR_NAMES, \
           SIL_WITNESS_TABLE_NAMES, SIL_DEFAULT_WITNESS_TABLE_NAMES, \
           SIL_PROPERTY_OFFSETS, or SIL_DIFFERENTIABILITY_WITNESS_NAMES.");
->>>>>>> b4386f43
     (void)prevKind;
 
     if (kind == sil_index_block::SIL_FUNC_NAMES)
@@ -191,15 +182,8 @@
       WitnessTableList = readFuncTable(scratch, blobData);
     else if (kind == sil_index_block::SIL_DEFAULT_WITNESS_TABLE_NAMES)
       DefaultWitnessTableList = readFuncTable(scratch, blobData);
-<<<<<<< HEAD
-    // SWIFT_ENABLE_TENSORFLOW
     else if (kind == sil_index_block::SIL_DIFFERENTIABILITY_WITNESS_NAMES)
       DifferentiabilityWitnessList = readFuncTable(scratch, blobData);
-    // SWIFT_ENABLE_TENSORFLOW END
-=======
-    else if (kind == sil_index_block::SIL_DIFFERENTIABILITY_WITNESS_NAMES)
-      DifferentiabilityWitnessList = readFuncTable(scratch, blobData);
->>>>>>> b4386f43
     else if (kind == sil_index_block::SIL_PROPERTY_OFFSETS) {
       // No matching 'names' block for property descriptors needed yet.
       MF->allocateBuffer(Properties, scratch);
@@ -237,20 +221,12 @@
               offKind == sil_index_block::SIL_DEFAULT_WITNESS_TABLE_OFFSETS) &&
              "Expect a SIL_DEFAULT_WITNESS_TABLE_OFFSETS record.");
       MF->allocateBuffer(DefaultWitnessTables, scratch);
-<<<<<<< HEAD
-    // SWIFT_ENABLE_TENSORFLOW
-=======
->>>>>>> b4386f43
     } else if (kind == sil_index_block::SIL_DIFFERENTIABILITY_WITNESS_NAMES) {
       assert((next.Kind == llvm::BitstreamEntry::Record &&
               offKind ==
                   sil_index_block::SIL_DIFFERENTIABILITY_WITNESS_OFFSETS) &&
              "Expect a SIL_DIFFERENTIABILITY_WITNESS_OFFSETS record.");
       MF->allocateBuffer(DifferentiabilityWitnesses, scratch);
-<<<<<<< HEAD
-    // SWIFT_ENABLE_TENSORFLOW END
-=======
->>>>>>> b4386f43
     }
   }
 }
@@ -373,10 +349,6 @@
       .getCategoryType(Category);
 }
 
-<<<<<<< HEAD
-// SWIFT_ENABLE_TENSORFLOW
-=======
->>>>>>> b4386f43
 /// Helper function to find a SILDifferentiabilityWitness, given its mangled
 /// key.
 SILDifferentiabilityWitness *
@@ -816,13 +788,7 @@
   // SIL_VTABLE or SIL_GLOBALVAR or SIL_WITNESS_TABLE record also means the end
   // of this SILFunction.
   while (kind != SIL_FUNCTION && kind != SIL_VTABLE && kind != SIL_GLOBALVAR &&
-<<<<<<< HEAD
-         // SWIFT_ENABLE_TENSORFLOW
          kind != SIL_WITNESS_TABLE && kind != SIL_DIFFERENTIABILITY_WITNESS) {
-         // SWIFT_ENABLE_TENSORFLOW END
-=======
-         kind != SIL_WITNESS_TABLE && kind != SIL_DIFFERENTIABILITY_WITNESS) {
->>>>>>> b4386f43
     if (kind == SIL_BASIC_BLOCK)
       // Handle a SILBasicBlock record.
       CurrentBB = readSILBasicBlock(fn, CurrentBB, scratch);
@@ -3164,13 +3130,7 @@
   // Another record means the end of this WitnessTable.
   while (kind != SIL_WITNESS_TABLE &&
          kind != SIL_DEFAULT_WITNESS_TABLE &&
-<<<<<<< HEAD
-         // SWIFT_ENABLE_TENSORFLOW
          kind != SIL_DIFFERENTIABILITY_WITNESS &&
-         // SWIFT_ENABLE_TENSORFLOW END
-=======
-         kind != SIL_DIFFERENTIABILITY_WITNESS &&
->>>>>>> b4386f43
          kind != SIL_FUNCTION) {
     if (kind == SIL_DEFAULT_WITNESS_TABLE_NO_ENTRY) {
       witnessEntries.push_back(SILDefaultWitnessTable::Entry());
@@ -3526,10 +3486,6 @@
   return Wt;
 }
 
-<<<<<<< HEAD
-// SWIFT_ENABLE_TENSORFLOW
-=======
->>>>>>> b4386f43
 SILDifferentiabilityWitness *
 SILDeserializer::readDifferentiabilityWitness(DeclID DId) {
   if (DId == 0)
@@ -3537,11 +3493,7 @@
   assert(DId <= DifferentiabilityWitnesses.size() &&
          "Invalid SILDifferentiabilityWitness ID");
 
-<<<<<<< HEAD
-  auto &diffWitnessOrOffset = DifferentiabilityWitnesses[DId-1];
-=======
   auto &diffWitnessOrOffset = DifferentiabilityWitnesses[DId - 1];
->>>>>>> b4386f43
   if (diffWitnessOrOffset.isFullyDeserialized())
     return diffWitnessOrOffset.get();
 
@@ -3572,11 +3524,7 @@
 
   DeclID originalNameId, jvpNameId, vjpNameId;
   unsigned rawLinkage, isDeclaration, isSerialized, numParameterIndices,
-<<<<<<< HEAD
-           numResultIndices;
-=======
       numResultIndices;
->>>>>>> b4386f43
   GenericSignatureID derivativeGenSigID;
   ArrayRef<uint64_t> rawParameterAndResultIndices;
 
@@ -3610,12 +3558,7 @@
   auto derivativeGenSig = MF->getGenericSignature(derivativeGenSigID);
 
   SmallVector<unsigned, 8> parameterAndResultIndices(
-<<<<<<< HEAD
-      rawParameterAndResultIndices.begin(),
-      rawParameterAndResultIndices.end());
-=======
       rawParameterAndResultIndices.begin(), rawParameterAndResultIndices.end());
->>>>>>> b4386f43
   assert(parameterAndResultIndices.size() ==
              numParameterIndices + numResultIndices &&
          "Parameter/result indices count mismatch");
@@ -3672,14 +3615,8 @@
   if (!DifferentiabilityWitnessList)
     return;
   for (unsigned I = 0, E = DifferentiabilityWitnesses.size(); I < E; ++I)
-<<<<<<< HEAD
-    readDifferentiabilityWitness(I+1);
-}
-// SWIFT_ENABLE_TENSORFLOW END
-=======
     readDifferentiabilityWitness(I + 1);
 }
->>>>>>> b4386f43
 
 SILDeserializer::~SILDeserializer() {
   // Drop our references to anything we've deserialized.
