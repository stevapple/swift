//===--- ModuleFormat.h - The internals of serialized modules ---*- C++ -*-===//
//
// This source file is part of the Swift.org open source project
//
// Copyright (c) 2014 - 2018 Apple Inc. and the Swift project authors
// Licensed under Apache License v2.0 with Runtime Library Exception
//
// See https://swift.org/LICENSE.txt for license information
// See https://swift.org/CONTRIBUTORS.txt for the list of Swift project authors
//
//===----------------------------------------------------------------------===//
///
/// \file
/// Contains various constants and helper types to deal with serialized
/// modules.
///
//===----------------------------------------------------------------------===//

#ifndef SWIFT_SERIALIZATION_MODULEFORMAT_H
#define SWIFT_SERIALIZATION_MODULEFORMAT_H

#include "swift/AST/Decl.h"
#include "swift/AST/Types.h"
#include "llvm/Bitcode/RecordLayout.h"
#include "llvm/Bitstream/BitCodes.h"
#include "llvm/ADT/PointerEmbeddedInt.h"

namespace swift {
namespace serialization {

using llvm::PointerEmbeddedInt;
using llvm::BCArray;
using llvm::BCBlob;
using llvm::BCFixed;
using llvm::BCGenericRecordLayout;
using llvm::BCRecordLayout;
using llvm::BCVBR;

/// Magic number for serialized module files.
const unsigned char SWIFTMODULE_SIGNATURE[] = { 0xE2, 0x9C, 0xA8, 0x0E };

/// Serialized module format major version number.
///
/// Always 0 for Swift 1.x - 4.x.
const uint16_t SWIFTMODULE_VERSION_MAJOR = 0;

/// Serialized module format minor version number.
///
/// When the format changes IN ANY WAY, this number should be incremented.
/// To ensure that two separate changes don't silently get merged into one
/// in source control, you should also update the comment to briefly
/// describe what change you made. The content of this comment isn't important;
/// it just ensures a conflict if two people change the module format.
/// Don't worry about adhering to the 80-column limit for this line.
<<<<<<< HEAD
const uint16_t SWIFTMODULE_VERSION_MINOR = 527; // tensorflow merge; function type differentiability
=======
const uint16_t SWIFTMODULE_VERSION_MINOR = 525; // target formal type for casts
>>>>>>> 45df041c

/// A standard hash seed used for all string hashes in a serialized module.
///
/// This is the same as the default used by llvm::djbHash, just provided
/// explicitly here to note that it's part of the format.
const uint32_t SWIFTMODULE_HASH_SEED = 5381;

using DeclIDField = BCFixed<31>;

// TypeID must be the same as DeclID because it is stored in the same way.
using TypeID = DeclID;
using TypeIDField = DeclIDField;

using TypeIDWithBitField = BCFixed<32>;

// IdentifierID must be the same as DeclID because it is stored in the same way.
using IdentifierID = DeclID;
using IdentifierIDField = DeclIDField;

// LocalDeclContextID must be the same as DeclID because it is stored in the
// same way.
using LocalDeclContextID = DeclID;
using LocalDeclContextIDField = DeclIDField;

/// Stores either a DeclID or a LocalDeclContextID, using 32 bits.
class DeclContextID {
  int32_t rawValue;
  explicit DeclContextID(int32_t rawValue) : rawValue(rawValue) {}
public:
  DeclContextID() : DeclContextID(0) {}

  static DeclContextID forDecl(DeclID value) {
    assert(value && "should encode null using DeclContextID()");
    assert(llvm::isUInt<31>(value) && "too many DeclIDs");
    return DeclContextID(static_cast<int32_t>(value));
  }
  static DeclContextID forLocalDeclContext(LocalDeclContextID value) {
    assert(value && "should encode null using DeclContextID()");
    assert(llvm::isUInt<31>(value) && "too many LocalDeclContextIDs");
    return DeclContextID(-static_cast<int32_t>(value));
  }

  explicit operator bool() const {
    return rawValue != 0;
  }

  Optional<DeclID> getAsDeclID() const {
    if (rawValue > 0)
      return DeclID(rawValue);
    return None;
  }

  Optional<LocalDeclContextID> getAsLocalDeclContextID() const {
    if (rawValue < 0)
      return LocalDeclContextID(-rawValue);
    return None;
  }

  static DeclContextID getFromOpaqueValue(uint32_t opaqueValue) {
    return DeclContextID(opaqueValue);
  }
  uint32_t getOpaqueValue() const { return rawValue; }
};

class DeclContextIDField : public BCFixed<32> {
public:
  static DeclContextID convert(uint64_t rawValue) {
    assert(llvm::isUInt<32>(rawValue));
    return DeclContextID::getFromOpaqueValue(rawValue);
  }
};

// NormalConformanceID must be the same as DeclID because it is stored
// in the same way.
using NormalConformanceID = DeclID;
using NormalConformanceIDField = DeclIDField;

// GenericSignatureID must be the same as DeclID because it is stored in the
// same way.
using GenericSignatureID = DeclID;
using GenericSignatureIDField = DeclIDField;

// SubstitutionMapID must be the same as DeclID because it is stored in the
// same way.
using SubstitutionMapID = DeclID;
using SubstitutionMapIDField = DeclIDField;

// ModuleID must be the same as IdentifierID because it is stored the same way.
using ModuleID = IdentifierID;
using ModuleIDField = IdentifierIDField;

// SILLayoutID must be the same as DeclID because it is stored in the same way.
using SILLayoutID = DeclID;
using SILLayoutIDField = DeclIDField;

using BitOffset = PointerEmbeddedInt<unsigned, 31>;
using BitOffsetField = BCFixed<31>;

// CharOffset must be the same as BitOffset because it is stored in the
// same way.
using CharOffset = BitOffset;
using CharOffsetField = BitOffsetField;

using FileSizeField = BCVBR<16>;
using FileModTimeOrContentHashField = BCVBR<16>;
using FileHashField = BCVBR<16>;

// These IDs must \em not be renumbered or reordered without incrementing
// the module version.
enum class OpaqueReadOwnership : uint8_t {
  Owned,
  Borrowed,
  OwnedOrBorrowed,
};
using OpaqueReadOwnershipField = BCFixed<2>;

// These IDs must \em not be renumbered or reordered without incrementing
// the module version.
enum class ReadImplKind : uint8_t {
  Stored = 0,
  Get,
  Inherited,
  Address,
  Read,
};
using ReadImplKindField = BCFixed<3>;

// These IDs must \em not be renumbered or reordered without incrementing
// the module version.
enum class WriteImplKind : uint8_t {
  Immutable = 0,
  Stored,
  StoredWithObservers,
  InheritedWithObservers,
  Set,
  MutableAddress,
  Modify,
};
using WriteImplKindField = BCFixed<3>;

// These IDs must \em not be renumbered or reordered without incrementing
// the module version.
enum class ReadWriteImplKind : uint8_t {
  Immutable = 0,
  Stored,
  MutableAddress,
  MaterializeToTemporary,
  Modify,
};
using ReadWriteImplKindField = BCFixed<3>;

// These IDs must \em not be renumbered or reordered without incrementing
// the module version.
enum class StaticSpellingKind : uint8_t {
  None = 0,
  KeywordStatic,
  KeywordClass,
};
using StaticSpellingKindField = BCFixed<2>;

// These IDs must \em not be renumbered or reordered without incrementing
// the module version.
enum class FunctionTypeRepresentation : uint8_t {
  Swift = 0,
  Block,
  Thin,
  CFunctionPointer,
};
using FunctionTypeRepresentationField = BCFixed<4>;

// These IDs must \em not be renumbered or reordered without incrementing
// the module version.
enum class DifferentiabilityKind : uint8_t {
  NonDifferentiable = 0,
  Normal,
  Linear,
};
using DifferentiabilityKindField = BCFixed<2>;

enum class ForeignErrorConventionKind : uint8_t {
  ZeroResult,
  NonZeroResult,
  ZeroPreservedResult,
  NilResult,
  NonNilError,
};

using ForeignErrorConventionKindField = BCFixed<3>;

// These IDs must \em not be renumbered or reordered without incrementing
// the module version.
enum class SILFunctionTypeRepresentation : uint8_t {
  Thick = 0,
  Block,
  Thin,
  CFunctionPointer,
  FirstSIL = 8,
  Method = FirstSIL,
  ObjCMethod,
  WitnessMethod,
  Closure,
};
using SILFunctionTypeRepresentationField = BCFixed<4>;

// These IDs must \em not be renumbered or reordered without incrementing
// the module version.
enum class SILCoroutineKind : uint8_t {
  None = 0,
  YieldOnce = 1,
  YieldMany = 2,
};
using SILCoroutineKindField = BCFixed<2>;

// These IDs must \em not be renumbered or reordered without incrementing
// the module version.
enum OperatorKind : uint8_t {
  Infix = 0,
  Prefix,
  Postfix,
  PrecedenceGroup,  // only for cross references
};
// This is currently required to have the same width as AccessorKindField.
using OperatorKindField = BCFixed<4>;

// These IDs must \em not be renumbered or reordered without incrementing
// the module version.
enum AccessorKind : uint8_t {
  Get = 0,
  Set,
  WillSet,
  DidSet,
  Address,
  MutableAddress,
  Read,
  Modify,
};
using AccessorKindField = BCFixed<4>;

using AccessorCountField = BCFixed<3>;

// These IDs must \em not be renumbered or reordered without incrementing
// the module version.
enum CtorInitializerKind : uint8_t {
  Designated = 0,
  Convenience = 1,
  Factory = 2,
  ConvenienceFactory = 3,
};
using CtorInitializerKindField = BCFixed<2>;

// These IDs must \em not be renumbered or reordered without incrementing
// the module version.
enum class ParamDeclSpecifier : uint8_t {
  Default = 0,
  InOut = 1,
  Shared = 2,
  Owned = 3,
};
using ParamDeclSpecifierField = BCFixed<2>;

// These IDs must \em not be renumbered or reordered without incrementing
// the module version.
enum class VarDeclIntroducer : uint8_t {
  Let = 0,
  Var = 1
};
using VarDeclIntroducerField = BCFixed<1>;

// These IDs must \em not be renumbered or reordered without incrementing
// the module version.
enum class ParameterConvention : uint8_t {
  Indirect_In,
  Indirect_Inout,
  Indirect_InoutAliasable,
  Direct_Owned,
  Direct_Unowned,
  Direct_Guaranteed,
  Indirect_In_Guaranteed,
  Indirect_In_Constant,
};
using ParameterConventionField = BCFixed<4>;

// These IDs must \em not be renumbered or reordered without incrementing
// the module version.
enum class SILParameterDifferentiability : uint8_t {
  DifferentiableOrNotApplicable,
  NotDifferentiable,
};

// These IDs must \em not be renumbered or reordered without incrementing
// the module version.
enum class ResultConvention : uint8_t {
  Indirect,
  Owned,
  Unowned,
  UnownedInnerPointer,
  Autoreleased,
};
using ResultConventionField = BCFixed<3>;

// These IDs must \em not be renumbered or reordered without incrementing
// the module version.
enum MetatypeRepresentation : uint8_t {
  MR_None, MR_Thin, MR_Thick, MR_ObjC
};
using MetatypeRepresentationField = BCFixed<2>;

// These IDs must \em not be renumbered or reordered without incrementing
// the module version.
enum class SelfAccessKind : uint8_t {
  NonMutating = 0,
  Mutating,
  Consuming,
};
using SelfAccessKindField = BCFixed<2>;
  
/// Translates an operator DeclKind to a Serialization fixity, whose values are
/// guaranteed to be stable.
static inline OperatorKind getStableFixity(DeclKind kind) {
  switch (kind) {
  case DeclKind::PrefixOperator:
    return Prefix;
  case DeclKind::PostfixOperator:
    return Postfix;
  case DeclKind::InfixOperator:
    return Infix;
  default:
    llvm_unreachable("unknown operator fixity");
  }
}

// These IDs must \em not be renumbered or reordered without incrementing
// the module version.
enum GenericRequirementKind : uint8_t {
  Conformance = 0,
  SameType    = 1,
  Superclass  = 2,
  Layout = 3,
};
using GenericRequirementKindField = BCFixed<2>;

// These IDs must \em not be renumbered or reordered without incrementing
// the module version.
enum LayoutRequirementKind : uint8_t {
  UnknownLayout = 0,
  TrivialOfExactSize = 1,
  TrivialOfAtMostSize = 2,
  Trivial = 3,
  RefCountedObject = 4,
  NativeRefCountedObject = 5,
  Class = 6,
  NativeClass = 7
};
using LayoutRequirementKindField = BCFixed<3>;

// These IDs must \em not be renumbered or reordered without incrementing
// the module version.
enum Associativity : uint8_t {
  NonAssociative = 0,
  LeftAssociative,
  RightAssociative
};
using AssociativityField = BCFixed<2>;

// These IDs must \em not be renumbered or reordered without incrementing
// the module version.
enum ReferenceOwnership : uint8_t {
  Strong = 0,
  Weak,
  Unowned,
  Unmanaged,
};
using ReferenceOwnershipField = BCFixed<2>;

// These IDs must \em not be renumbered or reordered without incrementing
// the module version.
enum ValueOwnership : uint8_t {
  Default = 0,
  InOut,
  Shared,
  Owned
};
using ValueOwnershipField = BCFixed<2>;

// These IDs must \em not be renumbered or reordered without incrementing
// the module version.
enum class DefaultArgumentKind : uint8_t {
  None = 0,
  Normal,
  File,
  Line,
  Column,
  Function,
  Inherited,
  DSOHandle,
  NilLiteral,
  EmptyArray,
  EmptyDictionary,
  StoredProperty,
};
using DefaultArgumentField = BCFixed<4>;

// These IDs must \em not be renumbered or reordered without incrementing
// the module version.
enum LibraryKind : uint8_t {
  Library = 0,
  Framework
};
using LibraryKindField = BCFixed<1>;

// These IDs must \em not be renumbered or reordered without incrementing
// the module version.
enum class AccessLevel : uint8_t {
  Private = 0,
  FilePrivate,
  Internal,
  Public,
  Open,
};
using AccessLevelField = BCFixed<3>;

// These IDs must \em not be renumbered or reordered without incrementing
// the module version.
enum class DeclNameKind: uint8_t {
  Normal,
  Subscript,
  Constructor,
  Destructor
};

// These IDs must \em not be renumbered or reordered without incrementing
// the module version.
enum SpecialIdentifierID : uint8_t {
  /// Special IdentifierID value for the Builtin module.
  BUILTIN_MODULE_ID = 0,
  /// Special IdentifierID value for the current module.
  CURRENT_MODULE_ID,
  /// Special value for the module for imported Objective-C headers.
  OBJC_HEADER_MODULE_ID,
  /// Special value for the special subscript name
  SUBSCRIPT_ID,
  /// Special value for the special constructor name
  CONSTRUCTOR_ID,
  /// Special value for the special destructor name
  DESTRUCTOR_ID,

  /// The number of special Identifier IDs. This value should never be encoded;
  /// it should only be used to count the number of names above. As such, it
  /// is correct and necessary to add new values above this one.
  NUM_SPECIAL_IDS
};

// These IDs must \em not be renumbered or reordered without incrementing
// the module version.
enum class EnumElementRawValueKind : uint8_t {
  /// No raw value serialized.
  None = 0,
  /// Integer literal.
  IntegerLiteral,
  /// TODO: Float, string, char, etc.
};

using EnumElementRawValueKindField = BCFixed<4>;

// These IDs must \em not be renumbered or reordered without incrementing
// the module version.
enum class ResilienceExpansion : uint8_t {
  Minimal = 0,
  Maximal,
};

// These IDs must \em not be renumbered or reordered without incrementing
// the module version.
enum class ImportControl : uint8_t {
  /// `import FooKit`
  Normal = 0,
  /// `@_exported import FooKit`
  Exported,
  /// `@_uncheckedImplementationOnly import FooKit`
  ImplementationOnly
};
using ImportControlField = BCFixed<2>;

// Encodes a VersionTuple:
//
//  Major
//  Minor
//  Subminor
//  HasMinor
//  HasSubminor
#define BC_AVAIL_TUPLE\
    BCVBR<5>,\
    BCVBR<5>,\
    BCVBR<4>,\
    BCFixed<1>,\
    BCFixed<1>

#define LIST_VER_TUPLE_PIECES(X)\
  X##_Major, X##_Minor, X##_Subminor, X##_HasMinor, X##_HasSubminor
#define DEF_VER_TUPLE_PIECES(X) unsigned LIST_VER_TUPLE_PIECES(X)
#define DECODE_VER_TUPLE(X)\
  if (X##_HasMinor) {\
    if (X##_HasSubminor)\
      X = llvm::VersionTuple(X##_Major, X##_Minor, X##_Subminor);\
    else\
      X = llvm::VersionTuple(X##_Major, X##_Minor);\
    }\
  else X = llvm::VersionTuple(X##_Major);
#define ENCODE_VER_TUPLE(X, X_Expr)\
    unsigned X##_Major = 0, X##_Minor = 0, X##_Subminor = 0,\
             X##_HasMinor = 0, X##_HasSubminor = 0;\
    const auto &X##_Val = X_Expr;\
    if (X##_Val.hasValue()) {\
      const auto &Y = X##_Val.getValue();\
      X##_Major = Y.getMajor();\
      X##_Minor = Y.getMinor().getValueOr(0);\
      X##_Subminor = Y.getSubminor().getValueOr(0);\
      X##_HasMinor = Y.getMinor().hasValue();\
      X##_HasSubminor = Y.getSubminor().hasValue();\
    }

/// The various types of blocks that can occur within a serialized Swift
/// module.
///
/// Some of these are shared with the swiftdoc format, which is a stable format.
/// Be very very careful when renumbering them.
enum BlockID {
  /// The module block, which contains all of the other blocks (and in theory
  /// allows a single file to contain multiple modules).
  MODULE_BLOCK_ID = llvm::bitc::FIRST_APPLICATION_BLOCKID,

  /// The control block, which contains all of the information that needs to
  /// be validated prior to committing to loading the serialized module.
  ///
  /// This is part of a stable format and must not be renumbered!
  ///
  /// \sa control_block
  CONTROL_BLOCK_ID,

  /// The input block, which contains all the files this module depends on.
  ///
  /// \sa input_block
  INPUT_BLOCK_ID,

  /// The "decls-and-types" block, which contains all of the declarations that
  /// come from this module.
  ///
  /// Types are also stored here, so that types that just wrap a Decl don't need
  /// a separate entry in the file.
  ///
  /// \sa decls_block
  DECLS_AND_TYPES_BLOCK_ID,

  /// The identifier block, which contains all of the strings used in
  /// identifiers in the module.
  ///
  /// Unlike other blocks in the file, all data within this block is completely
  /// opaque. Offsets into this block should point directly into the blob at a
  /// null-terminated UTF-8 string.
  IDENTIFIER_DATA_BLOCK_ID,

  /// The index block, which contains cross-referencing information for the
  /// module.
  ///
  /// \sa index_block
  INDEX_BLOCK_ID,

  /// The block for SIL functions.
  ///
  /// \sa sil_block
  SIL_BLOCK_ID,

  /// The index block for SIL functions.
  ///
  /// \sa sil_index_block
  SIL_INDEX_BLOCK_ID,

  /// A sub-block of the control block that contains configuration options
  /// needed to successfully load this module.
  ///
  /// \sa options_block
  OPTIONS_BLOCK_ID,

  /// The declaration member-tables index block, a sub-block of the index block.
  ///
  /// \sa decl_member_tables_block
  DECL_MEMBER_TABLES_BLOCK_ID,

  /// The module documentation container block, which contains all other
  /// documentation blocks.
  ///
  /// This is part of a stable format and must not be renumbered!
  MODULE_DOC_BLOCK_ID = 96,

  /// The comment block, which contains documentation comments.
  ///
  /// This is part of a stable format and must not be renumbered!
  ///
  /// \sa comment_block
  COMMENT_BLOCK_ID,

  /// The module source location container block, which contains all other
  /// source location blocks.
  ///
  /// This is part of a stable format and should not be renumbered.
  ///
  /// Though we strive to keep the format stable, breaking the format of
  /// .swiftsourceinfo doesn't have consequences as serious as breaking the
  /// format of .swiftdoc because .swiftsourceinfo file is for local development
  /// use only.
  MODULE_SOURCEINFO_BLOCK_ID = 192,

  /// The source location block, which contains decl locations.
  ///
  /// This is part of a stable format and should not be renumbered.
  ///
  /// Though we strive to keep the format stable, breaking the format of
  /// .swiftsourceinfo doesn't have consequences as serious as breaking the format
  /// of .swiftdoc because .swiftsourceinfo file is for local development use only.
  ///
  /// \sa decl_locs_block
  DECL_LOCS_BLOCK_ID,
};

/// The record types within the control block.
///
/// Be VERY VERY careful when changing this block; it is also used by the
/// swiftdoc format, which \e must \e remain \e stable. Adding new records is
/// okay---they will be ignored---but modifying existing ones must be done
/// carefully. You may need to update the swiftdoc version in DocFormat.h.
///
/// \sa CONTROL_BLOCK_ID
namespace control_block {
  enum {
    METADATA = 1,
    MODULE_NAME,
    TARGET
  };

  using MetadataLayout = BCRecordLayout<
    METADATA, // ID
    BCFixed<16>, // Module format major version
    BCFixed<16>, // Module format minor version
    BCVBR<8>, // length of "short version string" in the blob
    BCVBR<8>, // length of "short compatibility version string" in the blob
    BCBlob // misc. version information
  >;

  using ModuleNameLayout = BCRecordLayout<
    MODULE_NAME,
    BCBlob
  >;

  using TargetLayout = BCRecordLayout<
    TARGET,
    BCBlob // LLVM triple
  >;
}

/// The record types within the options block (a sub-block of the control
/// block).
///
/// \sa OPTIONS_BLOCK_ID
namespace options_block {
  enum {
    SDK_PATH = 1,
    XCC,
    IS_SIB,
    IS_TESTABLE,
    RESILIENCE_STRATEGY,
    ARE_PRIVATE_IMPORTS_ENABLED
  };

  using SDKPathLayout = BCRecordLayout<
    SDK_PATH,
    BCBlob // path
  >;

  using XCCLayout = BCRecordLayout<
    XCC,
    BCBlob // -Xcc flag, as string
  >;

  using IsSIBLayout = BCRecordLayout<
    IS_SIB,
    BCFixed<1> // Is this an intermediate file?
  >;

  using IsTestableLayout = BCRecordLayout<
    IS_TESTABLE
  >;

  using ArePrivateImportsEnabledLayout = BCRecordLayout<
    ARE_PRIVATE_IMPORTS_ENABLED
  >;

  using ResilienceStrategyLayout = BCRecordLayout<
    RESILIENCE_STRATEGY,
    BCFixed<2>
  >;
}

/// The record types within the input block.
///
/// \sa INPUT_BLOCK_ID
namespace input_block {
  enum {
    IMPORTED_MODULE = 1,
    LINK_LIBRARY,
    IMPORTED_HEADER,
    IMPORTED_HEADER_CONTENTS,
    MODULE_FLAGS, // [unused]
    SEARCH_PATH,
    FILE_DEPENDENCY,
    DEPENDENCY_DIRECTORY,
    MODULE_INTERFACE_PATH
  };

  using ImportedModuleLayout = BCRecordLayout<
    IMPORTED_MODULE,
    ImportControlField, // import kind
    BCFixed<1>,         // scoped?
    BCBlob // module name, with submodule path pieces separated by \0s.
           // If the 'scoped' flag is set, the final path piece is an access
           // path within the module.
  >;

  using LinkLibraryLayout = BCRecordLayout<
    LINK_LIBRARY,
    LibraryKindField, // kind
    BCFixed<1>, // forced?
    BCBlob // library name
  >;

  using ImportedHeaderLayout = BCRecordLayout<
    IMPORTED_HEADER,
    BCFixed<1>, // exported?
    FileSizeField, // file size (for validation)
    FileHashField, // file hash (for validation)
    BCBlob // file path
  >;

  using ImportedHeaderContentsLayout = BCRecordLayout<
    IMPORTED_HEADER_CONTENTS,
    BCBlob
  >;

  using SearchPathLayout = BCRecordLayout<
    SEARCH_PATH,
    BCFixed<1>, // framework?
    BCFixed<1>, // system?
    BCBlob      // path
  >;

  using FileDependencyLayout = BCRecordLayout<
    FILE_DEPENDENCY,
    FileSizeField,                 // file size (for validation)
    FileModTimeOrContentHashField, // mtime or content hash (for validation)
    BCFixed<1>,                    // are we reading mtime (0) or hash (1)?
    BCFixed<1>,                    // SDK-relative?
    BCVBR<8>,                      // subpath-relative index (0=none)
    BCBlob                         // path
  >;

  using DependencyDirectoryLayout = BCRecordLayout<
    DEPENDENCY_DIRECTORY,
    BCBlob
  >;

  using ModuleInterfaceLayout = BCRecordLayout<
    MODULE_INTERFACE_PATH,
    BCBlob // file path
  >;

}

/// The record types within the "decls-and-types" block.
///
/// \sa DECLS_AND_TYPES_BLOCK_ID
namespace decls_block {
  enum RecordKind : uint8_t {
#define RECORD(Id) Id,
#define RECORD_VAL(Id, Value) Id = Value,
#include "DeclTypeRecordNodes.def"
  };

  using BuiltinAliasTypeLayout = BCRecordLayout<
    BUILTIN_ALIAS_TYPE,
    DeclIDField, // typealias decl
    TypeIDField  // canonical type (a fallback)
  >;

  using TypeAliasTypeLayout = BCRecordLayout<
    NAME_ALIAS_TYPE,
    DeclIDField,      // typealias decl
    TypeIDField,      // parent type
    TypeIDField,      // underlying type
    TypeIDField,      // substituted type
    SubstitutionMapIDField // substitution map
  >;

  using GenericTypeParamTypeLayout = BCRecordLayout<
    GENERIC_TYPE_PARAM_TYPE,
    DeclIDField, // generic type parameter decl or depth
    BCVBR<4>     // index + 1, or zero if we have a generic type parameter decl
  >;

  using DependentMemberTypeLayout = BCRecordLayout<
    DEPENDENT_MEMBER_TYPE,
    TypeIDField,      // base type
    DeclIDField       // associated type decl
  >;
  using NominalTypeLayout = BCRecordLayout<
    NOMINAL_TYPE,
    DeclIDField, // decl
    TypeIDField  // parent
  >;

  using ParenTypeLayout = BCRecordLayout<
    PAREN_TYPE,
    TypeIDField         // inner type
  >;

  using TupleTypeLayout = BCRecordLayout<
    TUPLE_TYPE
  >;

  using TupleTypeEltLayout = BCRecordLayout<
    TUPLE_TYPE_ELT,
    IdentifierIDField,  // name
    TypeIDField         // type
  >;

  using FunctionTypeLayout = BCRecordLayout<
    FUNCTION_TYPE,
    TypeIDField, // output
    FunctionTypeRepresentationField, // representation
    BCFixed<1>,  // noescape?
    BCFixed<1>,   // throws?
    DifferentiabilityKindField // differentiability kind
    // trailed by parameters
  >;

  using FunctionParamLayout = BCRecordLayout<
    FUNCTION_PARAM,
    IdentifierIDField,   // name
    TypeIDField,         // type
    BCFixed<1>,          // vararg?
    BCFixed<1>,          // autoclosure?
    BCFixed<1>,          // non-ephemeral?
    ValueOwnershipField, // inout, shared or owned?
    BCFixed<1>           // nondifferentiable?
  >;

  using MetatypeTypeLayout = BCRecordLayout<
    METATYPE_TYPE,
    TypeIDField,                       // instance type
    MetatypeRepresentationField        // representation
  >;

  using ExistentialMetatypeTypeLayout = BCRecordLayout<
    EXISTENTIAL_METATYPE_TYPE,
    TypeIDField,                       // instance type
    MetatypeRepresentationField        // representation
  >;

  using PrimaryArchetypeTypeLayout = BCRecordLayout<
    PRIMARY_ARCHETYPE_TYPE,
    GenericSignatureIDField, // generic environment
    BCVBR<4>, // generic type parameter depth
    BCVBR<4>  // index + 1, or zero if we have a generic type parameter decl
  >;

  using OpenedArchetypeTypeLayout = BCRecordLayout<
    OPENED_ARCHETYPE_TYPE,
    TypeIDField         // the existential type
  >;
  
  using OpaqueArchetypeTypeLayout = BCRecordLayout<
    OPAQUE_ARCHETYPE_TYPE,
    DeclIDField,           // the opaque type decl
    SubstitutionMapIDField // the arguments
  >;
  
  using NestedArchetypeTypeLayout = BCRecordLayout<
    NESTED_ARCHETYPE_TYPE,
    TypeIDField, // root archetype
    TypeIDField // interface type relative to root
  >;
  
  using DynamicSelfTypeLayout = BCRecordLayout<
    DYNAMIC_SELF_TYPE,
    TypeIDField          // self type
  >;

  using ProtocolCompositionTypeLayout = BCRecordLayout<
    PROTOCOL_COMPOSITION_TYPE,
    BCFixed<1>,          // has AnyObject constraint
    BCArray<TypeIDField> // protocols
  >;

  using BoundGenericTypeLayout = BCRecordLayout<
    BOUND_GENERIC_TYPE,
    DeclIDField, // generic decl
    TypeIDField, // parent
    BCArray<TypeIDField> // generic arguments
  >;

  using GenericFunctionTypeLayout = BCRecordLayout<
    GENERIC_FUNCTION_TYPE,
    TypeIDField,         // output
    FunctionTypeRepresentationField, // representation
    BCFixed<1>,          // throws?
    DifferentiabilityKindField, // differentiability kind
    GenericSignatureIDField // generic signture

    // trailed by parameters
  >;

  using SILFunctionTypeLayout = BCRecordLayout<
    SIL_FUNCTION_TYPE,
    SILCoroutineKindField, // coroutine kind
    ParameterConventionField, // callee convention
    SILFunctionTypeRepresentationField, // representation
    BCFixed<1>,            // pseudogeneric?
    BCFixed<1>,            // noescape?
    DifferentiabilityKindField, // differentiability kind
    BCFixed<1>,            // error result?
    BCVBR<6>,              // number of parameters
    BCVBR<5>,              // number of yields
    BCVBR<5>,              // number of results
    GenericSignatureIDField, // generic signature
    // SWIFT_ENABLE_TENSORFLOW
    BCArray<TypeIDField>   // for each parameter: type, convention, and (if
                           // function is differentiable) differentiability,
                           // followed by result types/conventions, alternating
                           // followed by error result type/convention
    // Optionally a protocol conformance (for witness_methods)
  >;
  
  using SILBlockStorageTypeLayout = BCRecordLayout<
    SIL_BLOCK_STORAGE_TYPE,
    TypeIDField            // capture type
  >;

  using SILLayoutLayout = BCRecordLayout<
    SIL_LAYOUT,
    GenericSignatureIDField,    // generic signature
    BCVBR<8>,                   // number of fields
    BCArray<TypeIDWithBitField> // field types with mutability
  >;

  using SILBoxTypeLayout = BCRecordLayout<
    SIL_BOX_TYPE,
    SILLayoutIDField,     // layout
    SubstitutionMapIDField // substitutions
  >;

  template <unsigned Code>
  using SyntaxSugarTypeLayout = BCRecordLayout<
    Code,
    TypeIDField // element type
  >;

  using ArraySliceTypeLayout = SyntaxSugarTypeLayout<ARRAY_SLICE_TYPE>;
  using OptionalTypeLayout = SyntaxSugarTypeLayout<OPTIONAL_TYPE>;

  using DictionaryTypeLayout = BCRecordLayout<
    DICTIONARY_TYPE,
    TypeIDField, // key type
    TypeIDField  // value type
  >;

  using ReferenceStorageTypeLayout = BCRecordLayout<
    REFERENCE_STORAGE_TYPE,
    ReferenceOwnershipField, // ownership
    TypeIDField              // implementation type
  >;

  using UnboundGenericTypeLayout = BCRecordLayout<
    UNBOUND_GENERIC_TYPE,
    DeclIDField, // generic decl
    TypeIDField  // parent
  >;

  using TypeAliasLayout = BCRecordLayout<
    TYPE_ALIAS_DECL,
    IdentifierIDField, // name
    DeclContextIDField,// context decl
    TypeIDField, // underlying type
    TypeIDField, // interface type (no longer used)
    BCFixed<1>,  // implicit flag
    GenericSignatureIDField, // generic environment
    AccessLevelField, // access level
    BCArray<TypeIDField> // dependency types
    // Trailed by generic parameters (if any).
  >;

  using GenericTypeParamDeclLayout = BCRecordLayout<
    GENERIC_TYPE_PARAM_DECL,
    IdentifierIDField,  // name
    BCFixed<1>,         // implicit flag
    BCVBR<4>,           // depth
    BCVBR<4>            // index
  >;

  using AssociatedTypeDeclLayout = BCRecordLayout<
    ASSOCIATED_TYPE_DECL,
    IdentifierIDField,   // name
    DeclContextIDField,  // context decl
    TypeIDField,         // default definition
    BCFixed<1>,          // implicit flag
    BCArray<DeclIDField> // overridden associated types
  >;

  using StructLayout = BCRecordLayout<
    STRUCT_DECL,
    IdentifierIDField,      // name
    DeclContextIDField,     // context decl
    BCFixed<1>,             // implicit flag
    BCFixed<1>,             // isObjC
    GenericSignatureIDField, // generic environment
    AccessLevelField,       // access level
    BCVBR<4>,               // number of conformances
    BCVBR<4>,               // number of inherited types
    BCArray<TypeIDField>    // inherited types, followed by dependency types
    // Trailed by the generic parameters (if any), the members record, and
    // finally conformance info (if any).
  >;

  using EnumLayout = BCRecordLayout<
    ENUM_DECL,
    IdentifierIDField,      // name
    DeclContextIDField,     // context decl
    BCFixed<1>,             // implicit flag
    BCFixed<1>,             // isObjC
    GenericSignatureIDField, // generic environment
    TypeIDField,            // raw type
    AccessLevelField,       // access level
    BCVBR<4>,               // number of conformances
    BCVBR<4>,               // number of inherited types
    BCArray<TypeIDField>    // inherited types, followed by dependency types
    // Trailed by the generic parameters (if any), the members record, and
    // finally conformance info (if any).
  >;

  using ClassLayout = BCRecordLayout<
    CLASS_DECL,
    IdentifierIDField,      // name
    DeclContextIDField,     // context decl
    BCFixed<1>,             // implicit?
    BCFixed<1>,             // explicitly objc?
    BCFixed<1>,             // inherits convenience initializers from its superclass?
    GenericSignatureIDField, // generic environment
    TypeIDField,            // superclass
    AccessLevelField,       // access level
    BCVBR<4>,               // number of conformances
    BCVBR<4>,               // number of inherited types
    BCArray<TypeIDField>    // inherited types, followed by dependency types
    // Trailed by the generic parameters (if any), the members record, and
    // finally conformance info (if any).
  >;

  using ProtocolLayout = BCRecordLayout<
    PROTOCOL_DECL,
    IdentifierIDField,      // name
    DeclContextIDField,     // context decl
    BCFixed<1>,             // implicit flag
    BCFixed<1>,             // class-bounded?
    BCFixed<1>,             // objc?
    BCFixed<1>,             // existential-type-supported?
    AccessLevelField,       // access level
    BCVBR<4>,               // number of inherited types
    BCArray<TypeIDField>    // inherited types, followed by dependency types
    // Trailed by the generic parameters (if any), the members record, and
    // the default witness table record
  >;

  /// A default witness table for a protocol.
  using DefaultWitnessTableLayout = BCRecordLayout<
    DEFAULT_WITNESS_TABLE,
    BCArray<DeclIDField>
    // An array of requirement / witness pairs
  >;

  using ConstructorLayout = BCRecordLayout<
    CONSTRUCTOR_DECL,
    DeclContextIDField, // context decl
    BCFixed<1>,  // failable?
    BCFixed<1>,  // IUO result?
    BCFixed<1>,  // implicit?
    BCFixed<1>,  // objc?
    BCFixed<1>,  // stub implementation?
    BCFixed<1>,  // throws?
    CtorInitializerKindField,  // initializer kind
    GenericSignatureIDField, // generic environment
    DeclIDField, // overridden decl
    AccessLevelField, // access level
    BCFixed<1>,   // requires a new vtable slot
    BCFixed<1>,   // 'required' but overridden is not (used for recovery)
    BCVBR<5>,     // number of parameter name components
    BCArray<IdentifierIDField> // name components,
                               // followed by TypeID dependencies
    // This record is trailed by:
    // - its generic parameters, if any
    // - its parameter patterns,
    // - the foreign error convention, if any
    // - inlinable body text, if any
  >;

  using VarLayout = BCRecordLayout<
    VAR_DECL,
    IdentifierIDField, // name
    DeclContextIDField,  // context decl
    BCFixed<1>,   // implicit?
    BCFixed<1>,   // explicitly objc?
    BCFixed<1>,   // static?
    VarDeclIntroducerField,   // introducer
    BCFixed<1>,   // HasNonPatternBindingInit?
    BCFixed<1>,   // is getter mutating?
    BCFixed<1>,   // is setter mutating?
    BCFixed<1>,   // is this the backing storage for a lazy property?
    DeclIDField,  // if this is a lazy property, this is the backing storage
    OpaqueReadOwnershipField,   // opaque read ownership
    ReadImplKindField,   // read implementation
    WriteImplKindField,   // write implementation
    ReadWriteImplKindField,   // read-write implementation
    AccessorCountField, // number of accessors
    TypeIDField,  // interface type
    BCFixed<1>,   // IUO value?
    DeclIDField,  // overridden decl
    AccessLevelField, // access level
    AccessLevelField, // setter access, if applicable
    DeclIDField, // opaque return type decl
    BCFixed<2>,  // # of property wrapper backing properties
    BCVBR<4>,    // total number of vtable entries introduced by all accessors
    BCArray<TypeIDField> // accessors, backing properties, and dependencies
  >;

  using ParamLayout = BCRecordLayout<
    PARAM_DECL,
    IdentifierIDField,       // argument name
    IdentifierIDField,       // parameter name
    DeclContextIDField,      // context decl
    ParamDeclSpecifierField, // specifier
    TypeIDField,             // interface type
    BCFixed<1>,              // isIUO?
    BCFixed<1>,              // isVariadic?
    BCFixed<1>,              // isAutoClosure?
    DefaultArgumentField,    // default argument kind
    BCBlob                   // default argument text
  >;

  using FuncLayout = BCRecordLayout<
    FUNC_DECL,
    DeclContextIDField,  // context decl
    BCFixed<1>,   // implicit?
    BCFixed<1>,   // is 'static' or 'class'?
    StaticSpellingKindField, // spelling of 'static' or 'class'
    BCFixed<1>,   // isObjC?
    SelfAccessKindField,   // self access kind
    BCFixed<1>,   // has forced static dispatch?
    BCFixed<1>,   // throws?
    GenericSignatureIDField, // generic environment
    TypeIDField,  // result interface type
    BCFixed<1>,   // IUO result?
    DeclIDField,  // operator decl
    DeclIDField,  // overridden function
    BCFixed<1>,   // whether the overridden decl affects ABI
    BCVBR<5>,     // 0 for a simple name, otherwise the number of parameter name
                  // components plus one
    AccessLevelField, // access level
    BCFixed<1>,   // requires a new vtable slot
    DeclIDField,  // opaque result type decl
    BCArray<IdentifierIDField> // name components,
                               // followed by TypeID dependencies
    // The record is trailed by:
    // - its _silgen_name, if any
    // - its generic parameters, if any
    // - body parameter patterns
    // - the foreign error convention, if any
    // - inlinable body text, if any
  >;
  
  using OpaqueTypeLayout = BCRecordLayout<
    OPAQUE_TYPE_DECL,
    DeclContextIDField, // decl context
    DeclIDField, // naming decl
    GenericSignatureIDField, // interface generic signature
    TypeIDField, // interface type for opaque type
    GenericSignatureIDField, // generic environment
    SubstitutionMapIDField // optional substitution map for underlying type
    // trailed by generic parameters
  >;

  // TODO: remove the unnecessary FuncDecl components here
  using AccessorLayout = BCRecordLayout<
    ACCESSOR_DECL,
    DeclContextIDField,  // context decl
    BCFixed<1>,   // implicit?
    BCFixed<1>,   // is 'static' or 'class'?
    StaticSpellingKindField, // spelling of 'static' or 'class'
    BCFixed<1>,   // isObjC?
    SelfAccessKindField,   // self access kind
    BCFixed<1>,   // has forced static dispatch?
    BCFixed<1>,   // throws?
    GenericSignatureIDField, // generic environment
    TypeIDField,  // result interface type
    BCFixed<1>,   // IUO result?
    DeclIDField,  // overridden function
    BCFixed<1>,   // whether the overridden decl affects ABI
    DeclIDField,  // AccessorStorageDecl
    AccessorKindField, // accessor kind
    AccessLevelField, // access level
    BCFixed<1>,   // requires a new vtable slot
    BCFixed<1>,   // is transparent
    BCArray<IdentifierIDField> // name components,
                               // followed by TypeID dependencies
    // The record is trailed by:
    // - its _silgen_name, if any
    // - its generic parameters, if any
    // - body parameter patterns
    // - the foreign error convention, if any
    // - inlinable body text, if any
  >;

  using PatternBindingLayout = BCRecordLayout<
    PATTERN_BINDING_DECL,
    DeclContextIDField, // context decl
    BCFixed<1>,  // implicit flag
    BCFixed<1>,  // static?
    StaticSpellingKindField, // spelling of 'static' or 'class'
    BCVBR<3>,    // numpatterns
    BCArray<DeclContextIDField> // init contexts
    // The patterns trail the record.
  >;

  template <unsigned Code>
  using UnaryOperatorLayout = BCRecordLayout<
    Code, // ID field
    IdentifierIDField,  // name
    DeclContextIDField, // context decl
    BCArray<DeclIDField> // designated types
  >;

  using PrefixOperatorLayout = UnaryOperatorLayout<PREFIX_OPERATOR_DECL>;
  using PostfixOperatorLayout = UnaryOperatorLayout<POSTFIX_OPERATOR_DECL>;

  using InfixOperatorLayout = BCRecordLayout<
    INFIX_OPERATOR_DECL,
    IdentifierIDField, // name
    DeclContextIDField,// context decl
    DeclIDField,       // precedence group
    BCArray<DeclIDField> // designated types
  >;

  using PrecedenceGroupLayout = BCRecordLayout<
    PRECEDENCE_GROUP_DECL,
    IdentifierIDField, // name
    DeclContextIDField,// context decl
    AssociativityField,// associativity
    BCFixed<1>,        // assignment
    BCVBR<2>,          // numHigherThan
    BCArray<DeclIDField> // higherThan, followed by lowerThan
  >;

  using EnumElementLayout = BCRecordLayout<
    ENUM_ELEMENT_DECL,
    DeclContextIDField,// context decl
    BCFixed<1>,  // implicit?
    BCFixed<1>,  // has payload?
    EnumElementRawValueKindField,  // raw value kind
    BCFixed<1>,  // implicit raw value?
    BCFixed<1>,  // negative raw value?
    IdentifierIDField, // raw value
    BCVBR<5>, // number of parameter name components
    BCArray<IdentifierIDField> // name components,

    // The record is trailed by:
    // - its argument parameters, if any
  >;

  using SubscriptLayout = BCRecordLayout<
    SUBSCRIPT_DECL,
    DeclContextIDField, // context decl
    BCFixed<1>,  // implicit?
    BCFixed<1>,  // objc?
    BCFixed<1>,   // is getter mutating?
    BCFixed<1>,   // is setter mutating?
    OpaqueReadOwnershipField,   // opaque read ownership
    ReadImplKindField,   // read implementation
    WriteImplKindField,   // write implementation
    ReadWriteImplKindField,   // read-write implementation
    AccessorCountField, // number of accessors
    GenericSignatureIDField, // generic environment
    TypeIDField, // element interface type
    BCFixed<1>,  // IUO element?
    DeclIDField, // overridden decl
    AccessLevelField, // access level
    AccessLevelField, // setter access, if applicable
    StaticSpellingKindField,    // is subscript static?
    BCVBR<5>,    // number of parameter name components
    DeclIDField, // opaque return type decl
    BCVBR<4>,    // total number of vtable entries introduced by all accessors
    BCArray<IdentifierIDField> // name components,
                               // followed by DeclID accessors,
                               // followed by TypeID dependencies
    // Trailed by:
    // - generic parameters, if any
    // - the indices pattern
  >;

  using ExtensionLayout = BCRecordLayout<
    EXTENSION_DECL,
    TypeIDField, // extended type
    DeclIDField, // extended nominal
    DeclContextIDField, // context decl
    BCFixed<1>,  // implicit flag
    GenericSignatureIDField,  // generic environment
    BCVBR<4>,    // # of protocol conformances
    BCVBR<4>,    // number of inherited types
    BCArray<TypeIDField> // inherited types, followed by TypeID dependencies
    // Trailed by the generic parameter lists, members record, and then
    // conformance info (if any).
  >;

  using DestructorLayout = BCRecordLayout<
    DESTRUCTOR_DECL,
    DeclContextIDField, // context decl
    BCFixed<1>,  // implicit?
    BCFixed<1>,  // objc?
    GenericSignatureIDField // generic environment
    // This record is trailed by its inlinable body text
  >;

  using InlinableBodyTextLayout = BCRecordLayout<
    INLINABLE_BODY_TEXT,
    BCBlob // body text
  >;

  using ParameterListLayout = BCRecordLayout<
    PARAMETERLIST,
    BCArray<DeclIDField> // params
  >;

  using ParenPatternLayout = BCRecordLayout<
    PAREN_PATTERN,
    BCFixed<1> // implicit?
    // The sub-pattern trails the record.
  >;

  using TuplePatternLayout = BCRecordLayout<
    TUPLE_PATTERN,
    TypeIDField, // type
    BCVBR<5>,    // arity
    BCFixed<1>   // implicit?
    // The elements trail the record.
  >;

  using TuplePatternEltLayout = BCRecordLayout<
    TUPLE_PATTERN_ELT,
    IdentifierIDField     // label
    // The element pattern trails the record.
  >;

  using NamedPatternLayout = BCRecordLayout<
    NAMED_PATTERN,
    DeclIDField, // associated VarDecl
    TypeIDField, // type
    BCFixed<1>   // implicit?
  >;

  using AnyPatternLayout = BCRecordLayout<
    ANY_PATTERN,
    TypeIDField, // type
    BCFixed<1>   // implicit?
    // FIXME: is the type necessary?
  >;

  using TypedPatternLayout = BCRecordLayout<
    TYPED_PATTERN,
    TypeIDField, // associated type
    BCFixed<1>   // implicit?
    // The sub-pattern trails the record.
  >;

  using VarPatternLayout = BCRecordLayout<
    VAR_PATTERN,
    BCFixed<1>, // isLet?
    BCFixed<1>  // implicit?
    // The sub-pattern trails the record.
  >;

  using GenericParamListLayout = BCRecordLayout<
    GENERIC_PARAM_LIST,
    BCArray<DeclIDField>        // the GenericTypeParamDecls
  >;

  using GenericSignatureLayout = BCRecordLayout<
    GENERIC_SIGNATURE,
    BCArray<TypeIDField>         // generic parameter types
  >;

  using SubstitutionMapLayout = BCRecordLayout<
    SUBSTITUTION_MAP,
    GenericSignatureIDField,     // generic signature
    BCVBR<5>,                    // # of conformances
    BCArray<TypeIDField>         // replacement types
    // Conformances trail the record.
  >;

  using SILGenericSignatureLayout = BCRecordLayout<
    SIL_GENERIC_SIGNATURE,
    BCArray<TypeIDField>         // (generic parameter name, sugared interface
                                 //  type) pairs
  >;

  using GenericRequirementLayout = BCRecordLayout<
    GENERIC_REQUIREMENT,
    GenericRequirementKindField, // requirement kind
    TypeIDField,                 // subject type
    TypeIDField                  // constraint type
  >;

  using LayoutRequirementLayout = BCRecordLayout<
    LAYOUT_REQUIREMENT,
    LayoutRequirementKindField,  // requirement kind
    TypeIDField,                 // type being constrained
    BCVBR<16>,                   // size
    BCVBR<8>                     // alignment
  >;

  /// Specifies the private discriminator string for a private declaration. This
  /// identifies the declaration's original source file in some opaque way.
  using PrivateDiscriminatorLayout = BCRecordLayout<
    PRIVATE_DISCRIMINATOR,
    IdentifierIDField  // discriminator string, as an identifier
  >;

  using LocalDiscriminatorLayout = BCRecordLayout<
    LOCAL_DISCRIMINATOR,
    BCVBR<2> // context-scoped discriminator counter
  >;

  using FilenameForPrivateLayout = BCRecordLayout<
    FILENAME_FOR_PRIVATE,
    IdentifierIDField  // the file name, as an identifier
  >;

  /// A placeholder for lack of concrete conformance information.
  using AbstractProtocolConformanceLayout = BCRecordLayout<
    ABSTRACT_PROTOCOL_CONFORMANCE,
    DeclIDField // the protocol
  >;

  /// A placeholder for an invalid conformance.
  using InvalidProtocolConformanceLayout = BCRecordLayout<
    INVALID_PROTOCOL_CONFORMANCE
  >;

  using NormalProtocolConformanceLayout = BCRecordLayout<
    NORMAL_PROTOCOL_CONFORMANCE,
    DeclIDField, // the protocol
    DeclContextIDField, // the decl that provided this conformance
    BCVBR<5>, // type mapping count
    BCVBR<5>, // value mapping count
    BCVBR<5>, // requirement signature conformance count
    BCArray<DeclIDField>
    // The array contains type witnesses, then value witnesses.
    // Requirement signature conformances follow, then the substitution records
    // for the associated types.
  >;

  using SelfProtocolConformanceLayout = BCRecordLayout<
    SELF_PROTOCOL_CONFORMANCE,
    DeclIDField // the protocol
  >;

  using SpecializedProtocolConformanceLayout = BCRecordLayout<
    SPECIALIZED_PROTOCOL_CONFORMANCE,
    TypeIDField,           // conforming type
    SubstitutionMapIDField // substitution map
    // trailed by the underlying conformance
  >;

  using InheritedProtocolConformanceLayout = BCRecordLayout<
    INHERITED_PROTOCOL_CONFORMANCE,
    TypeIDField // the conforming type
  >;

  // Refers to a normal protocol conformance in the given module via its id.
  using NormalProtocolConformanceIdLayout = BCRecordLayout<
    NORMAL_PROTOCOL_CONFORMANCE_ID,
    NormalConformanceIDField // the normal conformance ID
  >;

  using ProtocolConformanceXrefLayout = BCRecordLayout<
    PROTOCOL_CONFORMANCE_XREF,
    DeclIDField, // the protocol being conformed to
    DeclIDField, // the nominal type of the conformance
    ModuleIDField // the module in which the conformance can be found
  >;

  using MembersLayout = BCRecordLayout<
    MEMBERS,
    BCArray<DeclIDField>
  >;

  using XRefLayout = BCRecordLayout<
    XREF,
    ModuleIDField,  // base module ID
    BCVBR<4>        // xref path length (cannot be 0)
  >;

  using XRefTypePathPieceLayout = BCRecordLayout<
    XREF_TYPE_PATH_PIECE,
    IdentifierIDField, // name
    IdentifierIDField, // private discriminator
    BCFixed<1>,        // restrict to protocol extension
    BCFixed<1>         // imported from Clang?
  >;
  
  using XRefOpaqueReturnTypePathPieceLayout = BCRecordLayout<
    XREF_OPAQUE_RETURN_TYPE_PATH_PIECE,
    IdentifierIDField // mangled name of defining decl
  >;

  using XRefValuePathPieceLayout = BCRecordLayout<
    XREF_VALUE_PATH_PIECE,
    TypeIDField,       // type
    IdentifierIDField, // name
    BCFixed<1>,        // restrict to protocol extension
    BCFixed<1>,        // imported from Clang?
    BCFixed<1>         // static?
  >;

  using XRefInitializerPathPieceLayout = BCRecordLayout<
    XREF_INITIALIZER_PATH_PIECE,
    TypeIDField,             // type
    BCFixed<1>,              // restrict to protocol extension
    BCFixed<1>,              // imported from Clang?
    CtorInitializerKindField // initializer kind
  >;

  using XRefExtensionPathPieceLayout = BCRecordLayout<
    XREF_EXTENSION_PATH_PIECE,
    ModuleIDField,       // module ID
    GenericSignatureIDField  // for a constrained extension,
                             // the generic signature
  >;

  using XRefOperatorOrAccessorPathPieceLayout = BCRecordLayout<
    XREF_OPERATOR_OR_ACCESSOR_PATH_PIECE,
    IdentifierIDField, // name
    AccessorKindField  // accessor kind OR operator fixity
  >;
  static_assert(std::is_same<AccessorKindField, OperatorKindField>::value,
                "accessor kinds and operator kinds are not compatible");

  using XRefGenericParamPathPieceLayout = BCRecordLayout<
    XREF_GENERIC_PARAM_PATH_PIECE,
    BCVBR<5>, // depth
    BCVBR<5>  // index
  >;

  using SILGenNameDeclAttrLayout = BCRecordLayout<
    SILGenName_DECL_ATTR,
    BCFixed<1>, // implicit flag
    BCBlob      // _silgen_name
  >;

  using CDeclDeclAttrLayout = BCRecordLayout<
    CDecl_DECL_ATTR,
    BCFixed<1>, // implicit flag
    BCBlob      // _silgen_name
  >;

  
  using AlignmentDeclAttrLayout = BCRecordLayout<
    Alignment_DECL_ATTR,
    BCFixed<1>, // implicit flag
    BCVBR<8>    // alignment
  >;
  
  using SwiftNativeObjCRuntimeBaseDeclAttrLayout = BCRecordLayout<
    SwiftNativeObjCRuntimeBase_DECL_ATTR,
    BCFixed<1>, // implicit flag
    IdentifierIDField // name
  >;

  using SemanticsDeclAttrLayout = BCRecordLayout<
    Semantics_DECL_ATTR,
    BCFixed<1>, // implicit flag
    BCBlob      // semantics value
  >;

  using EffectsDeclAttrLayout = BCRecordLayout<
    Effects_DECL_ATTR,
    BCFixed<2>  // modref value
  >;

  using ForeignErrorConventionLayout = BCRecordLayout<
    FOREIGN_ERROR_CONVENTION,
    ForeignErrorConventionKindField,  // kind
    BCFixed<1>,                       // owned
    BCFixed<1>,                       // replaced
    BCVBR<4>,                         // error parameter index
    TypeIDField,                      // error parameter type
    TypeIDField                       // result type
  >;

  using AbstractClosureExprLayout = BCRecordLayout<
    ABSTRACT_CLOSURE_EXPR_CONTEXT,
    TypeIDField, // type
    BCFixed<1>, // implicit
    BCVBR<4>, // discriminator
    DeclContextIDField // parent context decl
  >;

  using TopLevelCodeDeclContextLayout = BCRecordLayout<
    TOP_LEVEL_CODE_DECL_CONTEXT,
    DeclContextIDField // parent context decl
  >;

  using PatternBindingInitializerLayout = BCRecordLayout<
    PATTERN_BINDING_INITIALIZER_CONTEXT,
    DeclIDField, // parent pattern binding decl
    BCVBR<3>,    // binding index in the pattern binding decl
    BCBlob       // initializer text, if present
  >;

  using DefaultArgumentInitializerLayout = BCRecordLayout<
    DEFAULT_ARGUMENT_INITIALIZER_CONTEXT,
    DeclContextIDField, // parent context decl
    BCVBR<3> // parameter index
  >;

  // Stub layouts, unused.
  using ReferenceOwnershipDeclAttrLayout
    = BCRecordLayout<ReferenceOwnership_DECL_ATTR>;
  using RawDocCommentDeclAttrLayout = BCRecordLayout<RawDocComment_DECL_ATTR>;
  using AccessControlDeclAttrLayout = BCRecordLayout<AccessControl_DECL_ATTR>;
  using SetterAccessDeclAttrLayout = BCRecordLayout<SetterAccess_DECL_ATTR>;
  using ObjCBridgedDeclAttrLayout = BCRecordLayout<ObjCBridged_DECL_ATTR>;
  using SynthesizedProtocolDeclAttrLayout
    = BCRecordLayout<SynthesizedProtocol_DECL_ATTR>;
  using ImplementsDeclAttrLayout = BCRecordLayout<Implements_DECL_ATTR>;
  using ObjCRuntimeNameDeclAttrLayout
    = BCRecordLayout<ObjCRuntimeName_DECL_ATTR>;
  using RestatedObjCConformanceDeclAttrLayout
    = BCRecordLayout<RestatedObjCConformance_DECL_ATTR>;
  using ClangImporterSynthesizedTypeDeclAttrLayout
    = BCRecordLayout<ClangImporterSynthesizedType_DECL_ATTR>;
  using PrivateImportDeclAttrLayout = BCRecordLayout<PrivateImport_DECL_ATTR>;
  using ProjectedValuePropertyDeclAttrLayout = BCRecordLayout<
      ProjectedValueProperty_DECL_ATTR,
      BCFixed<1>,        // isImplicit
      IdentifierIDField  // name
  >;

  using InlineDeclAttrLayout = BCRecordLayout<
    Inline_DECL_ATTR,
    BCFixed<2>  // inline value
  >;

  using OptimizeDeclAttrLayout = BCRecordLayout<
    Optimize_DECL_ATTR,
    BCFixed<2>  // optimize value
  >;

  using AvailableDeclAttrLayout = BCRecordLayout<
    Available_DECL_ATTR,
    BCFixed<1>, // implicit flag
    BCFixed<1>, // is unconditionally unavailable?
    BCFixed<1>, // is unconditionally deprecated?
    BCFixed<1>, // is this PackageDescription version-specific kind?
    BC_AVAIL_TUPLE, // Introduced
    BC_AVAIL_TUPLE, // Deprecated
    BC_AVAIL_TUPLE, // Obsoleted
    BCVBR<5>,   // platform
    BCVBR<5>,   // number of bytes in message string
    BCVBR<5>,   // number of bytes in rename string
    BCBlob      // platform, followed by message
  >;

  using OriginallyDefinedInDeclAttrLayout = BCRecordLayout<
    OriginallyDefinedIn_DECL_ATTR,
    BCFixed<1>,     // implicit flag
    BC_AVAIL_TUPLE, // moved OS version
    BCVBR<5>,       // platform
    BCBlob          // original module name
  >;

  using ObjCDeclAttrLayout = BCRecordLayout<
    ObjC_DECL_ATTR,
    BCFixed<1>, // implicit flag
    BCFixed<1>, // Swift 3 inferred
    BCFixed<1>, // implicit name flag
    BCVBR<4>,   // # of arguments (+1) or zero if no name
    BCArray<IdentifierIDField>
  >;

  using SpecializeDeclAttrLayout = BCRecordLayout<
    Specialize_DECL_ATTR,
    BCFixed<1>, // exported flag
    BCFixed<1>, // specialization kind
    GenericSignatureIDField // specialized signature
  >;

  using DifferentiableDeclAttrLayout = BCRecordLayout<
    Differentiable_DECL_ATTR,
    BCFixed<1>, // Implicit flag.
    BCFixed<1>, // Linear flag.
    IdentifierIDField, // JVP name.
    DeclIDField, // JVP function declaration.
    IdentifierIDField, // VJP name.
    DeclIDField, // VJP function declaration.
    GenericSignatureIDField, // Derivative generic signature.
    BCArray<BCFixed<1>> // Differentiation parameter indices' bitvector.
  >;

  // SWIFT_ENABLE_TENSORFLOW
  using DerivativeDeclAttrLayout = BCRecordLayout<
    Derivative_DECL_ATTR,
    BCFixed<1>, // Implicit flag.
    IdentifierIDField, // Original name.
    DeclIDField, // Original function declaration.
    BCArray<BCFixed<1>> // Differentiation parameter indices' bitvector.
  >;

  // TODO(TF-999): Remove deprecated `@differentiating` attribute.
  using DifferentiatingDeclAttrLayout = DerivativeDeclAttrLayout;
  
  // SWIFT_ENABLE_TENSORFLOW
  using TransposeDeclAttrLayout = BCRecordLayout<
    Transpose_DECL_ATTR,
    BCFixed<1>, // Implicit flag.
    IdentifierIDField, // Original name.
    DeclIDField, // Original function declaration.
    BCArray<BCFixed<1>> // Differentiation parameter indices' bitvector.
  >;

#define SIMPLE_DECL_ATTR(X, CLASS, ...)         \
  using CLASS##DeclAttrLayout = BCRecordLayout< \
    CLASS##_DECL_ATTR, \
    BCFixed<1> /* implicit flag */ \
  >;
#include "swift/AST/Attr.def"

  using DynamicReplacementDeclAttrLayout = BCRecordLayout<
    DynamicReplacement_DECL_ATTR,
    BCFixed<1>, // implicit flag
    DeclIDField, // replaced function
    BCVBR<4>,   // # of arguments (+1) or zero if no name
    BCArray<IdentifierIDField>
  >;

  using CustomDeclAttrLayout = BCRecordLayout<
    Custom_DECL_ATTR,
    BCFixed<1>,  // implicit flag
    TypeIDField // type referenced by this custom attribute
  >;

  using QuotedDeclAttrLayout = BCRecordLayout<Quoted_DECL_ATTR,
                                              BCFixed<1>, // implicit flag
                                              DeclIDField // quote decl
                                              >;
}

/// Returns the encoding kind for the given decl.
///
/// Note that this does not work for all encodable decls, only those designed
/// to be stored in a hash table.
static inline decls_block::RecordKind getKindForTable(const Decl *D) {
  using namespace decls_block;

  switch (D->getKind()) {
  case DeclKind::TypeAlias:
    return decls_block::TYPE_ALIAS_DECL;
  case DeclKind::Enum:
    return decls_block::ENUM_DECL;
  case DeclKind::Struct:
    return decls_block::STRUCT_DECL;
  case DeclKind::Class:
    return decls_block::CLASS_DECL;
  case DeclKind::Protocol:
    return decls_block::PROTOCOL_DECL;

  case DeclKind::Func:
    return decls_block::FUNC_DECL;
  case DeclKind::Var:
    return decls_block::VAR_DECL;
  case DeclKind::Param:
    return decls_block::PARAM_DECL;

  case DeclKind::Subscript:
    return decls_block::SUBSCRIPT_DECL;
  case DeclKind::Constructor:
    return decls_block::CONSTRUCTOR_DECL;
  case DeclKind::Destructor:
    return decls_block::DESTRUCTOR_DECL;

  default:
    llvm_unreachable("cannot store this kind of decl in a hash table");
  }
}

/// The record types within the identifier block.
///
/// \sa IDENTIFIER_BLOCK_ID
namespace identifier_block {
  enum {
    IDENTIFIER_DATA = 1
  };

  using IdentifierDataLayout = BCRecordLayout<IDENTIFIER_DATA, BCBlob>;
};

/// The record types within the index block.
///
/// \sa INDEX_BLOCK_ID
namespace index_block {
  enum RecordKind {
    TYPE_OFFSETS = 1,
    DECL_OFFSETS,
    IDENTIFIER_OFFSETS,
    TOP_LEVEL_DECLS,
    OPERATORS,
    EXTENSIONS,
    CLASS_MEMBERS_FOR_DYNAMIC_LOOKUP,
    OPERATOR_METHODS,

    /// The Objective-C method index, which contains a mapping from
    /// Objective-C selectors to the methods/initializers/properties/etc. that
    /// produce Objective-C methods.
    OBJC_METHODS,

    ENTRY_POINT,
    LOCAL_DECL_CONTEXT_OFFSETS,
    LOCAL_TYPE_DECLS,
    OPAQUE_RETURN_TYPE_DECLS,
    GENERIC_SIGNATURE_OFFSETS,
    NORMAL_CONFORMANCE_OFFSETS,
    SIL_LAYOUT_OFFSETS,

    PRECEDENCE_GROUPS,
    NESTED_TYPE_DECLS,
    DECL_MEMBER_NAMES,

    ORDERED_TOP_LEVEL_DECLS,

    SUBSTITUTION_MAP_OFFSETS,
    LastRecordKind = SUBSTITUTION_MAP_OFFSETS,
  };
  
  constexpr const unsigned RecordIDFieldWidth = 5;
  static_assert(LastRecordKind < (1 << RecordIDFieldWidth),
                "not enough bits for all record kinds");
  using RecordIDField = BCFixed<RecordIDFieldWidth>;

  using OffsetsLayout = BCGenericRecordLayout<
    RecordIDField, // record ID
    BCArray<BitOffsetField>
  >;

  using DeclListLayout = BCGenericRecordLayout<
    RecordIDField, // record ID
    BCVBR<16>,  // table offset within the blob (see below)
    BCBlob  // map from identifier strings to decl kinds / decl IDs
  >;

  using GroupNamesLayout = BCGenericRecordLayout<
    RecordIDField, // record ID
    BCBlob       // actual names
  >;

  using ExtensionTableLayout = BCRecordLayout<
    EXTENSIONS, // record ID
    BCVBR<16>,  // table offset within the blob (see below)
    BCBlob  // map from identifier strings to decl kinds / decl IDs
  >;

  using ObjCMethodTableLayout = BCRecordLayout<
    OBJC_METHODS,  // record ID
    BCVBR<16>,     // table offset within the blob (see below)
    BCBlob         // map from Objective-C selectors to methods with that selector
  >;

  using NestedTypeDeclsLayout = BCRecordLayout<
    NESTED_TYPE_DECLS, // record ID
    BCVBR<16>,  // table offset within the blob (see below)
    BCBlob  // map from identifier strings to decl kinds / decl IDs
  >;

  using DeclMemberNamesLayout = BCRecordLayout<
    DECL_MEMBER_NAMES, // record ID
    BCVBR<16>,  // table offset within the blob (see below)
    BCBlob  // map from member DeclBaseNames to offsets of DECL_MEMBERS records
  >;

  using EntryPointLayout = BCRecordLayout<
    ENTRY_POINT,
    DeclIDField  // the ID of the main class; 0 if there was a main source file
  >;

  using OrderedDeclsLayout = BCGenericRecordLayout<
    RecordIDField,        // record ID
    BCArray<DeclIDField>  // list of decls by ID
  >;
}

/// \sa DECL_MEMBER_TABLES_BLOCK_ID
namespace decl_member_tables_block {
  enum RecordKind {
    DECL_MEMBERS = 1,
  };

  using DeclMembersLayout = BCRecordLayout<
    DECL_MEMBERS, // record ID
    BCVBR<16>,  // table offset within the blob (see below)
    BCBlob  // maps from DeclIDs to DeclID vectors
  >;
}

} // end namespace serialization
} // end namespace swift

#endif<|MERGE_RESOLUTION|>--- conflicted
+++ resolved
@@ -52,11 +52,7 @@
 /// describe what change you made. The content of this comment isn't important;
 /// it just ensures a conflict if two people change the module format.
 /// Don't worry about adhering to the 80-column limit for this line.
-<<<<<<< HEAD
 const uint16_t SWIFTMODULE_VERSION_MINOR = 527; // tensorflow merge; function type differentiability
-=======
-const uint16_t SWIFTMODULE_VERSION_MINOR = 525; // target formal type for casts
->>>>>>> 45df041c
 
 /// A standard hash seed used for all string hashes in a serialized module.
 ///
@@ -253,6 +249,7 @@
   Block,
   Thin,
   CFunctionPointer,
+  
   FirstSIL = 8,
   Method = FirstSIL,
   ObjCMethod,
@@ -897,6 +894,7 @@
     BCFixed<1>,  // noescape?
     BCFixed<1>,   // throws?
     DifferentiabilityKindField // differentiability kind
+
     // trailed by parameters
   >;
 
@@ -1789,7 +1787,7 @@
 
   // TODO(TF-999): Remove deprecated `@differentiating` attribute.
   using DifferentiatingDeclAttrLayout = DerivativeDeclAttrLayout;
-  
+
   // SWIFT_ENABLE_TENSORFLOW
   using TransposeDeclAttrLayout = BCRecordLayout<
     Transpose_DECL_ATTR,
