--- conflicted
+++ resolved
@@ -214,42 +214,6 @@
                                ? BraceItemListKind::TopLevelCode
                                : BraceItemListKind::TopLevelLibrary);
 
-<<<<<<< HEAD
-// For now, create 'UnknownDecl' for all SIL declarations.
-#define CASE_SIL(KW, NAME)                                                     \
-  case tok::kw_##KW: {                                                         \
-    assert(isInSILMode() && "'" #KW "' should only be a keyword in SIL mode"); \
-    SyntaxParsingContext itemCtxt(SyntaxContext, SyntaxKind::CodeBlockItem);   \
-    SyntaxParsingContext declCtxt(SyntaxContext, SyntaxContextKind::Decl);     \
-    SIL->parse##NAME(*this);                                                   \
-    break;                                                                     \
-  }
-    CASE_SIL(sil, DeclSIL)
-    CASE_SIL(sil_stage, DeclSILStage)
-    CASE_SIL(sil_vtable, SILVTable)
-    CASE_SIL(sil_global, SILGlobal)
-    CASE_SIL(sil_witness_table, SILWitnessTable)
-    CASE_SIL(sil_default_witness_table, SILDefaultWitnessTable)
-    // SWIFT_ENABLE_TENSORFLOW
-    CASE_SIL(sil_differentiability_witness, SILDifferentiabilityWitness)
-    // SWIFT_ENABLE_TENSORFLOW END
-    CASE_SIL(sil_coverage_map, SILCoverageMap)
-    CASE_SIL(sil_property, SILProperty)
-    CASE_SIL(sil_scope, SILScope)
-#undef CASE_SIL
-  }
-  
-  // In the case of a catastrophic parse error, consume any trailing
-  // #else, #elseif, or #endif and move on to the next statement or declaration
-  // block.
-  if (Tok.is(tok::pound_else) || Tok.is(tok::pound_elseif) ||
-      Tok.is(tok::pound_endif)) {
-    diagnose(Tok.getLoc(),
-             diag::unexpected_conditional_compilation_block_terminator);
-    // Create 'UnknownDecl' for orphan directives.
-    SyntaxParsingContext itemCtxt(SyntaxContext, SyntaxKind::CodeBlockItem);
-    SyntaxParsingContext declCtxt(SyntaxContext, SyntaxContextKind::Decl);
-=======
     // In the case of a catastrophic parse error, consume any trailing
     // #else, #elseif, or #endif and move on to the next statement or
     // declaration block.
@@ -260,7 +224,6 @@
       // Create 'UnknownDecl' for orphan directives.
       SyntaxParsingContext itemCtxt(SyntaxContext, SyntaxKind::CodeBlockItem);
       SyntaxParsingContext declCtxt(SyntaxContext, SyntaxContextKind::Decl);
->>>>>>> b4386f43
 
       consumeToken();
     }
