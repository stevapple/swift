//===--- ParseStmt.cpp - Swift Language Parser for Statements -------------===//
//
// This source file is part of the Swift.org open source project
//
// Copyright (c) 2014 - 2017 Apple Inc. and the Swift project authors
// Licensed under Apache License v2.0 with Runtime Library Exception
//
// See https://swift.org/LICENSE.txt for license information
// See https://swift.org/CONTRIBUTORS.txt for the list of Swift project authors
//
//===----------------------------------------------------------------------===//
//
// Statement Parsing and AST Building
//
//===----------------------------------------------------------------------===//

#include "swift/AST/ASTWalker.h"
#include "swift/AST/Attr.h"
#include "swift/AST/Decl.h"
#include "swift/Basic/Defer.h"
#include "swift/Basic/Version.h"
#include "swift/Parse/CodeCompletionCallbacks.h"
#include "swift/Parse/Lexer.h"
#include "swift/Parse/Parser.h"
#include "swift/Parse/SyntaxParsingContext.h"
#include "swift/Subsystems.h"
#include "swift/Syntax/TokenSyntax.h"
#include "llvm/ADT/PointerUnion.h"
#include "llvm/ADT/SmallSet.h"
#include "llvm/ADT/Twine.h"
#include "llvm/Support/Compiler.h"
#include "llvm/Support/SaveAndRestore.h"

using namespace swift;
using namespace swift::syntax;

/// isStartOfStmt - Return true if the current token starts a statement.
///
bool Parser::isStartOfStmt() {
  // This needs to be kept in sync with `Parser::parseStmt()`. If a new token
  // kind is accepted here as start of statement, it should also be handled in
  // `Parser::parseStmt()`.
  switch (Tok.getKind()) {
  default: return false;
  case tok::kw_return:
  case tok::kw_throw:
  case tok::kw_defer:
  case tok::kw_if:
  case tok::kw_guard:
  case tok::kw_while:
  case tok::kw_do:
  case tok::kw_repeat:
  case tok::kw_for:
  case tok::kw_break:
  case tok::kw_continue:
  case tok::kw_fallthrough:
  case tok::kw_switch:
  case tok::kw_case:
  case tok::kw_default:
  case tok::kw_yield:
  case tok::pound_assert:
  case tok::pound_if:
  case tok::pound_warning:
  case tok::pound_error:
  case tok::pound_sourceLocation:
    return true;

  case tok::pound_line:
    // #line at the start of a line is a directive, when within, it is an expr.
    return Tok.isAtStartOfLine();

  case tok::kw_try: {
    // "try" cannot actually start any statements, but we parse it there for
    // better recovery.
    Parser::BacktrackingScope backtrack(*this);
    consumeToken(tok::kw_try);
    return isStartOfStmt();
  }
      
  case tok::identifier: {
    // "identifier ':' for/while/do/switch" is a label on a loop/switch.
    if (!peekToken().is(tok::colon)) {
      // "yield" in the right context begins a yield statement.
      if (isContextualYieldKeyword()) {
        return true;
      }
      return false;
    }

    // To disambiguate other cases of "identifier :", which might be part of a
    // question colon expression or something else, we look ahead to the second
    // token.
    Parser::BacktrackingScope backtrack(*this);
    consumeToken(tok::identifier);
    consumeToken(tok::colon);

    // We treating IDENTIIFIER: { as start of statement to provide missed 'do'
    // diagnostics. This case will be handled in parseStmt().
    if (Tok.is(tok::l_brace)) {
      return true;
    }
    // For better recovery, we just accept a label on any statement.  We reject
    // putting a label on something inappropriate in parseStmt().
    return isStartOfStmt();
  }

  case tok::at_sign: {
    // Might be a statement or case attribute. The only one of these we have
    // right now is `@unknown default`, so hardcode a check for an attribute
    // without any parens.
    if (!peekToken().is(tok::identifier))
      return false;
    Parser::BacktrackingScope backtrack(*this);
    consumeToken(tok::at_sign);
    consumeToken(tok::identifier);
    return isStartOfStmt();
  }
  }
}

ParserStatus Parser::parseExprOrStmt(ASTNode &Result) {
  if (Tok.is(tok::semi)) {
    SyntaxParsingContext ErrorCtxt(SyntaxContext, SyntaxContextKind::Stmt);
    diagnose(Tok, diag::illegal_semi_stmt)
      .fixItRemove(SourceRange(Tok.getLoc()));
    consumeToken();
    return makeParserError();
  }

  if (Tok.is(tok::pound) && Tok.isAtStartOfLine() &&
      peekToken().is(tok::code_complete)) {
    SyntaxParsingContext CCCtxt(SyntaxContext, SyntaxContextKind::Decl);
    consumeToken();
    if (CodeCompletion)
      CodeCompletion->completeAfterPoundDirective();
    consumeToken(tok::code_complete);
    return makeParserCodeCompletionStatus();
  }

  if (isStartOfStmt()) {
    ParserResult<Stmt> Res = parseStmt();
    if (Res.isNonNull())
      Result = Res.get();
    return Res;
  }

  // Note that we're parsing a statement.
  StructureMarkerRAII ParsingStmt(*this, Tok.getLoc(),
                                  StructureMarkerKind::Statement);

  if (CodeCompletion)
    CodeCompletion->setExprBeginning(getParserPosition());

  if (Tok.is(tok::code_complete)) {
    auto *CCE = new (Context) CodeCompletionExpr(Tok.getLoc());
    Result = CCE;
    if (CodeCompletion)
      CodeCompletion->completeStmtOrExpr(CCE);
    SyntaxParsingContext ErrorCtxt(SyntaxContext, SyntaxContextKind::Stmt);
    consumeToken(tok::code_complete);
    return makeParserCodeCompletionStatus();
  }

  ParserResult<Expr> ResultExpr = parseExpr(diag::expected_expr);
  if (ResultExpr.isNonNull()) {
    Result = ResultExpr.get();
  } else if (!ResultExpr.hasCodeCompletion()) {
    // If we've consumed any tokens at all, build an error expression
    // covering the consumed range.
    SourceLoc startLoc = StructureMarkers.back().Loc;
    if (startLoc != Tok.getLoc()) {
      Result = new (Context) ErrorExpr(SourceRange(startLoc, PreviousLoc));
    }
  }

  return ResultExpr;
}

/// Returns whether the parser's current position is the start of a switch case,
/// given that we're in the middle of a switch already.
static bool isAtStartOfSwitchCase(Parser &parser,
                                  bool needsToBacktrack = true) {
  Optional<Parser::BacktrackingScope> backtrack;

  // Check for and consume attributes. The only valid attribute is `@unknown`
  // but that's a semantic restriction.
  while (parser.Tok.is(tok::at_sign)) {
    if (!parser.peekToken().is(tok::identifier))
      return false;

    if (needsToBacktrack && !backtrack)
      backtrack.emplace(parser);

    parser.consumeToken(tok::at_sign);
    parser.consumeIdentifier();
    if (parser.Tok.is(tok::l_paren))
      parser.skipSingle();
  }

  return parser.Tok.isAny(tok::kw_case, tok::kw_default);
}

bool Parser::isTerminatorForBraceItemListKind(BraceItemListKind Kind,
                                              ArrayRef<ASTNode> ParsedDecls) {
  switch (Kind) {
  case BraceItemListKind::Brace:
  case BraceItemListKind::TopLevelCode:
  case BraceItemListKind::TopLevelLibrary:
    return false;
  case BraceItemListKind::Case: {
    if (Tok.is(tok::pound_if)) {
      // Backtracking scopes are expensive, so avoid setting one up if possible.
      Parser::BacktrackingScope Backtrack(*this);
      // '#if' here could be to guard 'case:' or statements in cases.
      // If the next non-directive line starts with 'case' or 'default', it is
      // for 'case's.
      do {
        consumeToken();

        // just find the end of the line
        skipUntilTokenOrEndOfLine(tok::NUM_TOKENS);
      } while (Tok.isAny(tok::pound_if, tok::pound_elseif, tok::pound_else));
      return isAtStartOfSwitchCase(*this, /*needsToBacktrack*/false);
    }
    return isAtStartOfSwitchCase(*this);
  }
  case BraceItemListKind::ActiveConditionalBlock:
  case BraceItemListKind::InactiveConditionalBlock:
    return Tok.isNot(tok::pound_else) && Tok.isNot(tok::pound_endif) &&
           Tok.isNot(tok::pound_elseif);
  }

  llvm_unreachable("Unhandled BraceItemListKind in switch.");
}

void Parser::consumeTopLevelDecl(ParserPosition BeginParserPosition,
                                 TopLevelCodeDecl *TLCD) {
  SyntaxParsingContext Discarding(SyntaxContext);
  Discarding.disable();
  SourceLoc EndLoc = PreviousLoc;
  backtrackToPosition(BeginParserPosition);
  SourceLoc BeginLoc = Tok.getLoc();
  State->setCodeCompletionDelayedDeclState(
      SourceMgr, L->getBufferID(),
      CodeCompletionDelayedDeclKind::TopLevelCodeDecl,
      PD_Default, TLCD, {BeginLoc, EndLoc}, BeginParserPosition.PreviousLoc);

  // Skip the rest of the file to prevent the parser from constructing the AST
  // for it.  Forward references are not allowed at the top level.
  while (!Tok.is(tok::eof))
    consumeToken();
}

///   brace-item:
///     decl
///     expr
///     stmt
///   stmt:
///     ';'
///     stmt-assign
///     stmt-if
///     stmt-guard
///     stmt-for-c-style
///     stmt-for-each
///     stmt-switch
///     stmt-control-transfer
///  stmt-control-transfer:
///     stmt-return
///     stmt-break
///     stmt-continue
///     stmt-fallthrough
///   stmt-assign:
///     expr '=' expr
ParserStatus Parser::parseBraceItems(SmallVectorImpl<ASTNode> &Entries,
                                     BraceItemListKind Kind,
                                     BraceItemListKind ConditionalBlockKind,
                                     bool &IsFollowingGuard) {
  bool isRootCtx = SyntaxContext->isRoot();
  SyntaxParsingContext ItemListContext(SyntaxContext,
                                       SyntaxKind::CodeBlockItemList);
  if (isRootCtx) {
    ItemListContext.setTransparent();
  }

  bool IsTopLevel = (Kind == BraceItemListKind::TopLevelCode) ||
                    (Kind == BraceItemListKind::TopLevelLibrary);
  bool isActiveConditionalBlock =
    ConditionalBlockKind == BraceItemListKind::ActiveConditionalBlock;
  bool isConditionalBlock = isActiveConditionalBlock ||
    ConditionalBlockKind == BraceItemListKind::InactiveConditionalBlock;

  // If we're not parsing an active #if block, form a new lexical scope.
  Optional<Scope> initScope;
  if (!isActiveConditionalBlock) {
    auto scopeKind =  IsTopLevel ? ScopeKind::TopLevel : ScopeKind::Brace;
    initScope.emplace(this, scopeKind,
                      ConditionalBlockKind ==
                        BraceItemListKind::InactiveConditionalBlock);
  }

  ParserStatus BraceItemsStatus;

  bool PreviousHadSemi = true;
  while ((IsTopLevel || Tok.isNot(tok::r_brace)) &&
         Tok.isNot(tok::pound_endif) &&
         Tok.isNot(tok::pound_elseif) &&
         Tok.isNot(tok::pound_else) &&
         Tok.isNot(tok::eof) &&
<<<<<<< HEAD
         Tok.isNot(tok::kw_sil) &&
         Tok.isNot(tok::kw_sil_scope) &&
         Tok.isNot(tok::kw_sil_stage) &&
         Tok.isNot(tok::kw_sil_vtable) &&
         Tok.isNot(tok::kw_sil_global) &&
         Tok.isNot(tok::kw_sil_witness_table) &&
         Tok.isNot(tok::kw_sil_default_witness_table) &&
         // SWIFT_ENABLE_TENSORFLOW
         Tok.isNot(tok::kw_sil_differentiability_witness) &&
         // SWIFT_ENABLE_TENSORFLOW_END
         Tok.isNot(tok::kw_sil_property) &&
=======
         !isStartOfSILDecl() &&
>>>>>>> b4386f43
         (isConditionalBlock ||
          !isTerminatorForBraceItemListKind(Kind, Entries))) {

    SyntaxParsingContext NodeContext(SyntaxContext, SyntaxKind::CodeBlockItem);
    if (loadCurrentSyntaxNodeFromCache()) {
      continue;
    }

    if (Tok.is(tok::r_brace)) {
      SyntaxParsingContext ErrContext(SyntaxContext, SyntaxContextKind::Stmt);
      assert(IsTopLevel);
      diagnose(Tok, diag::extra_rbrace)
        .fixItRemove(Tok.getLoc());
      consumeToken();
      continue;
    }

    // Eat invalid tokens instead of allowing them to produce downstream errors.
    if (Tok.is(tok::unknown)) {
      SyntaxParsingContext ErrContext(SyntaxContext, SyntaxContextKind::Stmt);
      if (Tok.getText().startswith("\"\"\"")) {
        // This was due to unterminated multi-line string.
        IsInputIncomplete = true;
      }
      consumeToken();
      continue;
    }
           
    bool NeedParseErrorRecovery = false;
    ASTNode Result;

    // If the previous statement didn't have a semicolon and this new
    // statement doesn't start a line, complain.
    const bool IsAtStartOfLineOrPreviousHadSemi =
        PreviousHadSemi || Tok.isAtStartOfLine();
    if (!IsAtStartOfLineOrPreviousHadSemi) {
      SourceLoc EndOfPreviousLoc = getEndOfPreviousLoc();
      diagnose(EndOfPreviousLoc, diag::statement_same_line_without_semi)
        .fixItInsert(EndOfPreviousLoc, ";");
      // FIXME: Add semicolon to the AST?
    }

    ParserPosition BeginParserPosition;
    if (isCodeCompletionFirstPass())
      BeginParserPosition = getParserPosition();

    // Parse the decl, stmt, or expression.
    PreviousHadSemi = false;
    if (Tok.is(tok::pound_if)) {
      auto IfConfigResult = parseIfConfig(
        [&](SmallVectorImpl<ASTNode> &Elements, bool IsActive) {
          parseBraceItems(Elements, Kind, IsActive
                            ? BraceItemListKind::ActiveConditionalBlock
                            : BraceItemListKind::InactiveConditionalBlock,
                          IsFollowingGuard);
        });
      if (IfConfigResult.hasCodeCompletion() && isCodeCompletionFirstPass()) {
        consumeDecl(BeginParserPosition, None, IsTopLevel);
        return IfConfigResult;
      }
      BraceItemsStatus |= IfConfigResult;
      if (auto ICD = IfConfigResult.getPtrOrNull()) {
        Result = ICD;
        // Add the #if block itself
        Entries.push_back(ICD);

        for (auto &Entry : ICD->getActiveClauseElements()) {
          if (Entry.is<Decl *>() && isa<IfConfigDecl>(Entry.get<Decl *>()))
            // Don't hoist nested '#if'.
            continue;
          Entries.push_back(Entry);
          if (Entry.is<Decl *>())
            Entry.get<Decl *>()->setEscapedFromIfConfig(true);
        }
      } else {
        NeedParseErrorRecovery = true;
        continue;
      }
    } else if (Tok.is(tok::pound_line)) {
      ParserStatus Status = parseLineDirective(true);
      BraceItemsStatus |= Status;
      NeedParseErrorRecovery = Status.isError();
    } else if (Tok.is(tok::pound_sourceLocation)) {
      ParserStatus Status = parseLineDirective(false);
      BraceItemsStatus |= Status;
      NeedParseErrorRecovery = Status.isError();
    } else if (isStartOfSwiftDecl()) {
      SmallVector<Decl*, 8> TmpDecls;
      ParserResult<Decl> DeclResult = 
          parseDecl(IsTopLevel ? PD_AllowTopLevel : PD_Default,
                    IsAtStartOfLineOrPreviousHadSemi,
                    [&](Decl *D) {
                      TmpDecls.push_back(D);

                      // Any function after a 'guard' statement is marked as
                      // possibly having local captures. This allows SILGen
                      // to correctly determine its capture list, since
                      // otherwise it would be skipped because it is not
                      // defined inside a local context.
                      if (IsFollowingGuard)
                        if (auto *FD = dyn_cast<FuncDecl>(D))
                          FD->setHasTopLevelLocalContextCaptures();
                    });
      BraceItemsStatus |= DeclResult;
      if (DeclResult.isParseError()) {
        NeedParseErrorRecovery = true;
        if (DeclResult.hasCodeCompletion() && IsTopLevel &&
            isCodeCompletionFirstPass()) {
          consumeDecl(BeginParserPosition, None, IsTopLevel);
          return DeclResult;
        }
      }
      Result = DeclResult.getPtrOrNull();
      Entries.append(TmpDecls.begin(), TmpDecls.end());
    } else if (IsTopLevel) {
      // If this is a statement or expression at the top level of the module,
      // Parse it as a child of a TopLevelCodeDecl.
      auto *TLCD = new (Context) TopLevelCodeDecl(CurDeclContext);
      ContextChange CC(*this, TLCD, &State->getTopLevelContext());
      SourceLoc StartLoc = Tok.getLoc();

      // Expressions can't begin with a closure literal at statement position.
      // This prevents potential ambiguities with trailing closure syntax.
      if (Tok.is(tok::l_brace)) {
        diagnose(Tok, diag::statement_begins_with_closure);
      }

      ParserStatus Status = parseExprOrStmt(Result);
      BraceItemsStatus |= Status;
      if (Status.hasCodeCompletion() && isCodeCompletionFirstPass()) {
        consumeTopLevelDecl(BeginParserPosition, TLCD);
        auto Brace = BraceStmt::create(Context, StartLoc, {}, PreviousLoc);
        TLCD->setBody(Brace);
        Entries.push_back(TLCD);
        return Status;
      }
      if (Status.isError())
        NeedParseErrorRecovery = true;
      else if (!allowTopLevelCode()) {
        diagnose(StartLoc,
                 Result.is<Stmt*>() ? diag::illegal_top_level_stmt
                                    : diag::illegal_top_level_expr);
      }

      if (!Result.isNull()) {
        // NOTE: this is a 'virtual' brace statement which does not have
        //       explicit '{' or '}', so the start and end locations should be
        //       the same as those of the result node
        auto Brace = BraceStmt::create(Context, Result.getStartLoc(),
                                       Result, Result.getEndLoc());
        TLCD->setBody(Brace);
        Entries.push_back(TLCD);

        // A top-level 'guard' statement can introduce local bindings, so we
        // must mark all functions following one. This makes them behave
        // as if they were in local context for the purposes of capture
        // emission in SILGen.
        if (auto *stmt = Result.dyn_cast<Stmt *>())
          if (isa<GuardStmt>(stmt))
            IsFollowingGuard = true;
      }
    } else if (Tok.is(tok::kw_init) && isa<ConstructorDecl>(CurDeclContext)) {
      SourceLoc StartLoc = Tok.getLoc();
      auto CD = cast<ConstructorDecl>(CurDeclContext);
      // Hint at missing 'self.' or 'super.' then skip this statement.
      bool isSelf = CD->getAttrs().hasAttribute<ConvenienceAttr>() ||
                    !isa<ClassDecl>(CD->getParent());
      diagnose(StartLoc, diag::invalid_nested_init, isSelf)
        .fixItInsert(StartLoc, isSelf ? "self." : "super.");
      NeedParseErrorRecovery = true;
      BraceItemsStatus.setIsParseError();
    } else {
      ParserStatus ExprOrStmtStatus = parseExprOrStmt(Result);
      BraceItemsStatus |= ExprOrStmtStatus;
      if (ExprOrStmtStatus.isError())
        NeedParseErrorRecovery = true;
      if (!Result.isNull())
        Entries.push_back(Result);
    }

    if (!NeedParseErrorRecovery && Tok.is(tok::semi)) {
      PreviousHadSemi = true;
      if (auto *E = Result.dyn_cast<Expr*>())
        E->TrailingSemiLoc = consumeToken(tok::semi);
      else if (auto *S = Result.dyn_cast<Stmt*>())
        S->TrailingSemiLoc = consumeToken(tok::semi);
      else if (auto *D = Result.dyn_cast<Decl*>())
        D->TrailingSemiLoc = consumeToken(tok::semi);
      else
        assert(!Result && "Unsupported AST node");
    }

    if (NeedParseErrorRecovery) {
      SyntaxParsingContext TokenListCtxt(SyntaxContext,
                                         SyntaxKind::NonEmptyTokenList);
      // If we had a parse error, skip to the start of the next stmt, decl or
      // '{'.
      //
      // It would be ideal to stop at the start of the next expression (e.g.
      // "X = 4"), but distinguishing the start of an expression from the middle
      // of one is "hard".
      skipUntilDeclStmtRBrace(tok::l_brace);

      // If we have to recover, pretend that we had a semicolon; it's less
      // noisy that way.
      PreviousHadSemi = true;
    }
  }

  return BraceItemsStatus;
}

/// Recover from a 'case' or 'default' outside of a 'switch' by consuming up to
/// the next ':'.
static ParserResult<Stmt> recoverFromInvalidCase(Parser &P) {
  assert(P.Tok.is(tok::kw_case) || P.Tok.is(tok::kw_default)
         && "not case or default?!");
  P.diagnose(P.Tok, diag::case_outside_of_switch, P.Tok.getText());
  P.skipUntil(tok::colon);
  // FIXME: Return an ErrorStmt?
  return nullptr;
}

ParserResult<Stmt> Parser::parseStmt() {
  AssertParserMadeProgressBeforeLeavingScopeRAII apmp(*this);

  SyntaxParsingContext LocalContext(SyntaxContext, SyntaxContextKind::Stmt);

  // Note that we're parsing a statement.
  StructureMarkerRAII ParsingStmt(*this, Tok.getLoc(),
                                  StructureMarkerKind::Statement);
  
  LabeledStmtInfo LabelInfo;
  
  // If this is a label on a loop/switch statement, consume it and pass it into
  // parsing logic below.
  if (Tok.is(tok::identifier) && peekToken().is(tok::colon)) {
    LabelInfo.Loc = consumeIdentifier(&LabelInfo.Name);
    consumeToken(tok::colon);
  }

  SourceLoc tryLoc;
  (void)consumeIf(tok::kw_try, tryLoc);

  // Claim contextual statement keywords now that we've committed
  // to parsing a statement.
  if (isContextualYieldKeyword()) {
    Tok.setKind(tok::kw_yield);
  }

  // This needs to handle everything that `Parser::isStartOfStmt()` accepts as
  // start of statement.
  switch (Tok.getKind()) {
  case tok::pound_line:
  case tok::pound_sourceLocation:
  case tok::pound_if:
  case tok::pound_error:
  case tok::pound_warning:
    assert((LabelInfo || tryLoc.isValid()) &&
           "unlabeled directives should be handled earlier");
    // Bailout, and let parseBraceItems() parse them.
    LLVM_FALLTHROUGH;
  default:
    diagnose(Tok, tryLoc.isValid() ? diag::expected_expr : diag::expected_stmt);
    if (Tok.is(tok::at_sign)) {
      // Recover from erroneously placed attribute.
      consumeToken(tok::at_sign);
      consumeIf(tok::identifier);
    }
    return nullptr;
  case tok::kw_return:
    if (LabelInfo) diagnose(LabelInfo.Loc, diag::invalid_label_on_stmt);
    return parseStmtReturn(tryLoc);
  case tok::kw_yield:
    if (LabelInfo) diagnose(LabelInfo.Loc, diag::invalid_label_on_stmt);
    return parseStmtYield(tryLoc);
  case tok::kw_throw:
    if (LabelInfo) diagnose(LabelInfo.Loc, diag::invalid_label_on_stmt);
    return parseStmtThrow(tryLoc);
  case tok::kw_defer:
    if (LabelInfo) diagnose(LabelInfo.Loc, diag::invalid_label_on_stmt);
    if (tryLoc.isValid()) diagnose(tryLoc, diag::try_on_stmt, Tok.getText());
    return parseStmtDefer();
  case tok::kw_if:
    if (tryLoc.isValid()) diagnose(tryLoc, diag::try_on_stmt, Tok.getText());
    return parseStmtIf(LabelInfo);
  case tok::kw_guard:
    if (LabelInfo) diagnose(LabelInfo.Loc, diag::invalid_label_on_stmt);
    if (tryLoc.isValid()) diagnose(tryLoc, diag::try_on_stmt, Tok.getText());
    return parseStmtGuard();
  case tok::kw_while:
    if (tryLoc.isValid()) diagnose(tryLoc, diag::try_on_stmt, Tok.getText());
    return parseStmtWhile(LabelInfo);
  case tok::kw_repeat:
    if (tryLoc.isValid()) diagnose(tryLoc, diag::try_on_stmt, Tok.getText());
    return parseStmtRepeat(LabelInfo);
  case tok::kw_do:
    if (tryLoc.isValid()) diagnose(tryLoc, diag::try_on_stmt, Tok.getText());
    return parseStmtDo(LabelInfo);
  case tok::kw_for:
    if (tryLoc.isValid()) diagnose(tryLoc, diag::try_on_stmt, Tok.getText());
    return parseStmtForEach(LabelInfo);
  case tok::kw_switch:
    if (tryLoc.isValid()) diagnose(tryLoc, diag::try_on_stmt, Tok.getText());
    return parseStmtSwitch(LabelInfo);
  /// 'case' and 'default' are only valid at the top level of a switch.
  case tok::kw_case:
  case tok::kw_default:
    return recoverFromInvalidCase(*this);
  case tok::kw_break:
    if (LabelInfo) diagnose(LabelInfo.Loc, diag::invalid_label_on_stmt);
    if (tryLoc.isValid()) diagnose(tryLoc, diag::try_on_stmt, Tok.getText());
    return parseStmtBreak();
  case tok::kw_continue:
    if (LabelInfo) diagnose(LabelInfo.Loc, diag::invalid_label_on_stmt);
    if (tryLoc.isValid()) diagnose(tryLoc, diag::try_on_stmt, Tok.getText());
    return parseStmtContinue();
  case tok::kw_fallthrough: {
    if (LabelInfo) diagnose(LabelInfo.Loc, diag::invalid_label_on_stmt);
    if (tryLoc.isValid()) diagnose(tryLoc, diag::try_on_stmt, Tok.getText());

    SyntaxContext->setCreateSyntax(SyntaxKind::FallthroughStmt);
    return makeParserResult(
        new (Context) FallthroughStmt(consumeToken(tok::kw_fallthrough)));
  }
  case tok::pound_assert:
    if (LabelInfo) diagnose(LabelInfo.Loc, diag::invalid_label_on_stmt);
    if (tryLoc.isValid()) diagnose(tryLoc, diag::try_on_stmt, Tok.getText());
    return parseStmtPoundAssert();
  case tok::l_brace:
    if (tryLoc.isValid()) diagnose(tryLoc, diag::try_on_stmt, Tok.getText());
    SourceLoc colonLoc = Tok.getLoc();
    diagnose(colonLoc, diag::labeled_block_needs_do)
      .fixItInsert(colonLoc, "do ");
    return parseStmtDo(LabelInfo, /*shouldSkipDoTokenConsume*/ true);
  }
}

/// parseBraceItemList - A brace enclosed expression/statement/decl list.  For
/// example { 1; 4+5; } or { 1; 2 }.  Always occurs as part of some other stmt
/// or decl.
///
///   brace-item-list:
///     '{' brace-item* '}'
///
ParserResult<BraceStmt> Parser::parseBraceItemList(Diag<> ID) {
  if (Tok.isNot(tok::l_brace)) {
    diagnose(Tok, ID);

    // Attempt to recover by looking for a left brace on the same line
    if (!skipUntilTokenOrEndOfLine(tok::l_brace))
      return nullptr;
  }
  SyntaxParsingContext LocalContext(SyntaxContext, SyntaxKind::CodeBlock);
  SourceLoc LBLoc = consumeToken(tok::l_brace);

  SmallVector<ASTNode, 16> Entries;
  SourceLoc RBLoc;

  ParserStatus Status = parseBraceItems(Entries, BraceItemListKind::Brace,
                                        BraceItemListKind::Brace);
  if (parseMatchingToken(tok::r_brace, RBLoc,
                         diag::expected_rbrace_in_brace_stmt, LBLoc)) {
    // Synthesize a r-brace if the source doesn't have any.
    LocalContext.synthesize(tok::r_brace, LBLoc.getAdvancedLoc(1));
  }

  return makeParserResult(Status,
                          BraceStmt::create(Context, LBLoc, Entries, RBLoc));
}

/// parseStmtBreak
///
///   stmt-break:
///     'break' identifier?
///
ParserResult<Stmt> Parser::parseStmtBreak() {
  SyntaxContext->setCreateSyntax(SyntaxKind::BreakStmt);
  SourceLoc Loc = consumeToken(tok::kw_break);
  SourceLoc TargetLoc;
  Identifier Target;

  // If we have an identifier after this, which is not the start of another
  // stmt or decl, we assume it is the label to break to, unless there is a
  // line break.  There is ambiguity with expressions (e.g. "break x+y") but
  // since the expression after the break is dead, we don't feel bad eagerly
  // parsing this.
  if (Tok.is(tok::identifier) && !Tok.isAtStartOfLine() &&
      !isStartOfStmt() && !isStartOfSwiftDecl())
    TargetLoc = consumeIdentifier(&Target);

  return makeParserResult(new (Context) BreakStmt(Loc, Target, TargetLoc));
}

/// parseStmtContinue
///
///   stmt-continue:
///     'continue' identifier?
///
ParserResult<Stmt> Parser::parseStmtContinue() {
  SyntaxContext->setCreateSyntax(SyntaxKind::ContinueStmt);
  SourceLoc Loc = consumeToken(tok::kw_continue);
  SourceLoc TargetLoc;
  Identifier Target;

  // If we have an identifier after this, which is not the start of another
  // stmt or decl, we assume it is the label to continue to, unless there is a
  // line break.  There is ambiguity with expressions (e.g. "continue x+y") but
  // since the expression after the continue is dead, we don't feel bad eagerly
  // parsing this.
  if (Tok.is(tok::identifier) && !Tok.isAtStartOfLine() &&
      !isStartOfStmt() && !isStartOfSwiftDecl())
    TargetLoc = consumeIdentifier(&Target);

  return makeParserResult(new (Context) ContinueStmt(Loc, Target, TargetLoc));
}


/// parseStmtReturn
///
///   stmt-return:
///     'return' expr?
///   
ParserResult<Stmt> Parser::parseStmtReturn(SourceLoc tryLoc) {
  SyntaxContext->setCreateSyntax(SyntaxKind::ReturnStmt);
  SourceLoc ReturnLoc = consumeToken(tok::kw_return);

  if (Tok.is(tok::code_complete)) {
    auto CCE = new (Context) CodeCompletionExpr(SourceRange(Tok.getLoc()));
    auto Result = makeParserResult(new (Context) ReturnStmt(ReturnLoc, CCE));
    if (CodeCompletion) {
      CodeCompletion->completeReturnStmt(CCE);
    }
    Result.setHasCodeCompletion();
    consumeToken();
    return Result;
  }

  // Handle the ambiguity between consuming the expression and allowing the
  // enclosing stmt-brace to get it by eagerly eating it unless the return is
  // followed by a '}', ';', statement or decl start keyword sequence.
  if (Tok.isNot(tok::r_brace, tok::semi, tok::eof, tok::pound_if, 
                tok::pound_error, tok::pound_warning, tok::pound_endif,
                tok::pound_else, tok::pound_elseif) &&
      !isStartOfStmt() && !isStartOfSwiftDecl()) {
    SourceLoc ExprLoc = Tok.getLoc();

    // Issue a warning when the returned expression is on a different line than
    // the return keyword, but both have the same indentation.
    if (SourceMgr.getLineAndColumn(ReturnLoc).second ==
        SourceMgr.getLineAndColumn(ExprLoc).second) {
      diagnose(ExprLoc, diag::unindented_code_after_return);
      diagnose(ExprLoc, diag::indent_expression_to_silence);
    }

    ParserResult<Expr> Result = parseExpr(diag::expected_expr_return);
    if (Result.isNull()) {
      // Create an ErrorExpr to tell the type checker that this return
      // statement had an expression argument in the source.  This suppresses
      // the error about missing return value in a non-void function.
      Result = makeParserErrorResult(new (Context) ErrorExpr(ExprLoc));
    }

    if (tryLoc.isValid()) {
      diagnose(tryLoc, diag::try_on_return_throw_yield, /*return=*/0)
        .fixItInsert(ExprLoc, "try ")
        .fixItRemoveChars(tryLoc, ReturnLoc);

      // Note: We can't use tryLoc here because that's outside the ReturnStmt's
      // source range.
      if (Result.isNonNull() && !isa<ErrorExpr>(Result.get()))
        Result = makeParserResult(new (Context) TryExpr(ExprLoc, Result.get()));
    }

    return makeParserResult(
        Result, new (Context) ReturnStmt(ReturnLoc, Result.getPtrOrNull()));
  }

  if (tryLoc.isValid())
    diagnose(tryLoc, diag::try_on_stmt, "return");

  return makeParserResult(new (Context) ReturnStmt(ReturnLoc, nullptr));
}

/// parseStmtYield
///
///   stmt-yield:
///     'yield' expr
///     'yield' '(' expr-list ')'
///
/// Note that a parenthesis always starts the second (list) grammar.
ParserResult<Stmt> Parser::parseStmtYield(SourceLoc tryLoc) {
  SyntaxContext->setCreateSyntax(SyntaxKind::YieldStmt);
  SourceLoc yieldLoc = consumeToken(tok::kw_yield);

  if (Tok.is(tok::code_complete)) {
    auto cce = new (Context) CodeCompletionExpr(SourceRange(Tok.getLoc()));
    auto result = makeParserResult(
      YieldStmt::create(Context, yieldLoc, SourceLoc(), cce, SourceLoc()));
    if (CodeCompletion) {
      CodeCompletion->completeYieldStmt(cce, /*index=*/ None);
    }
    result.setHasCodeCompletion();
    consumeToken();
    return result;
  }

  ParserStatus status;
  SourceLoc lpLoc, rpLoc;
  SmallVector<Expr*, 4> yields;
  if (Tok.is(tok::l_paren)) {
    // If there was a 'try' on the yield, and there are multiple
    // yielded values, suggest just removing the try instead of
    // suggesting adding it to every yielded value.
    if (tryLoc.isValid()) {
      diagnose(tryLoc, diag::try_on_return_throw_yield, /*yield=*/2)
        .fixItRemoveChars(tryLoc, yieldLoc);
    }

    SyntaxParsingContext YieldsCtxt(SyntaxContext, SyntaxKind::YieldList);

    SmallVector<Identifier, 4> yieldLabels;
    SmallVector<SourceLoc, 4> yieldLabelLocs;
    Expr *trailingClosure = nullptr;

    status = parseExprList(tok::l_paren, tok::r_paren,
                           /*postfix (allow trailing closure)*/ false,
                           /*expr basic (irrelevant)*/ true,
                           lpLoc,
                           yields, yieldLabels, yieldLabelLocs,
                           rpLoc,
                           trailingClosure,
                           SyntaxKind::ExprList);
    assert(trailingClosure == nullptr);
    assert(yieldLabels.empty());
    assert(yieldLabelLocs.empty());
  } else {
    SourceLoc beginLoc = Tok.getLoc();

    // There's a single yielded value, so suggest moving 'try' before it.
    if (tryLoc.isValid()) {
      diagnose(tryLoc, diag::try_on_return_throw_yield, /*yield=*/2)
        .fixItInsert(beginLoc, "try ")
        .fixItRemoveChars(tryLoc, yieldLoc);
    }

    auto expr = parseExpr(diag::expected_expr_yield);
    if (expr.hasCodeCompletion())
      return makeParserCodeCompletionResult<Stmt>();
    if (expr.isParseError()) {
      auto endLoc = (Tok.getLoc() == beginLoc ? beginLoc : PreviousLoc);
      yields.push_back(
        new (Context) ErrorExpr(SourceRange(beginLoc, endLoc)));
    } else {
      yields.push_back(expr.get());
    }
  }

  return makeParserResult(
           status, YieldStmt::create(Context, yieldLoc, lpLoc, yields, rpLoc));
}

/// parseStmtThrow
///
/// stmt-throw
///   'throw' expr
///
ParserResult<Stmt> Parser::parseStmtThrow(SourceLoc tryLoc) {
  SyntaxContext->setCreateSyntax(SyntaxKind::ThrowStmt);
  SourceLoc throwLoc = consumeToken(tok::kw_throw);
  SourceLoc exprLoc;
  if (Tok.isNot(tok::eof))
    exprLoc = Tok.getLoc();

  ParserResult<Expr> Result = parseExpr(diag::expected_expr_throw);

  if (Result.hasCodeCompletion())
    return makeParserCodeCompletionResult<Stmt>();

  if (Result.isNull())
    Result = makeParserErrorResult(new (Context) ErrorExpr(throwLoc));

  if (tryLoc.isValid() && exprLoc.isValid()) {
    diagnose(tryLoc, diag::try_on_return_throw_yield, /*throw=*/1)
      .fixItInsert(exprLoc, "try ")
      .fixItRemoveChars(tryLoc, throwLoc);

    // Note: We can't use tryLoc here because that's outside the ThrowStmt's
    // source range.
    if (Result.isNonNull() && !isa<ErrorExpr>(Result.get()))
      Result = makeParserResult(new (Context) TryExpr(exprLoc, Result.get()));
  }

  return makeParserResult(Result,
              new (Context) ThrowStmt(throwLoc, Result.get()));
}

/// parseStmtDefer
///
///   stmt-defer:
///     'defer' brace-stmt
///
ParserResult<Stmt> Parser::parseStmtDefer() {
  SyntaxContext->setCreateSyntax(SyntaxKind::DeferStmt);
  SourceLoc DeferLoc = consumeToken(tok::kw_defer);
  
  // Macro expand out the defer into a closure and call, which we can typecheck
  // and emit where needed.
  //
  // The AST representation for a defer statement is a bit weird.  We retain the
  // brace statement that the user wrote, but actually model this as if they
  // wrote:
  //
  //    func tmpClosure() { body }
  //    tmpClosure()   // This is emitted on each path that needs to run this.
  //
  // As such, the body of the 'defer' is actually type checked within the
  // closure's DeclContext.
  auto params = ParameterList::createEmpty(Context);
  DeclName name(Context, Context.getIdentifier("$defer"), params);
  auto tempDecl
    = FuncDecl::create(Context,
                       /*StaticLoc=*/ SourceLoc(),
                       StaticSpellingKind::None,
                       /*FuncLoc=*/ SourceLoc(),
                       name,
                       /*NameLoc=*/ PreviousLoc,
                       /*Throws=*/ false, /*ThrowsLoc=*/ SourceLoc(),
                       /*generic params*/ nullptr,
                       params,
                       TypeLoc(),
                       CurDeclContext);
  tempDecl->setImplicit();
  setLocalDiscriminator(tempDecl);
  ParserStatus Status;
  {
    // Change the DeclContext for any variables declared in the defer to be within
    // the defer closure.
    ParseFunctionBody cc(*this, tempDecl);
    
    ParserResult<BraceStmt> Body =
      parseBraceItemList(diag::expected_lbrace_after_defer);
    if (Body.isNull())
      return nullptr;
    Status |= Body;
    tempDecl->setBodyParsed(Body.get());
  }
  
  SourceLoc loc = tempDecl->getBodySourceRange().Start;

  // Form the call, which will be emitted on any path that needs to run the
  // code.
  auto DRE = new (Context) DeclRefExpr(tempDecl, DeclNameLoc(loc),
                                       /*Implicit*/true,
                                       AccessSemantics::DirectToStorage);
  auto call = CallExpr::createImplicit(Context, DRE, { }, { });
  
  auto DS = new (Context) DeferStmt(DeferLoc, tempDecl, call);
  return makeParserResult(Status, DS);
}

namespace {
  struct GuardedPattern {
    Pattern *ThePattern = nullptr;
    SourceLoc WhereLoc;
    Expr *Guard = nullptr;
  };
  
  /// Contexts in which a guarded pattern can appear.
  enum class GuardedPatternContext {
    Case,
    Catch,
  };
} // unnamed namespace

static void parseWhereGuard(Parser &P, GuardedPattern &result,
                            ParserStatus &status,
                            GuardedPatternContext parsingContext,
                            bool isExprBasic) {
  if (P.Tok.is(tok::kw_where)) {
    SyntaxParsingContext WhereClauseCtxt(P.SyntaxContext,
                                         SyntaxKind::WhereClause);
    result.WhereLoc = P.consumeToken(tok::kw_where);
    SourceLoc startOfGuard = P.Tok.getLoc();

    auto diagKind = [=]() -> Diag<> {
      switch (parsingContext) {
      case GuardedPatternContext::Case:
        return diag::expected_case_where_expr;
      case GuardedPatternContext::Catch:
        return diag::expected_catch_where_expr;
      }
      llvm_unreachable("bad context");
    }();
    ParserResult<Expr> guardResult = P.parseExprImpl(diagKind, isExprBasic);
    status |= guardResult;

    // Use the parsed guard expression if possible.
    if (guardResult.isNonNull()) {
      result.Guard = guardResult.get();

      // Otherwise, fake up an ErrorExpr.
    } else {
      // If we didn't consume any tokens failing to parse the
      // expression, don't put in the source range of the ErrorExpr.
      SourceRange errorRange;
      if (startOfGuard == P.Tok.getLoc()) {
        errorRange = result.WhereLoc;
      } else {
        errorRange = SourceRange(startOfGuard, P.PreviousLoc);
      }
      result.Guard = new (P.Context) ErrorExpr(errorRange);
    }
  }
}

/// Parse a pattern-matching clause for a case or catch statement,
/// including the guard expression:
///
///    pattern 'where' expr
static void parseGuardedPattern(Parser &P, GuardedPattern &result,
                                ParserStatus &status,
                                SmallVectorImpl<VarDecl *> &boundDecls,
                                GuardedPatternContext parsingContext,
                                bool isFirstPattern) {
  ParserResult<Pattern> patternResult;

  bool isExprBasic = [&]() -> bool {
    switch (parsingContext) {
    // 'case' is terminated with a colon and so allows a trailing closure.
    case GuardedPatternContext::Case:
      return false;
    // 'catch' is terminated with a brace and so cannot.
    case GuardedPatternContext::Catch:
      return true;
    }
    llvm_unreachable("bad pattern context");
  }();

  // Do some special-case code completion for the start of the pattern.
  if (P.Tok.is(tok::code_complete)) {
    auto CCE = new (P.Context) CodeCompletionExpr(P.Tok.getLoc());
    result.ThePattern = new (P.Context) ExprPattern(CCE);
    if (P.CodeCompletion) {
      switch (parsingContext) {
      case GuardedPatternContext::Case:
        P.CodeCompletion->completeCaseStmtBeginning(CCE);
        break;
      case GuardedPatternContext::Catch:
        P.CodeCompletion->completePostfixExprBeginning(CCE);
        break;
      }
    }
    P.consumeToken(tok::code_complete);
    status.setHasCodeCompletion();
    return;
  }

  // If this is a 'catch' clause and we have "catch {" or "catch where...",
  // then we get an implicit "let error" pattern.
  if (parsingContext == GuardedPatternContext::Catch &&
      P.Tok.isAny(tok::l_brace, tok::kw_where)) {
    auto loc = P.Tok.getLoc();
    auto errorName = P.Context.Id_error;
    auto var = new (P.Context) VarDecl(/*IsStatic*/false,
                                       VarDecl::Introducer::Let,
                                       /*IsCaptureList*/false, loc, errorName,
                                       P.CurDeclContext);
    var->setImplicit();
    auto namePattern = new (P.Context) NamedPattern(var);
    auto varPattern = new (P.Context) VarPattern(loc, /*isLet*/true,
                                                 namePattern, /*implicit*/true);
    patternResult = makeParserResult(varPattern);
  }

  // Okay, if the special code-completion didn't kick in, parse a
  // matching pattern.
  if (patternResult.isNull()) {
    llvm::SaveAndRestore<decltype(P.InVarOrLetPattern)>
      T(P.InVarOrLetPattern, Parser::IVOLP_InMatchingPattern);
    patternResult = P.parseMatchingPattern(isExprBasic);
  }

  // If that didn't work, use a bogus pattern so that we can fill out
  // the AST.
  if (patternResult.isNull())
    patternResult =
      makeParserErrorResult(new (P.Context) AnyPattern(P.PreviousLoc));

  // Fill in the pattern.
  status |= patternResult;
  result.ThePattern = patternResult.get();

  if (isFirstPattern) {
    // Add variable bindings from the pattern to the case scope.  We have
    // to do this with a full AST walk, because the freshly parsed pattern
    // represents tuples and var patterns as tupleexprs and
    // unresolved_pattern_expr nodes, instead of as proper pattern nodes.
    patternResult.get()->forEachVariable([&](VarDecl *VD) {
      P.setLocalDiscriminator(VD);
      if (VD->hasName()) P.addToScope(VD);
      boundDecls.push_back(VD);
    });

    // Now that we have them, mark them as being initialized without a PBD.
    for (auto VD : boundDecls)
      VD->setHasNonPatternBindingInit();

    // Parse the optional 'where' guard.
    parseWhereGuard(P, result, status, parsingContext, isExprBasic);
  } else {
    // If boundDecls already contains variables, then we must match the
    // same number and same names in this pattern as were declared in a
    // previous pattern (and later we will make sure they have the same
    // types).
    Scope guardScope(&P, ScopeKind::CaseVars);
    SmallVector<VarDecl*, 4> repeatedDecls;
    patternResult.get()->forEachVariable([&](VarDecl *VD) {
      if (!VD->hasName())
        return;
      
      bool found = false;
      for (auto previous : boundDecls) {
        if (previous->hasName() && previous->getName() == VD->getName()) {
          found = true;
          break;
        }
      }
      if (!found) {
        // Diagnose a declaration that doesn't match a previous pattern.
        P.diagnose(VD->getLoc(), diag::extra_var_in_multiple_pattern_list, VD->getName());
        status.setIsParseError();
      }
      repeatedDecls.push_back(VD);
      P.setLocalDiscriminator(VD);
      if (VD->hasName())
        P.addToScope(VD);
    });
    
    for (auto previous : boundDecls) {
      bool found = false;
      for (auto repeat : repeatedDecls) {
        if (previous->hasName() && previous->getName() == repeat->getName()) {
          found = true;
          break;
        }
      }
      if (!found) {
        // Diagnose a previous declaration that is missing in this pattern.
        P.diagnose(previous->getLoc(), diag::extra_var_in_multiple_pattern_list, previous->getName());
        status.setIsParseError();
      }
    }
    
    for (auto VD : repeatedDecls) {
      VD->setHasNonPatternBindingInit();
    }

    // Parse the optional 'where' guard, with this particular pattern's bound
    // vars in scope.
    parseWhereGuard(P, result, status, parsingContext, isExprBasic);
  }
}

/// Validate availability spec list, emitting diagnostics if necessary and removing
/// specs for unrecognized platforms.
static void validateAvailabilitySpecList(Parser &P,
    SmallVectorImpl<AvailabilitySpec *> &Specs) {
  llvm::SmallSet<PlatformKind, 4> Platforms;
  bool HasOtherPlatformSpec = false;

  if (Specs.size() == 1 &&
      isa<PlatformAgnosticVersionConstraintAvailabilitySpec>(Specs[0])) {
    // @available(swift N) and @available(_PackageDescription N) are allowed 
    // only in isolation; they cannot be combined with other availability specs
    // in a single list.
    return;
  }

  SmallVector<AvailabilitySpec *, 5> RecognizedSpecs;
  for (auto *Spec : Specs) {
    RecognizedSpecs.push_back(Spec);
    if (isa<OtherPlatformAvailabilitySpec>(Spec)) {
      HasOtherPlatformSpec = true;
      continue;
    }

    if (auto *PlatformAgnosticSpec =
        dyn_cast<PlatformAgnosticVersionConstraintAvailabilitySpec>(Spec)) {
      P.diagnose(PlatformAgnosticSpec->getPlatformAgnosticNameLoc(),
                 diag::availability_must_occur_alone,
                 PlatformAgnosticSpec->isLanguageVersionSpecific() ? "swift" : "_PackageDescription");
      continue;
    }

    auto *VersionSpec = cast<PlatformVersionConstraintAvailabilitySpec>(Spec);
    // We keep specs for unrecognized platforms around for error recovery
    // during parsing but remove them once parsing is completed.
    if (VersionSpec->isUnrecognizedPlatform()) {
      RecognizedSpecs.pop_back();
      continue;
    }

    bool Inserted = Platforms.insert(VersionSpec->getPlatform()).second;
    if (!Inserted) {
      // Rule out multiple version specs referring to the same platform.
      // For example, we emit an error for
      /// #available(OSX 10.10, OSX 10.11, *)
      PlatformKind Platform = VersionSpec->getPlatform();
      P.diagnose(VersionSpec->getPlatformLoc(),
                 diag::availability_query_repeated_platform,
                 platformString(Platform));
    }
  }

  if (!HasOtherPlatformSpec) {
    SourceLoc InsertWildcardLoc = Specs.back()->getSourceRange().End;
    P.diagnose(InsertWildcardLoc, diag::availability_query_wildcard_required)
        .fixItInsertAfter(InsertWildcardLoc, ", *");
  }

  Specs = RecognizedSpecs;
}

// #available(...)
ParserResult<PoundAvailableInfo> Parser::parseStmtConditionPoundAvailable() {
  SyntaxParsingContext ConditonCtxt(SyntaxContext,
                                    SyntaxKind::AvailabilityCondition);
  SourceLoc PoundLoc = consumeToken(tok::pound_available);

  if (!Tok.isFollowingLParen()) {
    diagnose(Tok, diag::avail_query_expected_condition);
    return makeParserError();
  }

  StructureMarkerRAII ParsingAvailabilitySpecList(*this, Tok);

  if (ParsingAvailabilitySpecList.isFailed()) {
    return makeParserError();
  }
    
  SourceLoc LParenLoc = consumeToken(tok::l_paren);

  SmallVector<AvailabilitySpec *, 5> Specs;
  ParserStatus Status = parseAvailabilitySpecList(Specs);

  for (auto *Spec : Specs) {
    if (auto *PlatformAgnostic =
        dyn_cast<PlatformAgnosticVersionConstraintAvailabilitySpec>(Spec)) {
        diagnose(PlatformAgnostic->getPlatformAgnosticNameLoc(),
                 PlatformAgnostic->isLanguageVersionSpecific() ?
                   diag::pound_available_swift_not_allowed :
                   diag::pound_available_package_description_not_allowed);
      Status.setIsParseError();
    }
  }

  SourceLoc RParenLoc;
  if (parseMatchingToken(tok::r_paren, RParenLoc,
                         diag::avail_query_expected_rparen, LParenLoc))
    Status.setIsParseError();

  auto *result = PoundAvailableInfo::create(Context, PoundLoc, Specs,RParenLoc);
  return makeParserResult(Status, result);
}

ParserStatus
Parser::parseAvailabilitySpecList(SmallVectorImpl<AvailabilitySpec *> &Specs) {
  SyntaxParsingContext AvailabilitySpecContext(
      SyntaxContext, SyntaxKind::AvailabilitySpecList);
  ParserStatus Status = makeParserSuccess();

  // We don't use parseList() because we want to provide more specific
  // diagnostics disallowing operators in version specs.
  while (1) {
    SyntaxParsingContext AvailabilityEntryContext(
        SyntaxContext, SyntaxKind::AvailabilityArgument);
    auto SpecResult = parseAvailabilitySpec();
    if (auto *Spec = SpecResult.getPtrOrNull()) {
      Specs.push_back(Spec);
    } else {
      if (SpecResult.hasCodeCompletion()) {
        return makeParserCodeCompletionStatus();
      }
      Status.setIsParseError();
    }

    // We don't allow binary operators to combine specs.
    if (Tok.isBinaryOperator()) {
      diagnose(Tok, diag::avail_query_disallowed_operator, Tok.getText());
      consumeToken();
      Status.setIsParseError();
    } else if (consumeIf(tok::comma)) {
      // There is more to parse in this list.

      // Before continuing to parse the next specification, we check that it's
      // also in the shorthand syntax and provide a more specific diagnostic if
      // that's not the case.
      if (Tok.isIdentifierOrUnderscore() &&
          !peekToken().isAny(tok::integer_literal, tok::floating_literal) &&
          !Specs.empty()) {
        auto Text = Tok.getText();
        if (Text == "deprecated" || Text == "renamed" || Text == "introduced" ||
            Text == "message" || Text == "obsoleted" || Text == "unavailable") {
          auto *Previous = Specs.back();
          auto &SourceManager = Context.SourceMgr;
          auto PreviousSpecText =
              SourceManager.extractText(L->getCharSourceRangeFromSourceRange(
                  SourceManager, Previous->getSourceRange()));

          diagnose(Tok,
                   diag::avail_query_argument_and_shorthand_mix_not_allowed,
                   Text, PreviousSpecText);

          // If this was preceded by a single platform version constraint, we
          // can guess that the intention was to treat it as 'introduced' and
          // suggest a fix-it to combine them.
          if (Specs.size() == 1 &&
              PlatformVersionConstraintAvailabilitySpec::classof(Previous) &&
              Text != "introduced") {
            auto *PlatformSpec =
                cast<PlatformVersionConstraintAvailabilitySpec>(Previous);

            auto PlatformName = platformString(PlatformSpec->getPlatform());
            auto PlatformNameEndLoc =
                PlatformSpec->getPlatformLoc().getAdvancedLoc(
                    PlatformName.size());

            diagnose(PlatformSpec->getPlatformLoc(),
                     diag::avail_query_meant_introduced)
                .fixItInsert(PlatformNameEndLoc, ", introduced:");
          }

          Status.setIsParseError();
          break;
        }
      }

      // Otherwise, keep going.
    } else {
      break;
    }
  }

  if (Status.isSuccess())
    validateAvailabilitySpecList(*this, Specs);

  return Status;
}

ParserStatus
Parser::parseStmtConditionElement(SmallVectorImpl<StmtConditionElement> &result,
                                  Diag<> DefaultID, StmtKind ParentKind,
                                  StringRef &BindingKindStr) {
  ParserStatus Status;

  // Parse a leading #available condition if present.
  if (Tok.is(tok::pound_available)) {
    auto res = parseStmtConditionPoundAvailable();
    if (res.isNull() || res.hasCodeCompletion()) {
      Status |= res;
      return Status;
    }
    BindingKindStr = StringRef();
    result.push_back({res.get()});
    return Status;
  }

  // Handle code completion after the #.
  if (Tok.is(tok::pound) && peekToken().is(tok::code_complete) &&
      Tok.getLoc().getAdvancedLoc(1) == peekToken().getLoc()) {
    auto Expr = parseExprPoundCodeCompletion(ParentKind);
    Status |= Expr;
    result.push_back(Expr.get());
  }

  // Parse the basic expression case.  If we have a leading let/var/case
  // keyword or an assignment, then we know this is a binding.
  if (Tok.isNot(tok::kw_let, tok::kw_var, tok::kw_case)) {
    // If we lack it, then this is theoretically a boolean condition.
    // However, we also need to handle migrating from Swift 2 syntax, in
    // which a comma followed by an expression could actually be a pattern
    // clause followed by a binding.  Determine what we have by checking for a
    // syntactically valid pattern followed by an '=', which can never be a
    // boolean condition.
    //
    // However, if this is the first clause, and we see "x = y", then this is
    // almost certainly a typo for '==' and definitely not a continuation of
    // another clause, so parse it as an expression.  This also avoids
    // lookahead + backtracking on simple if conditions that are obviously
    // boolean conditions.
    auto isBooleanExpr = [&]() -> bool {
      Parser::BacktrackingScope Backtrack(*this);
      return !canParseTypedPattern() || Tok.isNot(tok::equal);
    };

    if (BindingKindStr.empty() || isBooleanExpr()) {
      auto diagID = result.empty() ? DefaultID :
        diag::expected_expr_conditional;
      auto BoolExpr = parseExprBasic(diagID);
      Status |= BoolExpr;
      if (BoolExpr.isNull())
        return Status;
      result.push_back(BoolExpr.get());
      BindingKindStr = StringRef();
      return Status;
    }
  }

  SyntaxParsingContext ConditionCtxt(SyntaxContext);

  SourceLoc IntroducerLoc;
  if (Tok.isAny(tok::kw_let, tok::kw_var, tok::kw_case)) {
    BindingKindStr = Tok.getText();
    IntroducerLoc = consumeToken();
  } else {
    // If we lack the leading let/var/case keyword, then we're here because
    // the user wrote something like "if let x = foo(), y = bar() {".  Fix
    // this by inserting a new 'let' keyword before y.
    IntroducerLoc = Tok.getLoc();
    assert(!BindingKindStr.empty() &&
            "Shouldn't get here without a leading binding");
    diagnose(Tok.getLoc(), diag::expected_binding_keyword, BindingKindStr)
      .fixItInsert(Tok.getLoc(), BindingKindStr.str()+" ");
  }

  // We're parsing a conditional binding.
  assert(CurDeclContext->isLocalContext() &&
          "conditional binding in non-local context?!");
    
  ParserResult<Pattern> ThePattern;
    
  if (BindingKindStr == "case") {
    ConditionCtxt.setCreateSyntax(SyntaxKind::MatchingPatternCondition);
    // In our recursive parse, remember that we're in a matching pattern.
    llvm::SaveAndRestore<decltype(InVarOrLetPattern)>
      T(InVarOrLetPattern, IVOLP_InMatchingPattern);
    ThePattern = parseMatchingPattern(/*isExprBasic*/ true);
  } else if (Tok.is(tok::kw_case)) {
    ConditionCtxt.setCreateSyntax(SyntaxKind::Unknown);
    // If will probably be a common typo to write "if let case" instead of
    // "if case let" so detect this and produce a nice fixit.
    diagnose(IntroducerLoc, diag::wrong_condition_case_location,
              BindingKindStr)
    .fixItRemove(IntroducerLoc)
    .fixItInsertAfter(Tok.getLoc(), " " + BindingKindStr.str());

    consumeToken(tok::kw_case);
    
    bool wasLet = BindingKindStr == "let";
    BindingKindStr = "case";
    
    // In our recursive parse, remember that we're in a var/let pattern.
    llvm::SaveAndRestore<decltype(InVarOrLetPattern)>
      T(InVarOrLetPattern, wasLet ? IVOLP_InLet : IVOLP_InVar);
    
    ThePattern = parseMatchingPattern(/*isExprBasic*/ true);
    
    if (ThePattern.isNonNull()) {
      auto *P = new (Context) VarPattern(IntroducerLoc, wasLet,
                                          ThePattern.get(), /*impl*/false);
      ThePattern = makeParserResult(Status, P);
    }

  } else {
    ConditionCtxt.setCreateSyntax(SyntaxKind::OptionalBindingCondition);
    // Otherwise, this is an implicit optional binding "if let".
    ThePattern = parseMatchingPatternAsLetOrVar(BindingKindStr == "let",
                                                IntroducerLoc,
                                                /*isExprBasic*/ true);
    // The let/var pattern is part of the statement.
    if (Pattern *P = ThePattern.getPtrOrNull())
      P->setImplicit();
  }

  ThePattern = parseOptionalPatternTypeAnnotation(ThePattern,
                                                  BindingKindStr != "case");
  if (ThePattern.hasCodeCompletion())
    Status.setHasCodeCompletion();
    
  if (ThePattern.isNull()) {
    // Recover by creating AnyPattern.
    ThePattern = makeParserResult(new (Context) AnyPattern(PreviousLoc));
  }

  // Conditional bindings must have an initializer.
  ParserResult<Expr> Init;
  if (Tok.is(tok::equal)) {
    SyntaxParsingContext InitCtxt(SyntaxContext, SyntaxKind::InitializerClause);
    consumeToken();
    Init = parseExprBasic(diag::expected_expr_conditional_var);
  } else {
    diagnose(Tok, diag::conditional_var_initializer_required);
  }

  if (Init.hasCodeCompletion())
    Status.setHasCodeCompletion();

  if (Init.isNull()) {
    // Recover by creating ErrorExpr.
    Init = makeParserResult(new (Context)
                                ErrorExpr(ThePattern.get()->getEndLoc()));
  }

  result.push_back({IntroducerLoc, ThePattern.get(), Init.get()});
  
  // Add variable bindings from the pattern to our current scope and mark
  // them as being having a non-pattern-binding initializer.
  ThePattern.get()->forEachVariable([&](VarDecl *VD) {
    setLocalDiscriminator(VD);
    if (VD->hasName())
      addToScope(VD);
    VD->setHasNonPatternBindingInit();
  });
  return Status;
}

/// Parse the condition of an 'if' or 'while'.
///
///   condition:
///     condition-clause (',' condition-clause)*
///   condition-clause:
///     expr-basic
///     ('var' | 'let' | 'case') pattern '=' expr-basic
///     '#available' '(' availability-spec (',' availability-spec)* ')'
///
/// The use of expr-basic here disallows trailing closures, which are
/// problematic given the curly braces around the if/while body.
///
ParserStatus Parser::parseStmtCondition(StmtCondition &Condition,
                                        Diag<> DefaultID, StmtKind ParentKind) {
  SyntaxParsingContext ConditionListCtxt(SyntaxContext,
                                         SyntaxKind::ConditionElementList);
  ParserStatus Status;
  Condition = StmtCondition();

  SmallVector<StmtConditionElement, 4> result;

  // For error recovery purposes, keep track of the disposition of the last
  // pattern binding we saw ('let', 'var', or 'case').
  StringRef BindingKindStr;
  
  // We have a simple comma separated list of clauses, but also need to handle
  // a variety of common errors situations (including migrating from Swift 2
  // syntax).
  while (true) {
    SyntaxParsingContext ConditionElementCtxt(SyntaxContext,
                                              SyntaxKind::ConditionElement);
    Status |= parseStmtConditionElement(result, DefaultID, ParentKind,
                                        BindingKindStr);
    if (Status.shouldStopParsing())
      break;

    // If a comma exists consume it and succeed.
    if (consumeIf(tok::comma))
      continue;
    
    // If we have an "&&" token followed by a continuation of the statement
    // condition, then fixit the "&&" to "," and keep going.
    if (Tok.isAny(tok::oper_binary_spaced, tok::oper_binary_unspaced) &&
        Tok.getText() == "&&") {
      diagnose(Tok, diag::expected_comma_stmtcondition)
        .fixItReplaceChars(getEndOfPreviousLoc(), Tok.getRange().getEnd(), ",");
      consumeToken();
      continue;
    }

    // Boolean conditions are separated by commas, not the 'where' keyword, as
    // they were in Swift 2 and earlier.
    if (Tok.is(tok::kw_where)) {
      diagnose(Tok, diag::expected_comma_stmtcondition)
        .fixItReplaceChars(getEndOfPreviousLoc(), Tok.getRange().getEnd(), ",");
      consumeToken();
      continue;
    }
    
    break;
  }; 
  
  Condition = Context.AllocateCopy(result);
  return Status;
}

/// 
///   stmt-if:
///     'if' condition stmt-brace stmt-if-else?
///   stmt-if-else:
///    'else' stmt-brace
///    'else' stmt-if
ParserResult<Stmt> Parser::parseStmtIf(LabeledStmtInfo LabelInfo,
                                       bool IfWasImplicitlyInserted) {
  SyntaxContext->setCreateSyntax(SyntaxKind::IfStmt);
  SourceLoc IfLoc;
  if (IfWasImplicitlyInserted) {
    // The code was invalid due to a missing 'if' (e.g. 'else x < y {') and a
    // fixit implicitly inserted it.
    IfLoc = Tok.getLoc();
  } else {
    IfLoc = consumeToken(tok::kw_if);
  }

  ParserStatus Status;
  StmtCondition Condition;
  ParserResult<BraceStmt> NormalBody;
  
  // A scope encloses the condition and true branch for any variables bound
  // by a conditional binding. The else branch does *not* see these variables.
  {
    Scope S(this, ScopeKind::IfVars);

    auto recoverWithCond = [&](ParserStatus Status,
                               StmtCondition Condition) -> ParserResult<Stmt> {
      if (Condition.empty()) {
        SmallVector<StmtConditionElement, 1> ConditionElems;
        ConditionElems.emplace_back(new (Context) ErrorExpr(IfLoc));
        Condition = Context.AllocateCopy(ConditionElems);
      }
      auto EndLoc = Condition.back().getEndLoc();
      return makeParserResult(
          Status,
          new (Context) IfStmt(
              LabelInfo, IfLoc, Condition,
              BraceStmt::create(Context, EndLoc, {}, EndLoc, /*implicit=*/true),
              SourceLoc(), nullptr));
    };

    if (Tok.is(tok::l_brace)) {
      SourceLoc LBraceLoc = Tok.getLoc();
      diagnose(IfLoc, diag::missing_condition_after_if)
        .highlight(SourceRange(IfLoc, LBraceLoc));
      SmallVector<StmtConditionElement, 1> ConditionElems;
      ConditionElems.emplace_back(new (Context) ErrorExpr(LBraceLoc));
      Condition = Context.AllocateCopy(ConditionElems);
    } else {
      Status |= parseStmtCondition(Condition, diag::expected_condition_if,
                                   StmtKind::If);
      if (Status.isError() || Status.hasCodeCompletion())
        return recoverWithCond(Status, Condition);
    }

    if (Tok.is(tok::kw_else)) {
      SourceLoc ElseLoc = Tok.getLoc();
      diagnose(ElseLoc, diag::unexpected_else_after_if);
      diagnose(ElseLoc, diag::suggest_removing_else)
        .fixItRemove(ElseLoc);
      consumeToken(tok::kw_else);
    }

    NormalBody = parseBraceItemList(diag::expected_lbrace_after_if);
    Status |= NormalBody;
    if (NormalBody.isNull())
      return recoverWithCond(Status, Condition);
  }

  // The else branch, if any, is outside of the scope of the condition.
  SourceLoc ElseLoc;
  ParserResult<Stmt> ElseBody;
  if (Tok.is(tok::kw_else)) {
    ElseLoc = consumeToken(tok::kw_else);

    bool implicitlyInsertIf = false;
    if (Tok.isNot(tok::kw_if, tok::l_brace, tok::code_complete)) {
      // The code looks like 'if ... { ... } else not_if_or_lbrace', so we've
      // got a problem. If the last bit is 'else ... {' on one line, let's
      // assume they've forgotten the 'if'.
      BacktrackingScope backtrack(*this);
      implicitlyInsertIf = skipUntilTokenOrEndOfLine(tok::l_brace);
    }

    if (Tok.is(tok::kw_if) || implicitlyInsertIf) {
      if (implicitlyInsertIf) {
        diagnose(ElseLoc, diag::expected_lbrace_or_if_after_else_fixit)
            .fixItInsertAfter(ElseLoc, " if");
      }
      SyntaxParsingContext ElseIfCtxt(SyntaxContext, SyntaxKind::IfStmt);
      ElseBody = parseStmtIf(LabeledStmtInfo(), implicitlyInsertIf);
    } else if (Tok.is(tok::code_complete)) {
      if (CodeCompletion)
        CodeCompletion->completeAfterIfStmt(/*hasElse*/true);
      Status.setHasCodeCompletion();
      consumeToken(tok::code_complete);
    } else {
      ElseBody = parseBraceItemList(diag::expected_lbrace_or_if_after_else);
    }
    Status |= ElseBody;
  } else if (Tok.is(tok::code_complete)) {
    if (CodeCompletion)
      CodeCompletion->completeAfterIfStmt(/*hasElse*/false);
    Status.setHasCodeCompletion();
    consumeToken(tok::code_complete);
  }

  return makeParserResult(
      Status, new (Context) IfStmt(LabelInfo,
                                   IfLoc, Condition, NormalBody.get(),
                                   ElseLoc, ElseBody.getPtrOrNull()));
}

///   stmt-guard:
///     'guard' condition 'else' stmt-brace
///
ParserResult<Stmt> Parser::parseStmtGuard() {
  SyntaxContext->setCreateSyntax(SyntaxKind::GuardStmt);
  SourceLoc GuardLoc = consumeToken(tok::kw_guard);
  
  ParserStatus Status;
  StmtCondition Condition;
  ParserResult<BraceStmt> Body;

  auto recoverWithCond = [&](ParserStatus Status,
                             StmtCondition Condition) -> ParserResult<Stmt> {
    if (Condition.empty()) {
      SmallVector<StmtConditionElement, 1> ConditionElems;
      ConditionElems.emplace_back(new (Context) ErrorExpr(GuardLoc));
      Condition = Context.AllocateCopy(ConditionElems);
    }
    auto EndLoc = Condition.back().getEndLoc();
    return makeParserResult(
        Status,
        new (Context) GuardStmt(
            GuardLoc, Condition,
            BraceStmt::create(Context, EndLoc, {}, EndLoc, /*implicit=*/true)));
  };

  if (Tok.is(tok::l_brace)) {
    SourceLoc LBraceLoc = Tok.getLoc();
    diagnose(GuardLoc, diag::missing_condition_after_guard)
      .highlight(SourceRange(GuardLoc, LBraceLoc));
    SmallVector<StmtConditionElement, 1> ConditionElems;
    ConditionElems.emplace_back(new (Context) ErrorExpr(LBraceLoc));
    Condition = Context.AllocateCopy(ConditionElems);
  } else {
    Status |= parseStmtCondition(Condition, diag::expected_condition_guard,
                                 StmtKind::Guard);
    if (Status.isError() || Status.hasCodeCompletion()) {
      // FIXME: better recovery
      return recoverWithCond(Status, Condition);
    }
  }

  // Parse the 'else'.  If it is missing, and if the following token isn't a {
  // then the parser is hopelessly lost - just give up instead of spewing.
  if (!consumeIf(tok::kw_else)) {
    checkForInputIncomplete();
    auto diag = diagnose(Tok, diag::expected_else_after_guard);
    if (Tok.is(tok::l_brace))
      diag.fixItInsert(Tok.getLoc(), "else ");
    else
      return recoverWithCond(Status, Condition);
  }

  // Before parsing the body, disable all of the bound variables so that they
  // cannot be used unbound.
  SmallVector<VarDecl *, 4> Vars;
  for (auto &elt : Condition)
    if (auto pattern = elt.getPatternOrNull())
      pattern->collectVariables(Vars);
  Vars.append(DisabledVars.begin(), DisabledVars.end());
  llvm::SaveAndRestore<decltype(DisabledVars)>
  RestoreCurVars(DisabledVars, Vars);

  llvm::SaveAndRestore<decltype(DisabledVarReason)>
  RestoreReason(DisabledVarReason, diag::bound_var_guard_body);

  Body = parseBraceItemList(diag::expected_lbrace_after_guard);
  if (Body.isNull())
    return recoverWithCond(Status, Condition);

  Status |= Body;
  
  return makeParserResult(Status,
              new (Context) GuardStmt(GuardLoc, Condition, Body.get()));
}

/// 
///   stmt-while:
///     (identifier ':')? 'while' expr-basic stmt-brace
ParserResult<Stmt> Parser::parseStmtWhile(LabeledStmtInfo LabelInfo) {
  SyntaxContext->setCreateSyntax(SyntaxKind::WhileStmt);
  SourceLoc WhileLoc = consumeToken(tok::kw_while);

  Scope S(this, ScopeKind::WhileVars);
  
  ParserStatus Status;
  StmtCondition Condition;

  auto recoverWithCond = [&](ParserStatus Status,
                             StmtCondition Condition) -> ParserResult<Stmt> {
    if (Condition.empty()) {
      SmallVector<StmtConditionElement, 1> ConditionElems;
      ConditionElems.emplace_back(new (Context) ErrorExpr(WhileLoc));
      Condition = Context.AllocateCopy(ConditionElems);
    }
    auto EndLoc = Condition.back().getEndLoc();
    return makeParserResult(
        Status,
        new (Context) WhileStmt(
            LabelInfo, WhileLoc, Condition,
            BraceStmt::create(Context, EndLoc, {}, EndLoc, /*implicit=*/true)));
  };

  if (Tok.is(tok::l_brace)) {
    SourceLoc LBraceLoc = Tok.getLoc();
    diagnose(WhileLoc, diag::missing_condition_after_while)
      .highlight(SourceRange(WhileLoc, LBraceLoc));
    SmallVector<StmtConditionElement, 1> ConditionElems;
    ConditionElems.emplace_back(new (Context) ErrorExpr(LBraceLoc));
    Condition = Context.AllocateCopy(ConditionElems);
  } else {
    Status |= parseStmtCondition(Condition, diag::expected_condition_while,
                                 StmtKind::While);
    if (Status.isError() || Status.hasCodeCompletion())
      return recoverWithCond(Status, Condition);
  }

  ParserResult<BraceStmt> Body =
      parseBraceItemList(diag::expected_lbrace_after_while);
  Status |= Body;
  if (Body.isNull())
    return recoverWithCond(Status, Condition);

  return makeParserResult(
      Status, new (Context) WhileStmt(LabelInfo, WhileLoc, Condition,
                                      Body.get()));
}

///
///   stmt-repeat:
///     (identifier ':')? 'repeat' stmt-brace 'while' expr
ParserResult<Stmt> Parser::parseStmtRepeat(LabeledStmtInfo labelInfo) {
  SyntaxContext->setCreateSyntax(SyntaxKind::RepeatWhileStmt);
  SourceLoc repeatLoc = consumeToken(tok::kw_repeat);

  ParserStatus status;

  ParserResult<BraceStmt> body =
      parseBraceItemList(diag::expected_lbrace_after_repeat);
  status |= body;
  if (body.isNull())
    body = makeParserResult(
        body, BraceStmt::create(Context, repeatLoc, {}, PreviousLoc, true));

  SourceLoc whileLoc;

  if (!consumeIf(tok::kw_while, whileLoc)) {
    diagnose(body.getPtrOrNull()->getEndLoc(),
             diag::expected_while_after_repeat_body);
    return body;
  }

  ParserResult<Expr> condition;
  if (Tok.is(tok::l_brace)) {
    SourceLoc lbraceLoc = Tok.getLoc();
    diagnose(whileLoc, diag::missing_condition_after_while);
    condition = makeParserErrorResult(new (Context) ErrorExpr(lbraceLoc));
  } else {
    condition = parseExpr(diag::expected_expr_repeat_while);
    status |= condition;
    if (condition.isNull()) {
      condition = makeParserErrorResult(new (Context) ErrorExpr(whileLoc));
    }
  }

  return makeParserResult(
      status,
      new (Context) RepeatWhileStmt(labelInfo, repeatLoc, condition.get(),
                                    whileLoc, body.get()));
}

/// 
///   stmt-do:
///     (identifier ':')? 'do' stmt-brace
///     (identifier ':')? 'do' stmt-brace stmt-catch+
ParserResult<Stmt> Parser::parseStmtDo(LabeledStmtInfo labelInfo,
                                       bool shouldSkipDoTokenConsume) {
  SyntaxContext->setCreateSyntax(SyntaxKind::DoStmt);
  SourceLoc doLoc;

  if (shouldSkipDoTokenConsume) {
    doLoc = Tok.getLoc();
  } else {
    doLoc = consumeToken(tok::kw_do);
  }

  ParserStatus status;

  ParserResult<BraceStmt> body =
      parseBraceItemList(diag::expected_lbrace_after_do);
  status |= body;
  if (body.isNull())
    body = makeParserResult(
        body, BraceStmt::create(Context, doLoc, {}, PreviousLoc, true));

  // If the next token is 'catch', this is a 'do'/'catch' statement.
  if (Tok.is(tok::kw_catch)) {
    SyntaxParsingContext CatchListCtxt(SyntaxContext,
                                       SyntaxKind::CatchClauseList);
    // Parse 'catch' clauses 
    SmallVector<CatchStmt*, 4> allClauses;
    do {
      ParserResult<CatchStmt> clause = parseStmtCatch();
      status |= clause;
      if (status.hasCodeCompletion() && clause.isNull())
        return makeParserResult<Stmt>(status, nullptr);

      // parseStmtCatch promises to return non-null unless we are
      // completing inside the catch's pattern.
      allClauses.push_back(clause.get());
    } while (Tok.is(tok::kw_catch) && !status.hasCodeCompletion());

    // Recover from all of the clauses failing to parse by returning a
    // normal do-statement.
    if (allClauses.empty()) {
      assert(status.isError());
      return makeParserResult(status,
                        new (Context) DoStmt(labelInfo, doLoc, body.get()));
    }

    return makeParserResult(status,
      DoCatchStmt::create(Context, labelInfo, doLoc, body.get(), allClauses));
  }

  // If we dont see a 'while' or see a 'while' that starts
  // from new line. This is just the bare `do` scoping statement.
  if (Tok.getKind() != tok::kw_while || Tok.isAtStartOfLine()) {
    return makeParserResult(status,
                            new (Context) DoStmt(labelInfo, doLoc, body.get()));
  }
  SourceLoc whileLoc = Tok.getLoc();
  // But if we do, advise the programmer that it's 'repeat' now.
  diagnose(doLoc, diag::do_while_now_repeat_while);
  diagnose(doLoc, diag::do_while_expected_repeat_while)
    .fixItReplace(doLoc, "repeat");
  diagnose(doLoc, diag::do_while_expected_separate_stmt)
    .fixItInsert(whileLoc, "\n");

  consumeToken(tok::kw_while);
  status.setIsParseError();
  ParserResult<Expr> condition;
  if (Tok.is(tok::l_brace)) {
    SourceLoc lbraceLoc = Tok.getLoc();
    diagnose(whileLoc, diag::missing_condition_after_while);
    condition = makeParserErrorResult(new (Context) ErrorExpr(lbraceLoc));
  } else {
    condition = parseExpr(diag::expected_expr_repeat_while);
    status |= condition;
    if (condition.isNull() || condition.hasCodeCompletion())
      return makeParserResult<Stmt>(status, nullptr); // FIXME: better recovery
  }

  return makeParserResult(
      status,
      new (Context) RepeatWhileStmt(labelInfo, doLoc, condition.get(), whileLoc,
                                body.get()));
}

///  stmt-catch:
///    'catch' pattern ('where' expr)? stmt-brace
///
/// Note that this is not a "first class" statement; it can only
/// appear following a 'do' statement.
///
/// This routine promises to return a non-null result unless there was
/// a code-completion token in the pattern.
ParserResult<CatchStmt> Parser::parseStmtCatch() {
  SyntaxParsingContext CatchClauseCtxt(SyntaxContext, SyntaxKind::CatchClause);
  // A catch block has its own scope for variables bound out of the pattern.
  Scope S(this, ScopeKind::CatchVars);

  SourceLoc catchLoc = consumeToken(tok::kw_catch);

  SmallVector<VarDecl*, 4> boundDecls;

  ParserStatus status;
  GuardedPattern pattern;
  parseGuardedPattern(*this, pattern, status, boundDecls,
                      GuardedPatternContext::Catch, /* isFirst */ true);
  if (status.hasCodeCompletion()) {
    return makeParserCodeCompletionResult<CatchStmt>();
  }

  auto bodyResult = parseBraceItemList(diag::expected_lbrace_after_catch);
  status |= bodyResult;
  if (bodyResult.isNull()) {
    bodyResult = makeParserErrorResult(BraceStmt::create(Context, PreviousLoc,
                                                         {}, PreviousLoc,
                                                         /*implicit=*/ true));
  }

  auto result =
    new (Context) CatchStmt(catchLoc, pattern.ThePattern, pattern.WhereLoc,
                            pattern.Guard, bodyResult.get());
  return makeParserResult(status, result);
}

static bool isStmtForCStyle(Parser &P) {
  // If we have a leading identifier followed by a ':' or 'in', or have a
  // 'case', then this is obviously a for-each loop. "for in ..." is malformed
  // but it's obviously not a C-style for.
  if ((P.Tok.isIdentifierOrUnderscore() &&
         P.peekToken().isAny(tok::colon, tok::kw_in)) ||
      P.Tok.isAny(tok::kw_case, tok::kw_in))
    return false;

  // Otherwise, we have to look forward if we see ';' in control part.
  Parser::BacktrackingScope Backtrack(P);

  // The condition of a c-style-for loop can be parenthesized.
  auto HasLParen = P.consumeIf(tok::l_paren);

  // Skip until we see ';', or something that ends control part.
  while (true) {
    if (P.Tok.isAny(tok::eof, tok::kw_in, tok::l_brace, tok::r_brace,
                    tok::r_paren) || P.isStartOfStmt())
      return false;
    // If we saw newline before ';', consider it is a foreach statement.
    if (!HasLParen && P.Tok.isAtStartOfLine())
      return false;
    if (P.Tok.is(tok::semi))
      return true;
    P.skipSingle();
  }
}

/// 
///   stmt-for-each:
///     (identifier ':')? 'for' pattern 'in' expr-basic \
///             ('where' expr-basic)? stmt-brace
ParserResult<Stmt> Parser::parseStmtForEach(LabeledStmtInfo LabelInfo) {
  SyntaxContext->setCreateSyntax(SyntaxKind::ForInStmt);
  SourceLoc ForLoc = consumeToken(tok::kw_for);
  ParserStatus Status;
  ParserResult<Pattern> pattern;
  ParserResult<Expr> Container;

  // The C-style for loop which was supported in Swift2 and foreach-style-for
  // loop are conflated together into a single keyword, so we have to do some
  // lookahead to resolve what is going on.
  bool IsCStyleFor = isStmtForCStyle(*this);
  auto StartOfControl = Tok.getLoc();

  // Parse the pattern.  This is either 'case <refutable pattern>' or just a
  // normal pattern.
  if (consumeIf(tok::kw_case)) {
    llvm::SaveAndRestore<decltype(InVarOrLetPattern)>
      T(InVarOrLetPattern, Parser::IVOLP_InMatchingPattern);
    pattern = parseMatchingPattern(/*isExprBasic*/true);
    pattern = parseOptionalPatternTypeAnnotation(pattern, /*isOptional*/false);
  } else if (!IsCStyleFor || Tok.is(tok::kw_var)) {
    // Change the parser state to know that the pattern we're about to parse is
    // implicitly mutable.  Bound variables can be changed to mutable explicitly
    // if desired by using a 'var' pattern.
    assert(InVarOrLetPattern == IVOLP_NotInVarOrLet &&
           "for-each loops cannot exist inside other patterns");
    InVarOrLetPattern = IVOLP_ImplicitlyImmutable;
    pattern = parseTypedPattern();
    assert(InVarOrLetPattern == IVOLP_ImplicitlyImmutable);
    InVarOrLetPattern = IVOLP_NotInVarOrLet;
  }
  
  SourceLoc InLoc;
  if (pattern.isNull()) {
    // Recover by creating a "_" pattern.
    pattern = makeParserErrorResult(new (Context) AnyPattern(SourceLoc()));
    consumeIf(tok::kw_in, InLoc);
  } else if (!IsCStyleFor) {
    parseToken(tok::kw_in, InLoc, diag::expected_foreach_in);
  }

  // Bound variables all get their initial values from the generator.
  pattern.get()->markHasNonPatternBindingInit();

  if (IsCStyleFor) {
    // Skip until start of body part.
    if (Tok.is(tok::l_paren)) {
      skipSingle();
    } else {
      // If not parenthesized, don't run over the line.
      while (Tok.isNot(tok::eof, tok::r_brace, tok::l_brace, tok::code_complete)
             && !Tok.isAtStartOfLine())
        skipSingle();
    }
    if (Tok.is(tok::code_complete))
      return makeParserCodeCompletionStatus();

    assert(StartOfControl != Tok.getLoc());
    SourceRange ControlRange(StartOfControl, PreviousLoc);
    Container = makeParserErrorResult(new (Context) ErrorExpr(ControlRange));
    diagnose(ForLoc, diag::c_style_for_stmt_removed)
      .highlight(ControlRange);
    Status = makeParserError();
  } else if (Tok.is(tok::l_brace)) {
    SourceLoc LBraceLoc = Tok.getLoc();
    diagnose(LBraceLoc, diag::expected_foreach_container);
    Container = makeParserErrorResult(new (Context) ErrorExpr(LBraceLoc));
  } else if (Tok.is(tok::code_complete)) {
    Container =
        makeParserResult(new (Context) CodeCompletionExpr(Tok.getLoc()));
    Container.setHasCodeCompletion();
    Status |= Container;
    if (CodeCompletion)
      CodeCompletion->completeForEachSequenceBeginning(
          cast<CodeCompletionExpr>(Container.get()));
    consumeToken(tok::code_complete);
  } else {
    Container = parseExprBasic(diag::expected_foreach_container);
    Status |= Container;
    if (Container.isNull())
      Container = makeParserErrorResult(new (Context) ErrorExpr(Tok.getLoc()));
    if (Container.isParseError())
      // Recover.
      skipUntilDeclStmtRBrace(tok::l_brace, tok::kw_where);
  }

  // Introduce a new scope and place the variables in the pattern into that
  // scope.
  // FIXME: We may want to merge this scope with the scope introduced by
  // the stmt-brace, as in C++.
  Scope S(this, ScopeKind::ForeachVars);
  
  // Introduce variables to the current scope.
  addPatternVariablesToScope(pattern.get());

  // Parse the 'where' expression if present.
  ParserResult<Expr> Where;
  if (Tok.is(tok::kw_where)) {
    SyntaxParsingContext WhereClauseCtxt(SyntaxContext,
                                         SyntaxKind::WhereClause);
    consumeToken();
    Where = parseExprBasic(diag::expected_foreach_where_expr);
    if (Where.isNull())
      Where = makeParserErrorResult(new (Context) ErrorExpr(Tok.getLoc()));
    Status |= Where;
  }

  // stmt-brace
  ParserResult<BraceStmt> Body =
      parseBraceItemList(diag::expected_foreach_lbrace);
  Status |= Body;
  if (Body.isNull())
    Body = makeParserResult(
        Body, BraceStmt::create(Context, ForLoc, {}, PreviousLoc, true));

  return makeParserResult(
      Status,
      new (Context) ForEachStmt(LabelInfo, ForLoc, pattern.get(), InLoc,
                                Container.get(), Where.getPtrOrNull(),
                                Body.get()));
}

///
///    stmt-switch:
///      (identifier ':')? 'switch' expr-basic '{' stmt-case+ '}'
ParserResult<Stmt> Parser::parseStmtSwitch(LabeledStmtInfo LabelInfo) {
  SyntaxContext->setCreateSyntax(SyntaxKind::SwitchStmt);
  SourceLoc SwitchLoc = consumeToken(tok::kw_switch);

  ParserStatus Status;
  ParserResult<Expr> SubjectExpr;
  SourceLoc SubjectLoc = Tok.getLoc();
  if (Tok.is(tok::l_brace)) {
    diagnose(SubjectLoc, diag::expected_switch_expr);
    SubjectExpr = makeParserErrorResult(new (Context) ErrorExpr(SubjectLoc));
  } else {
    SubjectExpr = parseExprBasic(diag::expected_switch_expr);
    if (SubjectExpr.hasCodeCompletion()) {
      return makeParserCodeCompletionResult<Stmt>();
    }
    if (SubjectExpr.isNull()) {
      SubjectExpr = makeParserErrorResult(new (Context) ErrorExpr(SubjectLoc));
    }
    Status |= SubjectExpr;
  }

  if (!Tok.is(tok::l_brace)) {
    diagnose(Tok, diag::expected_lbrace_after_switch);
    return nullptr;
  }
  SourceLoc lBraceLoc = consumeToken(tok::l_brace);
  SourceLoc rBraceLoc;
  
  SmallVector<ASTNode, 8> cases;
  Status |= parseStmtCases(cases, /*IsActive=*/true);

  // We cannot have additional cases after a default clause. Complain on
  // the first offender.
  bool hasDefault = false;
  for (auto Element : cases) {
    if (!Element.is<Stmt*>()) continue;
    auto *CS = cast<CaseStmt>(Element.get<Stmt*>());
    if (hasDefault) {
      diagnose(CS->getLoc(), diag::case_after_default);
      break;
    }
    hasDefault |= CS->isDefault();
  }

  if (parseMatchingToken(tok::r_brace, rBraceLoc,
                         diag::expected_rbrace_switch, lBraceLoc)) {
    Status.setIsParseError();
  }

  return makeParserResult(
      Status, SwitchStmt::create(LabelInfo, SwitchLoc, SubjectExpr.get(),
                                 lBraceLoc, cases, rBraceLoc, Context));
}

ParserStatus
Parser::parseStmtCases(SmallVectorImpl<ASTNode> &cases, bool IsActive) {
  SyntaxParsingContext CasesContext(SyntaxContext, SyntaxKind::SwitchCaseList);
  ParserStatus Status;
  while (Tok.isNot(tok::r_brace, tok::eof,
                   tok::pound_endif, tok::pound_elseif, tok::pound_else)) {
    if (isAtStartOfSwitchCase(*this)) {
      ParserResult<CaseStmt> Case = parseStmtCase(IsActive);
      Status |= Case;
      if (Case.isNonNull())
        cases.emplace_back(Case.get());
    } else if (Tok.is(tok::pound_if)) {
      // '#if' in 'case' position can enclose one or more 'case' or 'default'
      // clauses.
      auto IfConfigResult = parseIfConfig(
        [&](SmallVectorImpl<ASTNode> &Elements, bool IsActive) {
          parseStmtCases(Elements, IsActive);
        });
      Status |= IfConfigResult;
      if (auto ICD = IfConfigResult.getPtrOrNull()) {
        cases.emplace_back(ICD);

        for (auto &Entry : ICD->getActiveClauseElements()) {
          if (Entry.is<Decl*>() && 
              (isa<IfConfigDecl>(Entry.get<Decl*>())))
            // Don't hoist nested '#if'.
            continue;

          assert((Entry.is<Stmt*>() && isa<CaseStmt>(Entry.get<Stmt*>())) ||
                 (Entry.is<Decl*>() && 
                   isa<PoundDiagnosticDecl>(Entry.get<Decl*>())));
          cases.push_back(Entry);
        }
      }
    } else if (Tok.is(tok::pound_warning) || Tok.is(tok::pound_error)) {
      auto PoundDiagnosticResult = parseDeclPoundDiagnostic();
      Status |= PoundDiagnosticResult;
      if (auto PDD = PoundDiagnosticResult.getPtrOrNull()) {
        cases.emplace_back(PDD);
      }
    } else if (Tok.is(tok::code_complete)) {
      if (CodeCompletion)
        CodeCompletion->completeCaseStmtKeyword();
      consumeToken(tok::code_complete);
      return makeParserCodeCompletionStatus();
    } else {
      // If there are non-case-label statements at the start of the switch body,
      // raise an error and recover by discarding them.
      diagnose(Tok, diag::stmt_in_switch_not_covered_by_case);

      while (Tok.isNot(tok::r_brace, tok::eof, tok::pound_elseif,
                       tok::pound_else, tok::pound_endif) &&
             !isTerminatorForBraceItemListKind(BraceItemListKind::Case, {})) {
        skipSingle();
      }
    }
  }
  return Status;
}

static ParserStatus
parseStmtCase(Parser &P, SourceLoc &CaseLoc,
              SmallVectorImpl<CaseLabelItem> &LabelItems,
              SmallVectorImpl<VarDecl *> &BoundDecls, SourceLoc &ColonLoc,
              Optional<MutableArrayRef<VarDecl *>> &CaseBodyDecls) {
  SyntaxParsingContext CaseContext(P.SyntaxContext,
                                   SyntaxKind::SwitchCaseLabel);
  ParserStatus Status;
  bool isFirst = true;
  
  CaseLoc = P.consumeToken(tok::kw_case);

  {
    SyntaxParsingContext ListContext(P.SyntaxContext, SyntaxKind::CaseItemList);

    while (true) {
      SyntaxParsingContext ItemContext(P.SyntaxContext, SyntaxKind::CaseItem);
      GuardedPattern PatternResult;
      parseGuardedPattern(P, PatternResult, Status, BoundDecls,
                          GuardedPatternContext::Case, isFirst);
      LabelItems.emplace_back(PatternResult.ThePattern, PatternResult.WhereLoc,
                              PatternResult.Guard);
      isFirst = false;
      if (!P.consumeIf(tok::comma))
        break;
    }

    // Grab the first case label item pattern and use it to initialize the case
    // body var decls.
    SmallVector<VarDecl *, 4> tmp;
    LabelItems.front().getPattern()->collectVariables(tmp);
    auto Result = P.Context.AllocateUninitialized<VarDecl *>(tmp.size());
    for (unsigned i : indices(tmp)) {
      auto *vOld = tmp[i];
      auto *vNew = new (P.Context) VarDecl(
          /*IsStatic*/ false, vOld->getIntroducer(), false /*IsCaptureList*/,
          vOld->getNameLoc(), vOld->getName(), vOld->getDeclContext());
      vNew->setHasNonPatternBindingInit();
      vNew->setImplicit();
      Result[i] = vNew;
    }
    CaseBodyDecls.emplace(Result);
  }

  ColonLoc = P.Tok.getLoc();
  if (!P.Tok.is(tok::colon)) {
    P.diagnose(P.Tok, diag::expected_case_colon, "case");
    Status.setIsParseError();
  } else
    P.consumeToken(tok::colon);

  return Status;
}

static ParserStatus
parseStmtCaseDefault(Parser &P, SourceLoc &CaseLoc,
                     SmallVectorImpl<CaseLabelItem> &LabelItems,
                     SourceLoc &ColonLoc) {
  SyntaxParsingContext CaseContext(P.SyntaxContext,
                                   SyntaxKind::SwitchDefaultLabel);
  ParserStatus Status;

  CaseLoc = P.consumeToken(tok::kw_default);

  // We don't allow 'where' guards on a 'default' block. For recovery
  // parse one if present.
  SourceLoc WhereLoc;
  ParserResult<Expr> Guard;
  if (P.Tok.is(tok::kw_where)) {
    P.diagnose(P.Tok, diag::default_with_where);
    WhereLoc = P.consumeToken(tok::kw_where);
    Guard = P.parseExpr(diag::expected_case_where_expr);
    Status |= Guard;
  }

  ColonLoc = P.Tok.getLoc();
  if (!P.Tok.is(tok::colon)) {
    P.diagnose(P.Tok, diag::expected_case_colon, "default");
    Status.setIsParseError();
  } else
    P.consumeToken(tok::colon);

  // Create an implicit AnyPattern to represent the default match.
  auto Any = new (P.Context) AnyPattern(CaseLoc);
  LabelItems.push_back(
      CaseLabelItem::getDefault(Any, WhereLoc, Guard.getPtrOrNull()));

  return Status;
}

namespace {

struct FallthroughFinder : ASTWalker {
  FallthroughStmt *result;

  FallthroughFinder() : result(nullptr) {}

  // We walk through statements.  If we find a fallthrough, then we got what
  // we came for.
  std::pair<bool, Stmt *> walkToStmtPre(Stmt *s) override {
    if (auto *f = dyn_cast<FallthroughStmt>(s)) {
      result = f;
    }

    return {true, s};
  }

  // Expressions, patterns and decls cannot contain fallthrough statements, so
  // there is no reason to walk into them.
  std::pair<bool, Expr *> walkToExprPre(Expr *e) override { return {false, e}; }
  std::pair<bool, Pattern *> walkToPatternPre(Pattern *p) override {
    return {false, p};
  }

  bool walkToDeclPre(Decl *d) override { return false; }
  bool walkToTypeLocPre(TypeLoc &tl) override { return false; }
  bool walkToTypeReprPre(TypeRepr *t) override { return false; }

  static FallthroughStmt *findFallthrough(Stmt *s) {
    FallthroughFinder finder;
    s->walk(finder);
    return finder.result;
  }
};

} // end anonymous namespace

ParserResult<CaseStmt> Parser::parseStmtCase(bool IsActive) {
  SyntaxParsingContext CaseContext(SyntaxContext, SyntaxKind::SwitchCase);
  // A case block has its own scope for variables bound out of the pattern.
  Scope S(this, ScopeKind::CaseVars, !IsActive);

  ParserStatus Status;

  SmallVector<CaseLabelItem, 2> CaseLabelItems;
  SmallVector<VarDecl *, 4> BoundDecls;

  SourceLoc UnknownAttrLoc;
  while (Tok.is(tok::at_sign)) {
    SyntaxParsingContext AttrCtx(SyntaxContext, SyntaxKind::Attribute);

    if (peekToken().isContextualKeyword("unknown")) {
      if (!UnknownAttrLoc.isValid()) {
        UnknownAttrLoc = consumeToken(tok::at_sign);
      } else {
        diagnose(Tok, diag::duplicate_attribute, false);
        diagnose(UnknownAttrLoc, diag::previous_attribute, false);
        consumeToken(tok::at_sign);
      }
      consumeIdentifier();

      SyntaxParsingContext Args(SyntaxContext, SyntaxKind::TokenList);
      if (Tok.is(tok::l_paren)) {
        diagnose(Tok, diag::unexpected_lparen_in_attribute, "unknown");
        skipSingle();
      }
    } else {
      consumeToken(tok::at_sign);
      diagnose(Tok, diag::unknown_attribute, Tok.getText());
      consumeIdentifier();

      SyntaxParsingContext Args(SyntaxContext, SyntaxKind::TokenList);
      if (Tok.is(tok::l_paren))
        skipSingle();
    }
  }

  SourceLoc CaseLoc;
  SourceLoc ColonLoc;
  Optional<MutableArrayRef<VarDecl *>> CaseBodyDecls;
  if (Tok.is(tok::kw_case)) {
    Status |= ::parseStmtCase(*this, CaseLoc, CaseLabelItems, BoundDecls,
                              ColonLoc, CaseBodyDecls);
  } else if (Tok.is(tok::kw_default)) {
    Status |= parseStmtCaseDefault(*this, CaseLoc, CaseLabelItems, ColonLoc);
  } else {
    llvm_unreachable("isAtStartOfSwitchCase() lied.");
  }

  assert(!CaseLabelItems.empty() && "did not parse any labels?!");

  // Add a scope so that the parser can find our body bound decls if it emits
  // optimized accesses.
  Optional<Scope> BodyScope;
  if (CaseBodyDecls) {
    BodyScope.emplace(this, ScopeKind::CaseVars);
    for (auto *v : *CaseBodyDecls) {
      setLocalDiscriminator(v);
      // If we had any bad redefinitions, we already diagnosed them against the
      // first case label item.
      if (v->hasName())
        addToScope(v, false /*diagnoseRedefinitions*/);
    }
  }

  SmallVector<ASTNode, 8> BodyItems;

  SourceLoc StartOfBody = Tok.getLoc();
  if (Tok.isNot(tok::r_brace) && !isAtStartOfSwitchCase(*this)) {
    Status |= parseBraceItems(BodyItems, BraceItemListKind::Case);
  } else if (Status.isSuccess()) {
    diagnose(CaseLoc, diag::case_stmt_without_body,
             CaseLabelItems.back().isDefault())
        .highlight(SourceRange(CaseLoc, ColonLoc))
        .fixItInsertAfter(ColonLoc, " break");
  }
  BraceStmt *Body;
  if (BodyItems.empty()) {
    Body = BraceStmt::create(Context, PreviousLoc, ArrayRef<ASTNode>(),
                             PreviousLoc, /*implicit=*/true);
  } else {
    Body = BraceStmt::create(Context, StartOfBody, BodyItems,
                             PreviousLoc, /*implicit=*/true);
  }

  return makeParserResult(
      Status, CaseStmt::create(Context, CaseLoc, CaseLabelItems, UnknownAttrLoc,
                               ColonLoc, Body, CaseBodyDecls, None,
                               FallthroughFinder::findFallthrough(Body)));
}

/// stmt-pound-assert:
///   '#assert' '(' expr (',' string_literal)? ')'
ParserResult<Stmt> Parser::parseStmtPoundAssert() {
  SyntaxContext->setCreateSyntax(SyntaxKind::PoundAssertStmt);

  SourceLoc startLoc = consumeToken(tok::pound_assert);
  SourceLoc endLoc;

  if (Tok.isNot(tok::l_paren)) {
    diagnose(Tok, diag::pound_assert_expected_lparen);
    return makeParserError();
  }
  SourceLoc LBLoc = consumeToken(tok::l_paren);

  auto conditionExprResult = parseExpr(diag::pound_assert_expected_expression);
  if (conditionExprResult.isParseError())
    return ParserStatus(conditionExprResult);

  StringRef message;
  if (consumeIf(tok::comma)) {
    if (Tok.isNot(tok::string_literal)) {
      diagnose(Tok.getLoc(), diag::pound_assert_expected_string_literal);
      return makeParserError();
    }

    auto messageOpt = getStringLiteralIfNotInterpolated(Tok.getLoc(),
                                                        "'#assert' message");
    consumeToken();
    if (!messageOpt)
      return makeParserError();

    message = *messageOpt;
  }

  if (parseMatchingToken(tok::r_paren, endLoc,
                         diag::pound_assert_expected_rparen, LBLoc)) {
    return makeParserError();
  }

  // We check this after consuming everything, so that the SyntaxContext
  // understands this statement even when the feature is disabled.
  if (!Context.LangOpts.EnableExperimentalStaticAssert) {
    diagnose(startLoc, diag::pound_assert_disabled);
    return makeParserError();
  }

  return makeParserResult<Stmt>(new (Context) PoundAssertStmt(
      SourceRange(startLoc, endLoc), conditionExprResult.get(), message));
}<|MERGE_RESOLUTION|>--- conflicted
+++ resolved
@@ -306,21 +306,7 @@
          Tok.isNot(tok::pound_elseif) &&
          Tok.isNot(tok::pound_else) &&
          Tok.isNot(tok::eof) &&
-<<<<<<< HEAD
-         Tok.isNot(tok::kw_sil) &&
-         Tok.isNot(tok::kw_sil_scope) &&
-         Tok.isNot(tok::kw_sil_stage) &&
-         Tok.isNot(tok::kw_sil_vtable) &&
-         Tok.isNot(tok::kw_sil_global) &&
-         Tok.isNot(tok::kw_sil_witness_table) &&
-         Tok.isNot(tok::kw_sil_default_witness_table) &&
-         // SWIFT_ENABLE_TENSORFLOW
-         Tok.isNot(tok::kw_sil_differentiability_witness) &&
-         // SWIFT_ENABLE_TENSORFLOW_END
-         Tok.isNot(tok::kw_sil_property) &&
-=======
          !isStartOfSILDecl() &&
->>>>>>> b4386f43
          (isConditionalBlock ||
           !isTerminatorForBraceItemListKind(Kind, Entries))) {
 
