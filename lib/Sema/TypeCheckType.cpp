--- conflicted
+++ resolved
@@ -3055,10 +3055,6 @@
   auto differentiability =
       SILParameterDifferentiability::DifferentiableOrNotApplicable;
 
-  // SWIFT_ENABLE_TENSORFLOW
-  auto differentiability =
-      SILParameterDifferentiability::DifferentiableOrNotApplicable;
-
   if (auto attrRepr = dyn_cast<AttributedTypeRepr>(repr)) {
     auto attrs = attrRepr->getAttrs();
 
@@ -3113,10 +3109,6 @@
   }
 
   if (hadError) type = ErrorType::get(Context);
-<<<<<<< HEAD
-  // SWIFT_ENABLE_TENSORFLOW
-=======
->>>>>>> 509ffb3b
   return SILParameterInfo(type->getCanonicalType(), convention,
                           differentiability);
 }
