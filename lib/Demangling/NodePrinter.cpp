//===--- NodePrinter.cpp - Swift Demangling Node Printer ------------------===//
//
// This source file is part of the Swift.org open source project
//
// Copyright (c) 2014 - 2017 Apple Inc. and the Swift project authors
// Licensed under Apache License v2.0 with Runtime Library Exception
//
// See https://swift.org/LICENSE.txt for license information
// See https://swift.org/CONTRIBUTORS.txt for the list of Swift project authors
//
//===----------------------------------------------------------------------===//
//
//  This file implements the node printer for demangle node trees.
//
//===----------------------------------------------------------------------===//

#include "swift/Basic/STLExtras.h"
#include "swift/Demangling/Demangle.h"
#include "swift/AST/Ownership.h"
#include "swift/Strings.h"
#include <cstdio>
#include <cstdlib>

using namespace swift;
using namespace Demangle;
using llvm::StringRef;

[[noreturn]]
static void printer_unreachable(const char *Message) {
  fprintf(stderr, "fatal error: %s\n", Message);
  std::abort();
}

DemanglerPrinter &DemanglerPrinter::operator<<(unsigned long long n) & {
  char buffer[32];
  snprintf(buffer, sizeof(buffer), "%llu", n);
  Stream.append(buffer);
  return *this;
}
DemanglerPrinter &DemanglerPrinter::writeHex(unsigned long long n) & {
  char buffer[32];
  snprintf(buffer, sizeof(buffer), "%llX", n);
  Stream.append(buffer);
  return *this;
}
DemanglerPrinter &DemanglerPrinter::operator<<(long long n) & {
  char buffer[32];
  snprintf(buffer, sizeof(buffer), "%lld",n);
  Stream.append(buffer);
  return *this;
}

std::string Demangle::genericParameterName(uint64_t depth, uint64_t index) {
  DemanglerPrinter name;
  do {
    name << (char)('A' + (index % 26));
    index /= 26;
  } while (index);
  if (depth != 0)
    name << depth;
  return std::move(name).str();
}

namespace {

struct QuotedString {
  std::string Value;

  explicit QuotedString(std::string Value) : Value(Value) {}
};

static DemanglerPrinter &operator<<(DemanglerPrinter &printer,
                                    const QuotedString &QS) {
  printer << '"';
  for (auto C : QS.Value) {
    switch (C) {
    case '\\': printer << "\\\\"; break;
    case '\t': printer << "\\t"; break;
    case '\n': printer << "\\n"; break;
    case '\r': printer << "\\r"; break;
    case '"': printer << "\\\""; break;
    case '\0': printer << "\\0"; break;
    default:
      auto c = static_cast<unsigned char>(C);
      // Other control or high-bit characters should get escaped.
      if (c < 0x20 || c >= 0x7F) {
        static const char Hexdigit[] = {
          '0', '1', '2', '3', '4', '5', '6', '7', '8', '9',
          'A', 'B', 'C', 'D', 'E', 'F'
        };
        printer << "\\x" << Hexdigit[c >> 4] << Hexdigit[c & 0xF];
      } else {
        printer << (char)c;
      }
      break;
    }
  }
  printer << '"';
  return printer;
}

static StringRef toString(Directness d) {
  switch (d) {
  case Directness::Direct:
    return "direct";
  case Directness::Indirect:
    return "indirect";
  }
  printer_unreachable("bad directness");
}

static StringRef toString(ValueWitnessKind k) {
  switch (k) {
  case ValueWitnessKind::AllocateBuffer:
    return "allocateBuffer";
  case ValueWitnessKind::AssignWithCopy:
    return "assignWithCopy";
  case ValueWitnessKind::AssignWithTake:
    return "assignWithTake";
  case ValueWitnessKind::DeallocateBuffer:
    return "deallocateBuffer";
  case ValueWitnessKind::Destroy:
    return "destroy";
  case ValueWitnessKind::DestroyBuffer:
    return "destroyBuffer";
  case ValueWitnessKind::InitializeBufferWithCopyOfBuffer:
    return "initializeBufferWithCopyOfBuffer";
  case ValueWitnessKind::InitializeBufferWithCopy:
    return "initializeBufferWithCopy";
  case ValueWitnessKind::InitializeWithCopy:
      return "initializeWithCopy";
  case ValueWitnessKind::InitializeBufferWithTake:
    return "initializeBufferWithTake";
  case ValueWitnessKind::InitializeWithTake:
    return "initializeWithTake";
  case ValueWitnessKind::ProjectBuffer:
    return "projectBuffer";
  case ValueWitnessKind::InitializeBufferWithTakeOfBuffer:
    return "initializeBufferWithTakeOfBuffer";
  case ValueWitnessKind::DestroyArray:
    return "destroyArray";
  case ValueWitnessKind::InitializeArrayWithCopy:
    return "initializeArrayWithCopy";
  case ValueWitnessKind::InitializeArrayWithTakeFrontToBack:
    return "initializeArrayWithTakeFrontToBack";
  case ValueWitnessKind::InitializeArrayWithTakeBackToFront:
    return "initializeArrayWithTakeBackToFront";
  case ValueWitnessKind::StoreExtraInhabitant:
    return "storeExtraInhabitant";
  case ValueWitnessKind::GetExtraInhabitantIndex:
    return "getExtraInhabitantIndex";
  case ValueWitnessKind::GetEnumTag:
    return "getEnumTag";
  case ValueWitnessKind::DestructiveProjectEnumData:
    return "destructiveProjectEnumData";
  case ValueWitnessKind::DestructiveInjectEnumTag:
    return "destructiveInjectEnumTag";
  case ValueWitnessKind::GetEnumTagSinglePayload:
    return "getEnumTagSinglePayload";
  case ValueWitnessKind::StoreEnumTagSinglePayload:
    return "storeEnumTagSinglePayload";
  }
  printer_unreachable("bad value witness kind");
}

class NodePrinter {
private:
  DemanglerPrinter Printer;
  DemangleOptions Options;
  bool SpecializationPrefixPrinted = false;
  bool isValid = true;

public:
  NodePrinter(DemangleOptions options) : Options(options) {}
  
  std::string printRoot(NodePointer root) {
    isValid = true;
    print(root);
    if (isValid)
      return std::move(Printer).str();
    return "";
  }

private:
  /// Called when the node tree in valid.
  ///
  /// The demangler already catches most error cases and mostly produces valid
  /// node trees. But some cases are difficult to catch in the demangler and
  /// instead the NodePrinter bails.
  void setInvalid() { isValid = false; }

  void printChildren(Node::iterator begin,
                     Node::iterator end,
                     const char *sep = nullptr) {
    for (; begin != end;) {
      print(*begin);
      ++begin;
      if (sep && begin != end)
        Printer << sep;
    }
  }
  
  void printChildren(NodePointer Node, const char *sep = nullptr) {
    if (!Node)
      return;
    Node::iterator begin = Node->begin(), end = Node->end();
    printChildren(begin, end, sep);
  }
  
  NodePointer getFirstChildOfKind(NodePointer Node, Node::Kind kind) {
    if (!Node)
      return nullptr;
    for (NodePointer child : *Node) {
      if (child && child->getKind() == kind)
        return child;
    }
    return nullptr;
  }

  void printBoundGenericNoSugar(NodePointer Node) {
    if (Node->getNumChildren() < 2)
      return;
    NodePointer typelist = Node->getChild(1);
    print(Node->getChild(0));
    Printer << "<";
    printChildren(typelist, ", ");
    Printer << ">";
  }

  void printOptionalIndex(NodePointer node) {
    assert(node->getKind() == Node::Kind::Index ||
           node->getKind() == Node::Kind::UnknownIndex);
    if (node->hasIndex())
      Printer << "#" << node->getIndex() << " ";
  }

  static bool isSwiftModule(NodePointer node) {
    return (node->getKind() == Node::Kind::Module &&
            node->getText() == STDLIB_NAME);
  }
  
  bool printContext(NodePointer Context) {
    if (!Options.QualifyEntities)
      return false;

    if (Context->getKind() == Node::Kind::Module &&
        Context->getText().startswith(LLDB_EXPRESSIONS_MODULE_NAME_PREFIX)) {
      return Options.DisplayDebuggerGeneratedModule;
    }
    return true;
  }

  static bool isIdentifier(NodePointer node, StringRef desired) {
    return (node->getKind() == Node::Kind::Identifier &&
            node->getText() == desired);
  }
  
  enum class SugarType {
    None,
    Optional,
    ImplicitlyUnwrappedOptional,
    Array,
    Dictionary
  };

  enum class TypePrinting {
    NoType,
    WithColon,
    FunctionStyle
  };

  /// Determine whether this is a "simple" type, from the type-simple
  /// production.
  bool isSimpleType(NodePointer Node) {
    switch (Node->getKind()) {
    case Node::Kind::AssociatedType:
    case Node::Kind::AssociatedTypeRef:
    case Node::Kind::BoundGenericClass:
    case Node::Kind::BoundGenericEnum:
    case Node::Kind::BoundGenericStructure:
    case Node::Kind::BoundGenericProtocol:
    case Node::Kind::BoundGenericOtherNominalType:
    case Node::Kind::BoundGenericTypeAlias:
    case Node::Kind::BoundGenericFunction:
    case Node::Kind::BuiltinTypeName:
    case Node::Kind::Class:
    case Node::Kind::DependentGenericType:
    case Node::Kind::DependentMemberType:
    case Node::Kind::DependentGenericParamType:
    case Node::Kind::DynamicSelf:
    case Node::Kind::Enum:
    case Node::Kind::ErrorType:
    case Node::Kind::ExistentialMetatype:
    case Node::Kind::Metatype:
    case Node::Kind::MetatypeRepresentation:
    case Node::Kind::Module:
    case Node::Kind::Tuple:
    case Node::Kind::Protocol:
    case Node::Kind::ProtocolSymbolicReference:
    case Node::Kind::ReturnType:
    case Node::Kind::SILBoxType:
    case Node::Kind::SILBoxTypeWithLayout:
    case Node::Kind::Structure:
    case Node::Kind::OtherNominalType:
    case Node::Kind::TupleElementName:
    case Node::Kind::Type:
    case Node::Kind::TypeAlias:
    case Node::Kind::TypeList:
    case Node::Kind::LabelList:
    case Node::Kind::TypeSymbolicReference:
    case Node::Kind::SugaredOptional:
    case Node::Kind::SugaredArray:
    case Node::Kind::SugaredDictionary:
    case Node::Kind::SugaredParen:
      return true;

    case Node::Kind::ProtocolList:
      return Node->getChild(0)->getNumChildren() <= 1;

    case Node::Kind::ProtocolListWithAnyObject:
      return Node->getChild(0)->getChild(0)->getNumChildren() == 0;

    case Node::Kind::ProtocolListWithClass:
    case Node::Kind::AccessorFunctionReference:
    case Node::Kind::Allocator:
    case Node::Kind::ArgumentTuple:
    case Node::Kind::AssociatedConformanceDescriptor:
    case Node::Kind::AssociatedTypeDescriptor:
    case Node::Kind::AssociatedTypeMetadataAccessor:
    case Node::Kind::AssociatedTypeWitnessTableAccessor:
    case Node::Kind::AutoClosureType:
    case Node::Kind::BaseConformanceDescriptor:
    case Node::Kind::BaseWitnessTableAccessor:
    case Node::Kind::ClassMetadataBaseOffset:
    case Node::Kind::CFunctionPointer:
    case Node::Kind::Constructor:
    case Node::Kind::CoroutineContinuationPrototype:
    case Node::Kind::CurryThunk:
    case Node::Kind::DispatchThunk:
    case Node::Kind::Deallocator:
    case Node::Kind::DeclContext:
    case Node::Kind::DefaultArgumentInitializer:
    case Node::Kind::DefaultAssociatedTypeMetadataAccessor:
    case Node::Kind::DefaultAssociatedConformanceAccessor:
    case Node::Kind::DependentAssociatedTypeRef:
    case Node::Kind::DependentGenericSignature:
    case Node::Kind::DependentGenericParamCount:
    case Node::Kind::DependentGenericConformanceRequirement:
    case Node::Kind::DependentGenericLayoutRequirement:
    case Node::Kind::DependentGenericSameTypeRequirement:
    case Node::Kind::DependentPseudogenericSignature:
    case Node::Kind::Destructor:
    case Node::Kind::DidSet:
<<<<<<< HEAD
    // SWIFT_ENABLE_TENSORFLOW
=======
>>>>>>> c1fe0e37
    case Node::Kind::DifferentiableFunctionType:
    case Node::Kind::EscapingDifferentiableFunctionType:
    case Node::Kind::LinearFunctionType:
    case Node::Kind::EscapingLinearFunctionType:
<<<<<<< HEAD
    // SWIFT_ENABLE_TENSORFLOW END
=======
>>>>>>> c1fe0e37
    case Node::Kind::DirectMethodReferenceAttribute:
    case Node::Kind::Directness:
    case Node::Kind::DynamicAttribute:
    case Node::Kind::EscapingAutoClosureType:
    case Node::Kind::EscapingObjCBlock:
    case Node::Kind::NoEscapeFunctionType:
    case Node::Kind::ExplicitClosure:
    case Node::Kind::Extension:
    case Node::Kind::EnumCase:
    case Node::Kind::FieldOffset:
    case Node::Kind::FullObjCResilientClassStub:
    case Node::Kind::FullTypeMetadata:
    case Node::Kind::Function:
    case Node::Kind::FunctionSignatureSpecialization:
    case Node::Kind::FunctionSignatureSpecializationParam:
    case Node::Kind::FunctionSignatureSpecializationReturn:
    case Node::Kind::FunctionSignatureSpecializationParamKind:
    case Node::Kind::FunctionSignatureSpecializationParamPayload:
    case Node::Kind::FunctionType:
    case Node::Kind::GenericProtocolWitnessTable:
    case Node::Kind::GenericProtocolWitnessTableInstantiationFunction:
    case Node::Kind::GenericPartialSpecialization:
    case Node::Kind::GenericPartialSpecializationNotReAbstracted:
    case Node::Kind::GenericSpecialization:
    case Node::Kind::GenericSpecializationNotReAbstracted:
    case Node::Kind::GenericSpecializationParam:
    case Node::Kind::InlinedGenericFunction:
    case Node::Kind::GenericTypeMetadataPattern:
    case Node::Kind::Getter:
    case Node::Kind::Global:
    case Node::Kind::GlobalGetter:
    case Node::Kind::Identifier:
    case Node::Kind::Index:
    case Node::Kind::IVarInitializer:
    case Node::Kind::IVarDestroyer:
<<<<<<< HEAD
    // SWIFT_ENABLE_TENSORFLOW
    case Node::Kind::ImplDifferentiable:
    case Node::Kind::ImplLinear:
    // SWIFT_ENABLE_TENSORFLOW END
=======
    case Node::Kind::ImplDifferentiable:
    case Node::Kind::ImplLinear:
>>>>>>> c1fe0e37
    case Node::Kind::ImplEscaping:
    case Node::Kind::ImplConvention:
    case Node::Kind::ImplFunctionAttribute:
    case Node::Kind::ImplFunctionType:
    case Node::Kind::ImplInvocationSubstitutions:
    case Node::Kind::ImplPatternSubstitutions:
    case Node::Kind::ImplicitClosure:
    case Node::Kind::ImplParameter:
    case Node::Kind::ImplResult:
    case Node::Kind::ImplYield:
    case Node::Kind::ImplErrorResult:
    case Node::Kind::InOut:
    case Node::Kind::InfixOperator:
    case Node::Kind::Initializer:
    case Node::Kind::PropertyWrapperBackingInitializer:
    case Node::Kind::KeyPathGetterThunkHelper:
    case Node::Kind::KeyPathSetterThunkHelper:
    case Node::Kind::KeyPathEqualsThunkHelper:
    case Node::Kind::KeyPathHashThunkHelper:
    case Node::Kind::LazyProtocolWitnessTableAccessor:
    case Node::Kind::LazyProtocolWitnessTableCacheVariable:
    case Node::Kind::LocalDeclName:
    case Node::Kind::MaterializeForSet:
    case Node::Kind::MergedFunction:
    case Node::Kind::Metaclass:
    case Node::Kind::MethodDescriptor:
    case Node::Kind::MethodLookupFunction:
    case Node::Kind::ModifyAccessor:
    case Node::Kind::NativeOwningAddressor:
    case Node::Kind::NativeOwningMutableAddressor:
    case Node::Kind::NativePinningAddressor:
    case Node::Kind::NativePinningMutableAddressor:
    case Node::Kind::NominalTypeDescriptor:
    case Node::Kind::NonObjCAttribute:
    case Node::Kind::Number:
    case Node::Kind::ObjCAttribute:
    case Node::Kind::ObjCBlock:
    case Node::Kind::ObjCMetadataUpdateFunction:
    case Node::Kind::ObjCResilientClassStub:
    case Node::Kind::OpaqueTypeDescriptor:
    case Node::Kind::OpaqueTypeDescriptorAccessor:
    case Node::Kind::OpaqueTypeDescriptorAccessorImpl:
    case Node::Kind::OpaqueTypeDescriptorAccessorKey:
    case Node::Kind::OpaqueTypeDescriptorAccessorVar:
    case Node::Kind::Owned:
    case Node::Kind::OwningAddressor:
    case Node::Kind::OwningMutableAddressor:
    case Node::Kind::PartialApplyForwarder:
    case Node::Kind::PartialApplyObjCForwarder:
    case Node::Kind::PostfixOperator:
    case Node::Kind::PrefixOperator:
    case Node::Kind::PrivateDeclName:
    case Node::Kind::PropertyDescriptor:
    case Node::Kind::ProtocolConformance:
    case Node::Kind::ProtocolConformanceDescriptor:
    case Node::Kind::ProtocolDescriptor:
    case Node::Kind::ProtocolRequirementsBaseDescriptor:
    case Node::Kind::ProtocolSelfConformanceDescriptor:
    case Node::Kind::ProtocolSelfConformanceWitness:
    case Node::Kind::ProtocolSelfConformanceWitnessTable:
    case Node::Kind::ProtocolWitness:
    case Node::Kind::ProtocolWitnessTable:
    case Node::Kind::ProtocolWitnessTableAccessor:
    case Node::Kind::ProtocolWitnessTablePattern:
    case Node::Kind::ReabstractionThunk:
    case Node::Kind::ReabstractionThunkHelper:
    case Node::Kind::ReabstractionThunkHelperWithSelf:
    case Node::Kind::ReadAccessor:
    case Node::Kind::RelatedEntityDeclName:
    case Node::Kind::RetroactiveConformance:
    case Node::Kind::Setter:
    case Node::Kind::Shared:
    case Node::Kind::SILBoxLayout:
    case Node::Kind::SILBoxMutableField:
    case Node::Kind::SILBoxImmutableField:
    case Node::Kind::IsSerialized:
    case Node::Kind::SpecializationPassID:
    case Node::Kind::Static:
    case Node::Kind::Subscript:
    case Node::Kind::Suffix:
    case Node::Kind::ThinFunctionType:
    case Node::Kind::TupleElement:
    case Node::Kind::TypeMangling:
    case Node::Kind::TypeMetadata:
    case Node::Kind::TypeMetadataAccessFunction:
    case Node::Kind::TypeMetadataCompletionFunction:
    case Node::Kind::TypeMetadataInstantiationCache:
    case Node::Kind::TypeMetadataInstantiationFunction:
    case Node::Kind::TypeMetadataSingletonInitializationCache:
    case Node::Kind::TypeMetadataDemanglingCache:
    case Node::Kind::TypeMetadataLazyCache:
    case Node::Kind::UncurriedFunctionType:
#define REF_STORAGE(Name, ...) \
    case Node::Kind::Name:
#include "swift/AST/ReferenceStorage.def"
    case Node::Kind::UnknownIndex:
    case Node::Kind::UnsafeAddressor:
    case Node::Kind::UnsafeMutableAddressor:
    case Node::Kind::ValueWitness:
    case Node::Kind::ValueWitnessTable:
    case Node::Kind::Variable:
    case Node::Kind::VTableAttribute:
    case Node::Kind::VTableThunk:
    case Node::Kind::WillSet:
    case Node::Kind::ReflectionMetadataBuiltinDescriptor:
    case Node::Kind::ReflectionMetadataFieldDescriptor:
    case Node::Kind::ReflectionMetadataAssocTypeDescriptor:
    case Node::Kind::ReflectionMetadataSuperclassDescriptor:
    case Node::Kind::ResilientProtocolWitnessTable:
    case Node::Kind::GenericTypeParamDecl:
    case Node::Kind::ThrowsAnnotation:
    case Node::Kind::EmptyList:
    case Node::Kind::FirstElementMarker:
    case Node::Kind::VariadicMarker:
    case Node::Kind::OutlinedBridgedMethod:
    case Node::Kind::OutlinedCopy:
    case Node::Kind::OutlinedConsume:
    case Node::Kind::OutlinedRetain:
    case Node::Kind::OutlinedRelease:
    case Node::Kind::OutlinedInitializeWithTake:
    case Node::Kind::OutlinedInitializeWithCopy:
    case Node::Kind::OutlinedAssignWithTake:
    case Node::Kind::OutlinedAssignWithCopy:
    case Node::Kind::OutlinedDestroy:
    case Node::Kind::OutlinedVariable:
    case Node::Kind::AssocTypePath:
    case Node::Kind::ModuleDescriptor:
    case Node::Kind::AnonymousDescriptor:
    case Node::Kind::AssociatedTypeGenericParamRef:
    case Node::Kind::ExtensionDescriptor:
    case Node::Kind::AnonymousContext:
    case Node::Kind::AnyProtocolConformanceList:
    case Node::Kind::ConcreteProtocolConformance:
    case Node::Kind::DependentAssociatedConformance:
    case Node::Kind::DependentProtocolConformanceAssociated:
    case Node::Kind::DependentProtocolConformanceInherited:
    case Node::Kind::DependentProtocolConformanceRoot:
    case Node::Kind::ProtocolConformanceRefInTypeModule:
    case Node::Kind::ProtocolConformanceRefInProtocolModule:
    case Node::Kind::ProtocolConformanceRefInOtherModule:
    case Node::Kind::DynamicallyReplaceableFunctionKey:
    case Node::Kind::DynamicallyReplaceableFunctionImpl:
    case Node::Kind::DynamicallyReplaceableFunctionVar:
    case Node::Kind::OpaqueType:
    case Node::Kind::OpaqueTypeDescriptorSymbolicReference:
    case Node::Kind::OpaqueReturnType:
    case Node::Kind::OpaqueReturnTypeOf:
      return false;
    }
    printer_unreachable("bad node kind");
  }

  void printWithParens(NodePointer type) {
    bool needs_parens = !isSimpleType(type);
    if (needs_parens)
      Printer << "(";
    print(type);
    if (needs_parens)
      Printer << ")";
  }

  SugarType findSugar(NodePointer Node) {
    if (Node->getNumChildren() == 1 &&
        Node->getKind() == Node::Kind::Type)
      return findSugar(Node->getChild(0));
    
    if (Node->getNumChildren() != 2)
      return SugarType::None;
    
    if (Node->getKind() != Node::Kind::BoundGenericEnum &&
        Node->getKind() != Node::Kind::BoundGenericStructure)
      return SugarType::None;

    auto unboundType = Node->getChild(0)->getChild(0); // drill through Type
    auto typeArgs = Node->getChild(1);
    
    if (Node->getKind() == Node::Kind::BoundGenericEnum) {
      // Swift.Optional
      if (isIdentifier(unboundType->getChild(1), "Optional") &&
          typeArgs->getNumChildren() == 1 &&
          isSwiftModule(unboundType->getChild(0))) {
        return SugarType::Optional;
      }

      // Swift.ImplicitlyUnwrappedOptional
      if (isIdentifier(unboundType->getChild(1), 
                       "ImplicitlyUnwrappedOptional") &&
          typeArgs->getNumChildren() == 1 &&
          isSwiftModule(unboundType->getChild(0))) {
        return SugarType::ImplicitlyUnwrappedOptional;
      }

      return SugarType::None;
    }

    assert(Node->getKind() == Node::Kind::BoundGenericStructure);

    // Array
    if (isIdentifier(unboundType->getChild(1), "Array") &&
        typeArgs->getNumChildren() == 1 &&
        isSwiftModule(unboundType->getChild(0))) {
      return SugarType::Array;
    }

    // Dictionary
    if (isIdentifier(unboundType->getChild(1), "Dictionary") &&
        typeArgs->getNumChildren() == 2 &&
        isSwiftModule(unboundType->getChild(0))) {
      return SugarType::Dictionary;
    }

    return SugarType::None;
  }
  
  void printBoundGeneric(NodePointer Node) {
    if (Node->getNumChildren() < 2)
      return;
    if (Node->getNumChildren() != 2) {
      printBoundGenericNoSugar(Node);
      return;
    }

    if (!Options.SynthesizeSugarOnTypes ||
        Node->getKind() == Node::Kind::BoundGenericClass)
    {
      // no sugar here
      printBoundGenericNoSugar(Node);
      return;
    }

    // Print the conforming type for a "bound" protocol node "as" the protocol
    // type.
    if (Node->getKind() == Node::Kind::BoundGenericProtocol) {
      printChildren(Node->getChild(1));
      Printer << " as ";
      print(Node->getChild(0));
      return;
    }

    SugarType sugarType = findSugar(Node);
    
    switch (sugarType) {
      case SugarType::None:
        printBoundGenericNoSugar(Node);
        break;
      case SugarType::Optional:
      case SugarType::ImplicitlyUnwrappedOptional: {
        NodePointer type = Node->getChild(1)->getChild(0);
        printWithParens(type);
        Printer << (sugarType == SugarType::Optional ? "?" : "!");
        break;
      }
      case SugarType::Array: {
        NodePointer type = Node->getChild(1)->getChild(0);
        Printer << "[";
        print(type);
        Printer << "]";
        break;
      }
      case SugarType::Dictionary: {
        NodePointer keyType = Node->getChild(1)->getChild(0);
        NodePointer valueType = Node->getChild(1)->getChild(1);
        Printer << "[";
        print(keyType);
        Printer << " : ";
        print(valueType);
        Printer << "]";
        break;
      }
    }
  }

  NodePointer getChildIf(NodePointer Node, Node::Kind Kind) {
    auto result =
        std::find_if(Node->begin(), Node->end(), [&](NodePointer child) {
          return child->getKind() == Kind;
        });
    return result != Node->end() ? *result : nullptr;
  }

  void printFunctionParameters(NodePointer LabelList, NodePointer ParameterType,
                               bool showTypes) {
    if (ParameterType->getKind() != Node::Kind::ArgumentTuple) {
      setInvalid();
      return;
    }

    NodePointer Parameters = ParameterType->getFirstChild();
    assert(Parameters->getKind() == Node::Kind::Type);
    Parameters = Parameters->getFirstChild();
    if (Parameters->getKind() != Node::Kind::Tuple) {
      // only a single not-named parameter
      if (showTypes) {
        Printer << '(';
        print(Parameters);
        Printer << ')';
      } else {
        Printer << "(_:)";
      }
      return;
    }

    auto getLabelFor = [&](NodePointer Param, unsigned Index) -> std::string {
      auto Label = LabelList->getChild(Index);
      assert(Label && (Label->getKind() == Node::Kind::Identifier ||
                       Label->getKind() == Node::Kind::FirstElementMarker));
      return Label->getKind() == Node::Kind::Identifier ? Label->getText().str()
                                                        : "_";
    };

    unsigned ParamIndex = 0;
    bool hasLabels = LabelList && LabelList->getNumChildren() > 0;

    Printer << '(';
    interleave(Parameters->begin(), Parameters->end(),
               [&](NodePointer Param) {
                 assert(Param->getKind() == Node::Kind::TupleElement);

                 if (hasLabels) {
                   Printer << getLabelFor(Param, ParamIndex) << ':';
                 } else if (!showTypes) {
                   if (auto Label = getChildIf(Param,
                                               Node::Kind::TupleElementName))
                     Printer << Label->getText() << ":";
                   else
                     Printer << "_:";
                 }

                 if (hasLabels && showTypes)
                   Printer << ' ';

                 ++ParamIndex;

                 if (showTypes)
                   print(Param);
               },
               [&]() { Printer << (showTypes ? ", " : ""); });
    Printer << ')';
  }

  void printFunctionType(NodePointer LabelList, NodePointer node) {
    if (node->getNumChildren() != 2 && node->getNumChildren() != 3) {
      setInvalid();
      return;
    }
    unsigned startIndex = 0;
    if (node->getChild(0)->getKind() == Node::Kind::ThrowsAnnotation)
      startIndex = 1;

    printFunctionParameters(LabelList, node->getChild(startIndex),
                            Options.ShowFunctionArgumentTypes);

    if (!Options.ShowFunctionArgumentTypes)
      return;

    if (startIndex == 1)
      Printer << " throws";

    print(node->getChild(startIndex + 1));
  }

  void printImplFunctionType(NodePointer fn) {
    NodePointer patternSubs = nullptr;
    NodePointer invocationSubs = nullptr;
    enum State { Attrs, Inputs, Results } curState = Attrs;
    auto transitionTo = [&](State newState) {
      assert(newState >= curState);
      for (; curState != newState; curState = State(curState + 1)) {
        switch (curState) {
        case Attrs:
          if (patternSubs) {
            Printer << "@substituted ";
            print(patternSubs->getChild(0));
            Printer << ' ';
          }
          Printer << '(';
          continue;
        case Inputs: Printer << ") -> ("; continue;
        case Results: printer_unreachable("no state after Results");
        }
        printer_unreachable("bad state");
      }
    };

    for (auto &child : *fn) {
      if (child->getKind() == Node::Kind::ImplParameter) {
        if (curState == Inputs) Printer << ", ";
        transitionTo(Inputs);
        print(child);
      } else if (child->getKind() == Node::Kind::ImplResult
                 || child->getKind() == Node::Kind::ImplYield
                 || child->getKind() == Node::Kind::ImplErrorResult) {
        if (curState == Results) Printer << ", ";
        transitionTo(Results);
        print(child);
      } else if (child->getKind() == Node::Kind::ImplPatternSubstitutions) {
        patternSubs = child;
      } else if (child->getKind() == Node::Kind::ImplInvocationSubstitutions) {
        invocationSubs = child;
      } else {
        assert(curState == Attrs);
        print(child);
        Printer << ' ';
      }
    }
    transitionTo(Results);
    Printer << ')';

    if (patternSubs) {
      Printer << " for <";
      printChildren(patternSubs->getChild(1));
      Printer << '>';
    }
    if (invocationSubs) {
      Printer << " for <";
      printChildren(invocationSubs->getChild(0));
      Printer << '>';
    }
  }

  void printFunctionSigSpecializationParams(NodePointer Node);

  void printSpecializationPrefix(NodePointer node, StringRef Description,
                                 StringRef ParamPrefix = StringRef());

  /// The main big print function.
  NodePointer print(NodePointer Node, bool asPrefixContext = false);

  NodePointer printAbstractStorage(NodePointer Node, bool asPrefixContent,
                                   StringRef ExtraName);

  /// Utility function to print entities.
  ///
  /// \param Entity The entity node to print
  /// \param asPrefixContext Should the entity printed as a context which as a
  ///        prefix to another entity, e.g. the Abc in Abc.def()
  /// \param TypePr How should the type of the entity be printed, if at all.
  ///        E.g. with a colon for properties or as a function type.
  /// \param hasName Does the entity has a name, e.g. a function in contrast to
  ///        an initializer.
  /// \param ExtraName An extra name added to the entity name (if any).
  /// \param ExtraIndex An extra index added to the entity name (if any),
  ///        e.g. closure #1
  /// \param OverwriteName If non-empty, print this name instead of the one
  ///        provided by the node. Gets printed even if hasName is false.
  /// \return If a non-null node is returned it's a context which must be
  ///         printed in postfix-form after the entity: "<entity> in <context>".
  NodePointer printEntity(NodePointer Entity, bool asPrefixContext,
                          TypePrinting TypePr, bool hasName,
                          StringRef ExtraName = "", int ExtraIndex = -1,
                          StringRef OverwriteName = "");

  /// Print the type of an entity.
  ///
  /// \param Entity The entity.
  /// \param type The type of the entity.
  /// \param genericFunctionTypeList If not null, the generic argument types
  ///           which is printed in the generic signature.
  void printEntityType(NodePointer Entity, NodePointer type,
                       NodePointer genericFunctionTypeList);

};
} // end anonymous namespace

static bool isExistentialType(NodePointer node) {
  return (node->getKind() == Node::Kind::ExistentialMetatype ||
          node->getKind() == Node::Kind::ProtocolList ||
          node->getKind() == Node::Kind::ProtocolListWithClass ||
          node->getKind() == Node::Kind::ProtocolListWithAnyObject);
}

/// Print the relevant parameters and return the new index.
void NodePrinter::printFunctionSigSpecializationParams(NodePointer Node) {
  unsigned Idx = 0;
  unsigned End = Node->getNumChildren();
  while (Idx < End) {
    NodePointer firstChild = Node->getChild(Idx);
    unsigned V = firstChild->getIndex();
    auto K = FunctionSigSpecializationParamKind(V);
    switch (K) {
    case FunctionSigSpecializationParamKind::BoxToValue:
    case FunctionSigSpecializationParamKind::BoxToStack:
      print(Node->getChild(Idx++));
      break;
    case FunctionSigSpecializationParamKind::ConstantPropFunction:
    case FunctionSigSpecializationParamKind::ConstantPropGlobal: {
      Printer << "[";
      print(Node->getChild(Idx++));
      Printer << " : ";
      const auto &text = Node->getChild(Idx++)->getText();
      std::string demangledName = demangleSymbolAsString(text);
      if (demangledName.empty()) {
        Printer << text;
      } else {
        Printer << demangledName;
      }
      Printer << "]";
      break;
    }
    case FunctionSigSpecializationParamKind::ConstantPropInteger:
    case FunctionSigSpecializationParamKind::ConstantPropFloat:
      Printer << "[";
      print(Node->getChild(Idx++));
      Printer << " : ";
      print(Node->getChild(Idx++));
      Printer << "]";
      break;
    case FunctionSigSpecializationParamKind::ConstantPropString:
      Printer << "[";
      print(Node->getChild(Idx++));
      Printer << " : ";
      print(Node->getChild(Idx++));
      Printer << "'";
      print(Node->getChild(Idx++));
      Printer << "'";
      Printer << "]";
      break;
    case FunctionSigSpecializationParamKind::ClosureProp:
      Printer << "[";
      print(Node->getChild(Idx++));
      Printer << " : ";
      print(Node->getChild(Idx++));
      Printer << ", Argument Types : [";
      for (unsigned e = Node->getNumChildren(); Idx < e;) {
        NodePointer child = Node->getChild(Idx);
        // Until we no longer have a type node, keep demangling.
        if (child->getKind() != Node::Kind::Type)
          break;
        print(child);
        ++Idx;

        // If we are not done, print the ", ".
        if (Idx < e && Node->getChild(Idx)->hasText())
          Printer << ", ";
      }
      Printer << "]";
      break;
    default:
      assert(
       ((V & unsigned(FunctionSigSpecializationParamKind::OwnedToGuaranteed)) ||
        (V & unsigned(FunctionSigSpecializationParamKind::GuaranteedToOwned)) ||
        (V & unsigned(FunctionSigSpecializationParamKind::SROA)) ||
        (V & unsigned(FunctionSigSpecializationParamKind::Dead))||
        (V & unsigned(
                  FunctionSigSpecializationParamKind::ExistentialToGeneric))) &&
       "Invalid OptionSet");
      print(Node->getChild(Idx++));
    }
  }
}

void NodePrinter::printSpecializationPrefix(NodePointer node,
                                            StringRef Description,
                                            StringRef ParamPrefix) {
  if (!Options.DisplayGenericSpecializations) {
    if (!SpecializationPrefixPrinted) {
      Printer << "specialized ";
      SpecializationPrefixPrinted = true;
    }
    return;
  }
  Printer << Description << " <";
  const char *Separator = "";
  int argNum = 0;
  for (NodePointer child : *node) {
    switch (child->getKind()) {
      case Node::Kind::SpecializationPassID:
        // We skip the SpecializationPassID since it does not contain any
        // information that is useful to our users.
        break;

      case Node::Kind::IsSerialized:
        Printer << Separator;
        Separator = ", ";
        print(child);
        break;

      default:
        // Ignore empty specializations.
        if (child->hasChildren()) {
          Printer << Separator << ParamPrefix;
          Separator = ", ";
          switch (child->getKind()) {
          case Node::Kind::FunctionSignatureSpecializationParam:
            Printer << "Arg[" << argNum << "] = ";
            printFunctionSigSpecializationParams(child);
            break;
          case Node::Kind::FunctionSignatureSpecializationReturn:
            Printer << "Return = ";
            printFunctionSigSpecializationParams(child);
            break;
          default:
            print(child);
          }
        }
        argNum++;
        break;
    }
  }
  Printer << "> of ";
}

static bool isClassType(NodePointer Node) {
  return Node->getKind() == Node::Kind::Class;
}

static bool needSpaceBeforeType(NodePointer Type) {
  switch (Type->getKind()) {
    case Node::Kind::Type:
      return needSpaceBeforeType(Type->getFirstChild());
    case Node::Kind::FunctionType:
    case Node::Kind::NoEscapeFunctionType:
    case Node::Kind::UncurriedFunctionType:
    case Node::Kind::DependentGenericType:
      return false;
    default:
      return true;
  }
}

NodePointer NodePrinter::print(NodePointer Node, bool asPrefixContext) {
  switch (auto kind = Node->getKind()) {
  case Node::Kind::Static:
    Printer << "static ";
    print(Node->getChild(0));
    return nullptr;
  case Node::Kind::CurryThunk:
    Printer << "curry thunk of ";
    print(Node->getChild(0));
    return nullptr;
  case Node::Kind::DispatchThunk:
    Printer << "dispatch thunk of ";
    print(Node->getChild(0));
    return nullptr;
  case Node::Kind::MethodDescriptor:
    Printer << "method descriptor for ";
    print(Node->getChild(0));
    return nullptr;
  case Node::Kind::MethodLookupFunction:
    Printer << "method lookup function for ";
    print(Node->getChild(0));
    return nullptr;
  case Node::Kind::ObjCMetadataUpdateFunction:
    Printer << "ObjC metadata update function for ";
    print(Node->getChild(0));
    return nullptr;
  case Node::Kind::ObjCResilientClassStub:
    Printer << "ObjC resilient class stub for ";
    print(Node->getChild(0));
    return nullptr;
  case Node::Kind::FullObjCResilientClassStub:
    Printer << "full ObjC resilient class stub for ";
    print(Node->getChild(0));
    return nullptr;
  case Node::Kind::OutlinedBridgedMethod:
    Printer << "outlined bridged method (" << Node->getText() << ") of ";
    return nullptr;
  case Node::Kind::OutlinedCopy:
    Printer << "outlined copy of ";
    print(Node->getChild(0));
    if (Node->getNumChildren() > 1)
      print(Node->getChild(1));
    return nullptr;
  case Node::Kind::OutlinedConsume:
    Printer << "outlined consume of ";
    print(Node->getChild(0));
    if (Node->getNumChildren() > 1)
      print(Node->getChild(1));
    return nullptr;
  case Node::Kind::OutlinedRetain:
    Printer << "outlined retain of ";
    print(Node->getChild(0));
    return nullptr;
  case Node::Kind::OutlinedRelease:
    Printer << "outlined release of ";
    print(Node->getChild(0));
    return nullptr;
  case Node::Kind::OutlinedInitializeWithTake:
    Printer << "outlined init with take of ";
    print(Node->getChild(0));
    return nullptr;
  case Node::Kind::OutlinedInitializeWithCopy:
    Printer << "outlined init with copy of ";
    print(Node->getChild(0));
    return nullptr;
  case Node::Kind::OutlinedAssignWithTake:
    Printer << "outlined assign with take of ";
    print(Node->getChild(0));
    return nullptr;
  case Node::Kind::OutlinedAssignWithCopy:
    Printer << "outlined assign with copy of ";
    print(Node->getChild(0));
    return nullptr;
  case Node::Kind::OutlinedDestroy:
    Printer << "outlined destroy of ";
    print(Node->getChild(0));
    return nullptr;
  case Node::Kind::OutlinedVariable:
    Printer << "outlined variable #" << Node->getIndex() << " of ";
    return nullptr;
  case Node::Kind::Directness:
    Printer << toString(Directness(Node->getIndex())) << " ";
    return nullptr;
  case Node::Kind::AnonymousContext:
    if (Options.QualifyEntities && Options.DisplayExtensionContexts) {
      print(Node->getChild(1));
      Printer << ".(unknown context at ";
      print(Node->getChild(0));
      Printer << ")";
      if (Node->getNumChildren() >= 3 &&
          Node->getChild(2)->getNumChildren() > 0) {
        Printer << '<';
        print(Node->getChild(2));
        Printer << '>';
      }
    }
    return nullptr;
  case Node::Kind::Extension:
    assert((Node->getNumChildren() == 2 || Node->getNumChildren() == 3)
           && "Extension expects 2 or 3 children.");
    if (Options.QualifyEntities && Options.DisplayExtensionContexts) {
      Printer << "(extension in ";
      // Print the module where extension is defined.
      print(Node->getChild(0), true);
      Printer << "):";
    }
    print(Node->getChild(1));
    if (Node->getNumChildren() == 3)
      print(Node->getChild(2));
    return nullptr;
  case Node::Kind::Variable:
    return printEntity(Node, asPrefixContext, TypePrinting::WithColon,
                       /*hasName*/true);
  case Node::Kind::Function:
  case Node::Kind::BoundGenericFunction:
    return printEntity(Node, asPrefixContext, TypePrinting::FunctionStyle,
                       /*hasName*/true);
  case Node::Kind::Subscript:
    return printEntity(Node, asPrefixContext, TypePrinting::FunctionStyle,
                       /*hasName*/false, /*ExtraName*/"", /*ExtraIndex*/-1,
                       "subscript");
  case Node::Kind::GenericTypeParamDecl:
    return printEntity(Node, asPrefixContext, TypePrinting::NoType,
                       /*hasName*/true);
  case Node::Kind::ExplicitClosure:
    return printEntity(Node, asPrefixContext,
                       Options.ShowFunctionArgumentTypes ?
                         TypePrinting::FunctionStyle : TypePrinting::NoType,
                       /*hasName*/false, "closure #",
                       (int)Node->getChild(1)->getIndex() + 1);
  case Node::Kind::ImplicitClosure:
    return printEntity(Node, asPrefixContext,
                       Options.ShowFunctionArgumentTypes ?
                         TypePrinting::FunctionStyle : TypePrinting::NoType,
                       /*hasName*/false, "implicit closure #",
                       (int)Node->getChild(1)->getIndex() + 1);
  case Node::Kind::Global:
    printChildren(Node);
    return nullptr;
  case Node::Kind::Suffix:
    if (Options.DisplayUnmangledSuffix) {
      Printer << " with unmangled suffix "
              << QuotedString(Node->getText().str());
    }
    return nullptr;
  case Node::Kind::Initializer:
    return printEntity(Node, asPrefixContext, TypePrinting::NoType,
                       /*hasName*/false, "variable initialization expression");
  case Node::Kind::PropertyWrapperBackingInitializer:
    return printEntity(
         Node, asPrefixContext, TypePrinting::NoType,
         /*hasName*/false, "property wrapper backing initializer");
  case Node::Kind::DefaultArgumentInitializer:
    return printEntity(Node, asPrefixContext, TypePrinting::NoType,
                       /*hasName*/false, "default argument ",
                       (int)Node->getChild(1)->getIndex());
  case Node::Kind::DeclContext:
    print(Node->getChild(0));
    return nullptr;
  case Node::Kind::Type:
    print(Node->getChild(0));
    return nullptr;
  case Node::Kind::TypeMangling:
    if (Node->getChild(0)->getKind() == Node::Kind::LabelList) {
      printFunctionType(Node->getChild(0), Node->getChild(1)->getFirstChild());
    } else {
      print(Node->getChild(0));
    }
    return nullptr;
  case Node::Kind::Class:
  case Node::Kind::Structure:
  case Node::Kind::Enum:
  case Node::Kind::Protocol:
  case Node::Kind::TypeAlias:
  case Node::Kind::OtherNominalType:
    return printEntity(Node, asPrefixContext, TypePrinting::NoType,
                       /*hasName*/true);
  case Node::Kind::LocalDeclName:
    print(Node->getChild(1));
    Printer << " #" << (Node->getChild(0)->getIndex() + 1);
    return nullptr;
  case Node::Kind::PrivateDeclName:
    if (Node->getNumChildren() > 1) {
      if (Options.ShowPrivateDiscriminators)
        Printer << '(';

      print(Node->getChild(1));

      if (Options.ShowPrivateDiscriminators)
        Printer << " in " << Node->getChild(0)->getText() << ')';
    } else {
      if (Options.ShowPrivateDiscriminators) {
        Printer << "(in " << Node->getChild(0)->getText() << ')';
      }
    }
    return nullptr;
  case Node::Kind::RelatedEntityDeclName:
    Printer << "related decl '" << Node->getFirstChild()->getText() << "' for ";
    print(Node->getChild(1));
    return nullptr;
  case Node::Kind::Module:
    if (Options.DisplayModuleNames)
      Printer << Node->getText();
    return nullptr;
  case Node::Kind::Identifier:
    Printer << Node->getText();
    return nullptr;
  case Node::Kind::Index:
    Printer << Node->getIndex();
    return nullptr;
  case Node::Kind::UnknownIndex:
    Printer << "unknown index";
    return nullptr;
  case Node::Kind::NoEscapeFunctionType:
    printFunctionType(nullptr, Node);
    return nullptr;
  case Node::Kind::EscapingAutoClosureType:
    Printer << "@autoclosure ";
    printFunctionType(nullptr, Node);
    return nullptr;
  case Node::Kind::AutoClosureType:
    Printer << "@autoclosure ";
    printFunctionType(nullptr, Node);
    return nullptr;
  case Node::Kind::ThinFunctionType:
    Printer << "@convention(thin) ";
    printFunctionType(nullptr, Node);
    return nullptr;
<<<<<<< HEAD
  // SWIFT_ENABLE_TENSORFLOW
=======
>>>>>>> c1fe0e37
  case Node::Kind::DifferentiableFunctionType:
    Printer << "@differentiable ";
    printFunctionType(nullptr, Node);
    return nullptr;
<<<<<<< HEAD
  // SWIFT_ENABLE_TENSORFLOW
=======
>>>>>>> c1fe0e37
  case Node::Kind::EscapingDifferentiableFunctionType:
    Printer << "@escaping @differentiable ";
    printFunctionType(nullptr, Node);
    return nullptr;
<<<<<<< HEAD
  // SWIFT_ENABLE_TENSORFLOW
=======
>>>>>>> c1fe0e37
  case Node::Kind::LinearFunctionType:
    Printer << "@differentiable(linear) ";
    printFunctionType(nullptr, Node);
    return nullptr;
<<<<<<< HEAD
  // SWIFT_ENABLE_TENSORFLOW
=======
>>>>>>> c1fe0e37
  case Node::Kind::EscapingLinearFunctionType:
    Printer << "@escaping @differentiable(linear) ";
    printFunctionType(nullptr, Node);
    return nullptr;
  case Node::Kind::FunctionType:
  case Node::Kind::UncurriedFunctionType:
    printFunctionType(nullptr, Node);
    return nullptr;
  case Node::Kind::ArgumentTuple:
    printFunctionParameters(nullptr, Node, Options.ShowFunctionArgumentTypes);
    return nullptr;
  case Node::Kind::Tuple: {
    Printer << "(";
    printChildren(Node, ", ");
    Printer << ")";
    return nullptr;
  }
  case Node::Kind::TupleElement: {
    if (auto Label = getChildIf(Node, Node::Kind::TupleElementName))
      Printer << Label->getText() << ": ";

    auto Type = getChildIf(Node, Node::Kind::Type);
    assert(Type && "malformed Node::Kind::TupleElement");

    print(Type);

    if (getChildIf(Node, Node::Kind::VariadicMarker))
      Printer << "...";
    return nullptr;
  }
  case Node::Kind::TupleElementName:
    Printer << Node->getText() << ": ";
    return nullptr;
  case Node::Kind::ReturnType:
    if (Node->getNumChildren() == 0)
      Printer << " -> " << Node->getText();
    else {
      Printer << " -> ";
      printChildren(Node);
    }
    return nullptr;
  case Node::Kind::RetroactiveConformance:
    if (Node->getNumChildren() != 2)
      return nullptr;

    Printer << "retroactive @ ";
    print(Node->getChild(0));
    print(Node->getChild(1));
    return nullptr;
#define REF_STORAGE(Name, ...) \
  case Node::Kind::Name: \
    Printer << keywordOf(ReferenceOwnership::Name) << " "; \
    print(Node->getChild(0)); \
    return nullptr;
#include "swift/AST/ReferenceStorage.def"
  case Node::Kind::InOut:
    Printer << "inout ";
    print(Node->getChild(0));
    return nullptr;
  case Node::Kind::Shared:
    Printer << "__shared ";
    print(Node->getChild(0));
    return nullptr;
  case Node::Kind::Owned:
    Printer << "__owned ";
    print(Node->getChild(0));
    return nullptr;
  case Node::Kind::NonObjCAttribute:
    Printer << "@nonobjc ";
    return nullptr;
  case Node::Kind::ObjCAttribute:
    Printer << "@objc ";
    return nullptr;
  case Node::Kind::DirectMethodReferenceAttribute:
    Printer << "super ";
    return nullptr;
  case Node::Kind::DynamicAttribute:
    Printer << "dynamic ";
    return nullptr;
  case Node::Kind::VTableAttribute:
    Printer << "override ";
    return nullptr;
  case Node::Kind::FunctionSignatureSpecialization:
    printSpecializationPrefix(Node, "function signature specialization");
    return nullptr;
  case Node::Kind::GenericPartialSpecialization:
    printSpecializationPrefix(Node, "generic partial specialization",
                              "Signature = ");
    return nullptr;
  case Node::Kind::GenericPartialSpecializationNotReAbstracted:
    printSpecializationPrefix(Node,
            "generic not-reabstracted partial specialization", "Signature = ");
    return nullptr;
  case Node::Kind::GenericSpecialization:
    printSpecializationPrefix(Node, "generic specialization");
    return nullptr;
  case Node::Kind::GenericSpecializationNotReAbstracted:
    printSpecializationPrefix(Node, "generic not re-abstracted specialization");
    return nullptr;
  case Node::Kind::InlinedGenericFunction:
    printSpecializationPrefix(Node, "inlined generic function");
    return nullptr;
  case Node::Kind::IsSerialized:
    Printer << "serialized";
    return nullptr;
  case Node::Kind::GenericSpecializationParam:
    print(Node->getChild(0));
    for (unsigned i = 1, e = Node->getNumChildren(); i < e; ++i) {
      if (i == 1)
        Printer << " with ";
      else
        Printer << " and ";
      print(Node->getChild(i));
    }
    return nullptr;
  case Node::Kind::FunctionSignatureSpecializationReturn:
  case Node::Kind::FunctionSignatureSpecializationParam:
    printer_unreachable("should be handled in printSpecializationPrefix");
  case Node::Kind::FunctionSignatureSpecializationParamPayload: {
    std::string demangledName = demangleSymbolAsString(Node->getText());
    if (demangledName.empty()) {
      Printer << Node->getText();
    } else {
      Printer << demangledName;
    }
    return nullptr;
  }
  case Node::Kind::FunctionSignatureSpecializationParamKind: {
    uint64_t raw = Node->getIndex();

    bool printedOptionSet = false;
    if (raw &
        uint64_t(FunctionSigSpecializationParamKind::ExistentialToGeneric)) {
      printedOptionSet = true;
      Printer << "Existential To Protocol Constrained Generic";
    }

    if (raw & uint64_t(FunctionSigSpecializationParamKind::Dead)) {
      if (printedOptionSet)
        Printer << " and ";
      printedOptionSet = true;
      Printer << "Dead";
    }
    if (raw & uint64_t(FunctionSigSpecializationParamKind::OwnedToGuaranteed)) {
      if (printedOptionSet)
        Printer << " and ";
      printedOptionSet = true;
      Printer << "Owned To Guaranteed";
    }

    if (raw & uint64_t(FunctionSigSpecializationParamKind::GuaranteedToOwned)) {
      if (printedOptionSet)
        Printer << " and ";
      printedOptionSet = true;
      Printer << "Guaranteed To Owned";
    }

    if (raw & uint64_t(FunctionSigSpecializationParamKind::SROA)) {
      if (printedOptionSet)
        Printer << " and ";
      Printer << "Exploded";
      return nullptr;
    }

    if (printedOptionSet)
      return nullptr;

    switch (FunctionSigSpecializationParamKind(raw)) {
    case FunctionSigSpecializationParamKind::BoxToValue:
      Printer << "Value Promoted from Box";
      return nullptr;
    case FunctionSigSpecializationParamKind::BoxToStack:
      Printer << "Stack Promoted from Box";
      return nullptr;
    case FunctionSigSpecializationParamKind::ConstantPropFunction:
      Printer << "Constant Propagated Function";
      return nullptr;
    case FunctionSigSpecializationParamKind::ConstantPropGlobal:
      Printer << "Constant Propagated Global";
      return nullptr;
    case FunctionSigSpecializationParamKind::ConstantPropInteger:
      Printer << "Constant Propagated Integer";
      return nullptr;
    case FunctionSigSpecializationParamKind::ConstantPropFloat:
      Printer << "Constant Propagated Float";
      return nullptr;
    case FunctionSigSpecializationParamKind::ConstantPropString:
      Printer << "Constant Propagated String";
      return nullptr;
    case FunctionSigSpecializationParamKind::ClosureProp:
      Printer << "Closure Propagated";
      return nullptr;
    case FunctionSigSpecializationParamKind::ExistentialToGeneric:
    case FunctionSigSpecializationParamKind::Dead:
    case FunctionSigSpecializationParamKind::OwnedToGuaranteed:
    case FunctionSigSpecializationParamKind::GuaranteedToOwned:
    case FunctionSigSpecializationParamKind::SROA:
      printer_unreachable("option sets should have been handled earlier");
    }
    return nullptr;
  }
  case Node::Kind::SpecializationPassID:
    Printer << Node->getIndex();
    return nullptr;
  case Node::Kind::BuiltinTypeName:
    Printer << Node->getText();
    return nullptr;
  case Node::Kind::Number:
    Printer << Node->getIndex();
    return nullptr;
  case Node::Kind::InfixOperator:
    Printer << Node->getText() << " infix";
    return nullptr;
  case Node::Kind::PrefixOperator:
    Printer << Node->getText() << " prefix";
    return nullptr;
  case Node::Kind::PostfixOperator:
    Printer << Node->getText() << " postfix";
    return nullptr;
  case Node::Kind::LazyProtocolWitnessTableAccessor:
    Printer << "lazy protocol witness table accessor for type ";
    print(Node->getChild(0));
    Printer << " and conformance ";
    print(Node->getChild(1));
    return nullptr;
  case Node::Kind::LazyProtocolWitnessTableCacheVariable:
    Printer << "lazy protocol witness table cache variable for type ";
    print(Node->getChild(0));
    Printer << " and conformance ";
    print(Node->getChild(1));
    return nullptr;
  case Node::Kind::ProtocolSelfConformanceWitnessTable:
    Printer << "protocol self-conformance witness table for ";
    print(Node->getFirstChild());
    return nullptr;
  case Node::Kind::ProtocolWitnessTableAccessor:
    Printer << "protocol witness table accessor for ";
    print(Node->getFirstChild());
    return nullptr;
  case Node::Kind::ProtocolWitnessTable:
    Printer << "protocol witness table for ";
    print(Node->getFirstChild());
    return nullptr;
  case Node::Kind::ProtocolWitnessTablePattern:
    Printer << "protocol witness table pattern for ";
    print(Node->getFirstChild());
    return nullptr;
  case Node::Kind::GenericProtocolWitnessTable:
    Printer << "generic protocol witness table for ";
    print(Node->getFirstChild());
    return nullptr;
  case Node::Kind::GenericProtocolWitnessTableInstantiationFunction:
    Printer << "instantiation function for generic protocol witness table for ";
    print(Node->getFirstChild());
    return nullptr;
  case Node::Kind::ResilientProtocolWitnessTable:
    Printer << "resilient protocol witness table for ";
    print(Node->getFirstChild());
    return nullptr;
  case Node::Kind::VTableThunk: {
    Printer << "vtable thunk for ";
    print(Node->getChild(1));
    Printer << " dispatching to ";
    print(Node->getChild(0));
    return nullptr;
  }
  case Node::Kind::ProtocolSelfConformanceWitness: {
    Printer << "protocol self-conformance witness for ";
    print(Node->getChild(0));
    return nullptr;
  }
  case Node::Kind::ProtocolWitness: {
    Printer << "protocol witness for ";
    print(Node->getChild(1));
    Printer << " in conformance ";
    print(Node->getChild(0));
    return nullptr;
  }
  case Node::Kind::PartialApplyForwarder:
    if (Options.ShortenPartialApply)
      Printer << "partial apply";
    else
      Printer << "partial apply forwarder";

    if (Node->hasChildren()) {
      Printer << " for ";
      printChildren(Node);
    }
    return nullptr;
  case Node::Kind::PartialApplyObjCForwarder:
    if (Options.ShortenPartialApply)
      Printer << "partial apply";
    else
      Printer << "partial apply ObjC forwarder";

    if (Node->hasChildren()) {
      Printer << " for ";
      printChildren(Node);
    }
    return nullptr;
  case Node::Kind::KeyPathGetterThunkHelper:
  case Node::Kind::KeyPathSetterThunkHelper:
    if (Node->getKind() == Node::Kind::KeyPathGetterThunkHelper)
      Printer << "key path getter for ";
    else
      Printer << "key path setter for ";

    print(Node->getChild(0));
    Printer << " : ";
    for (unsigned index = 1; index < Node->getNumChildren(); ++index) {
      auto Child = Node->getChild(index);
      if (Child->getKind() == Node::Kind::IsSerialized)
        Printer << ", ";
      print(Child);
    }
    return nullptr;
  case Node::Kind::KeyPathEqualsThunkHelper:
  case Node::Kind::KeyPathHashThunkHelper: {
    Printer << "key path index "
         << (Node->getKind() == Node::Kind::KeyPathEqualsThunkHelper
               ? "equality" : "hash")
         << " operator for ";

    unsigned lastChildIndex = Node->getNumChildren();
    auto lastChild = Node->getChild(lastChildIndex - 1);
    bool isSerialized = false;
    if (lastChild->getKind() == Node::Kind::IsSerialized) {
      isSerialized = true;
      lastChildIndex--;
      lastChild = Node->getChild(lastChildIndex - 1);
    }

    if (lastChild->getKind() == Node::Kind::DependentGenericSignature) {
      print(lastChild);
      lastChildIndex--;
    }

    Printer << "(";
    for (unsigned i = 0; i < lastChildIndex; ++i) {
      if (i != 0)
        Printer << ", ";
      print(Node->getChild(i));
    }
    Printer << ")";
    return nullptr;
  }
  case Node::Kind::FieldOffset: {
    print(Node->getChild(0)); // directness
    Printer << "field offset for ";
    auto entity = Node->getChild(1);
    print(entity, /*asContext*/ false);
    return nullptr;
  }
  case Node::Kind::EnumCase: {
    Printer << "enum case for ";
    auto entity = Node->getChild(0);
    print(entity, /*asContext*/ false);
    return nullptr;
  }
  case Node::Kind::ReabstractionThunk:
  case Node::Kind::ReabstractionThunkHelper: {
    if (Options.ShortenThunk) {
      Printer << "thunk for ";
      print(Node->getChild(Node->getNumChildren() - 1));
      return nullptr;
    }
    Printer << "reabstraction thunk ";
    if (Node->getKind() == Node::Kind::ReabstractionThunkHelper)
      Printer << "helper ";
    unsigned idx = 0;
    if (Node->getNumChildren() == 3) {
      auto generics = Node->getChild(0);
      idx = 1;
      print(generics);
      Printer << " ";
    }
    Printer << "from ";
    print(Node->getChild(idx + 1));
    Printer << " to ";
    print(Node->getChild(idx));
    return nullptr;
  }
  case Node::Kind::ReabstractionThunkHelperWithSelf: {
    Printer << "reabstraction thunk ";
    unsigned idx = 0;
    if (Node->getNumChildren() == 4) {
      auto generics = Node->getChild(0);
      idx = 1;
      print(generics);
      Printer << " ";
    }
    Printer << "from ";
    print(Node->getChild(idx + 2));
    Printer << " to ";
    print(Node->getChild(idx + 1));
    Printer << " self ";
    print(Node->getChild(idx));
    return nullptr;
  }
  case Node::Kind::MergedFunction:
    if (!Options.ShortenThunk) {
      Printer << "merged ";
    }
    return nullptr;
  case Node::Kind::TypeSymbolicReference:
    Printer << "type symbolic reference 0x";
    Printer.writeHex(Node->getIndex());
    return nullptr;
  case Node::Kind::OpaqueTypeDescriptorSymbolicReference:
    Printer << "opaque type symbolic reference 0x";
    Printer.writeHex(Node->getIndex());
    return nullptr;
  case Node::Kind::DynamicallyReplaceableFunctionKey:
    if (!Options.ShortenThunk) {
      Printer << "dynamically replaceable key for ";
    }
    return nullptr;
  case Node::Kind::DynamicallyReplaceableFunctionImpl:
    if (!Options.ShortenThunk) {
      Printer << "dynamically replaceable thunk for ";
    }
    return nullptr;
  case Node::Kind::DynamicallyReplaceableFunctionVar:
    if (!Options.ShortenThunk) {
      Printer << "dynamically replaceable variable for ";
    }
    return nullptr;
  case Node::Kind::ProtocolSymbolicReference:
    Printer << "protocol symbolic reference 0x";
    Printer.writeHex(Node->getIndex());
    return nullptr;
  case Node::Kind::GenericTypeMetadataPattern:
    Printer << "generic type metadata pattern for ";
    print(Node->getChild(0));
    return nullptr;
  case Node::Kind::Metaclass:
    Printer << "metaclass for ";
    print(Node->getFirstChild());
    return nullptr;
  case Node::Kind::ProtocolSelfConformanceDescriptor:
    Printer << "protocol self-conformance descriptor for ";
    print(Node->getChild(0));
    return nullptr;
  case Node::Kind::ProtocolConformanceDescriptor:
    Printer << "protocol conformance descriptor for ";
    print(Node->getChild(0));
    return nullptr;
  case Node::Kind::ProtocolDescriptor:
    Printer << "protocol descriptor for ";
    print(Node->getChild(0));
    return nullptr;
  case Node::Kind::ProtocolRequirementsBaseDescriptor:
    Printer << "protocol requirements base descriptor for ";
    print(Node->getChild(0));
    return nullptr;
  case Node::Kind::FullTypeMetadata:
    Printer << "full type metadata for ";
    print(Node->getChild(0));
    return nullptr;
  case Node::Kind::TypeMetadata:
    Printer << "type metadata for ";
    print(Node->getChild(0));
    return nullptr;
  case Node::Kind::TypeMetadataAccessFunction:
    Printer << "type metadata accessor for ";
    print(Node->getChild(0));
    return nullptr;
  case Node::Kind::TypeMetadataInstantiationCache:
    Printer << "type metadata instantiation cache for ";
    print(Node->getChild(0));
    return nullptr;
  case Node::Kind::TypeMetadataInstantiationFunction:
    Printer << "type metadata instantiation function for ";
    print(Node->getChild(0));
    return nullptr;
  case Node::Kind::TypeMetadataSingletonInitializationCache:
    Printer << "type metadata singleton initialization cache for ";
    print(Node->getChild(0));
    return nullptr;
  case Node::Kind::TypeMetadataCompletionFunction:
    Printer << "type metadata completion function for ";
    print(Node->getChild(0));
    return nullptr;
  case Node::Kind::TypeMetadataDemanglingCache:
    Printer << "demangling cache variable for type metadata for ";
    print(Node->getChild(0));
    return nullptr;
  case Node::Kind::TypeMetadataLazyCache:
    Printer << "lazy cache variable for type metadata for ";
    print(Node->getChild(0));
    return nullptr;
  case Node::Kind::AssociatedConformanceDescriptor:
    Printer << "associated conformance descriptor for ";
    print(Node->getChild(0));
    Printer << ".";
    print(Node->getChild(1));
    Printer << ": ";
    print(Node->getChild(2));
    return nullptr;
  case Node::Kind::DefaultAssociatedConformanceAccessor:
    Printer << "default associated conformance accessor for ";
    print(Node->getChild(0));
    Printer << ".";
    print(Node->getChild(1));
    Printer << ": ";
    print(Node->getChild(2));
    return nullptr;
  case Node::Kind::AssociatedTypeDescriptor:
    Printer << "associated type descriptor for ";
    print(Node->getChild(0));
    return nullptr;
  case Node::Kind::AssociatedTypeMetadataAccessor:
    Printer << "associated type metadata accessor for ";
    print(Node->getChild(1));
    Printer << " in ";
    print(Node->getChild(0));
    return nullptr;
  case Node::Kind::BaseConformanceDescriptor:
    Printer << "base conformance descriptor for ";
    print(Node->getChild(0));
    Printer << ": ";
    print(Node->getChild(1));
    return nullptr;
  case Node::Kind::DefaultAssociatedTypeMetadataAccessor:
    Printer << "default associated type metadata accessor for ";
    print(Node->getChild(0));
    return nullptr;
  case Node::Kind::AssociatedTypeWitnessTableAccessor:
    Printer << "associated type witness table accessor for ";
    print(Node->getChild(1));
    Printer << " : ";
    print(Node->getChild(2));
    Printer << " in ";
    print(Node->getChild(0));
    return nullptr;
  case Node::Kind::BaseWitnessTableAccessor:
    Printer << "base witness table accessor for ";
    print(Node->getChild(1));
    Printer << " in ";
    print(Node->getChild(0));
    return nullptr;
  case Node::Kind::ClassMetadataBaseOffset:
    Printer << "class metadata base offset for ";
    print(Node->getChild(0));
    return nullptr;
  case Node::Kind::PropertyDescriptor:
    Printer << "property descriptor for ";
    print(Node->getChild(0));
    return nullptr;
  case Node::Kind::NominalTypeDescriptor:
    Printer << "nominal type descriptor for ";
    print(Node->getChild(0));
    return nullptr;
  case Node::Kind::OpaqueTypeDescriptor:
    Printer << "opaque type descriptor for ";
    print(Node->getChild(0));
    return nullptr;
  case Node::Kind::OpaqueTypeDescriptorAccessor:
    Printer << "opaque type descriptor accessor for ";
    print(Node->getChild(0));
    return nullptr;
  case Node::Kind::OpaqueTypeDescriptorAccessorImpl:
    Printer << "opaque type descriptor accessor impl for ";
    print(Node->getChild(0));
    return nullptr;
  case Node::Kind::OpaqueTypeDescriptorAccessorKey:
    Printer << "opaque type descriptor accessor key for ";
    print(Node->getChild(0));
    return nullptr;
  case Node::Kind::OpaqueTypeDescriptorAccessorVar:
    Printer << "opaque type descriptor accessor var for ";
    print(Node->getChild(0));
    return nullptr;
  case Node::Kind::CoroutineContinuationPrototype:
    Printer << "coroutine continuation prototype for ";
    print(Node->getChild(0));
    return nullptr;
  case Node::Kind::ValueWitness:
    Printer << toString(ValueWitnessKind(Node->getFirstChild()->getIndex()));
    if (Options.ShortenValueWitness) Printer << " for ";
    else Printer << " value witness for ";
    print(Node->getChild(1));
    return nullptr;
  case Node::Kind::ValueWitnessTable:
    Printer << "value witness table for ";
    print(Node->getFirstChild());
    return nullptr;
  case Node::Kind::BoundGenericClass:
  case Node::Kind::BoundGenericStructure:
  case Node::Kind::BoundGenericEnum:
  case Node::Kind::BoundGenericProtocol:
  case Node::Kind::BoundGenericOtherNominalType:
  case Node::Kind::BoundGenericTypeAlias:
    printBoundGeneric(Node);
    return nullptr;
  case Node::Kind::DynamicSelf:
    Printer << "Self";
    return nullptr;
  case Node::Kind::CFunctionPointer: {
    Printer << "@convention(c) ";
    printFunctionType(nullptr, Node);
    return nullptr;
  }
  case Node::Kind::ObjCBlock: {
    Printer << "@convention(block) ";
    printFunctionType(nullptr, Node);
    return nullptr;
  }
  case Node::Kind::EscapingObjCBlock: {
    Printer << "@escaping @convention(block) ";
    printFunctionType(nullptr, Node);
    return nullptr;
  }
  case Node::Kind::SILBoxType: {
    Printer << "@box ";
    NodePointer type = Node->getChild(0);
    print(type);
    return nullptr;
  }
  case Node::Kind::Metatype: {
    unsigned Idx = 0;
    if (Node->getNumChildren() == 2) {
      NodePointer repr = Node->getChild(Idx);
      print(repr);
      Printer << " ";
      Idx++;
    }
    NodePointer type = Node->getChild(Idx)->getChild(0);
    printWithParens(type);
    if (isExistentialType(type)) {
      Printer << ".Protocol";
    } else {
      Printer << ".Type";
    }
    return nullptr;
  }
  case Node::Kind::ExistentialMetatype: {
    unsigned Idx = 0;
    if (Node->getNumChildren() == 2) {
      NodePointer repr = Node->getChild(Idx);
      print(repr);
      Printer << " ";
      Idx++;
    }

    NodePointer type = Node->getChild(Idx);
    print(type);
    Printer << ".Type";
    return nullptr;
  }
  case Node::Kind::MetatypeRepresentation: {
    Printer << Node->getText();
    return nullptr;
  }
  case Node::Kind::AssociatedTypeRef:
    print(Node->getChild(0));
    Printer << '.' << Node->getChild(1)->getText();
    return nullptr;
  case Node::Kind::ProtocolList: {
    NodePointer type_list = Node->getChild(0);
    if (!type_list)
      return nullptr;
    if (type_list->getNumChildren() == 0)
      Printer << "Any";
    else
      printChildren(type_list, " & ");
    return nullptr;
  }
  case Node::Kind::ProtocolListWithClass: {
    if (Node->getNumChildren() < 2)
      return nullptr;
    NodePointer protocols = Node->getChild(0);
    NodePointer superclass = Node->getChild(1);
    print(superclass);
    Printer << " & ";
    if (protocols->getNumChildren() < 1)
      return nullptr;
    NodePointer type_list = protocols->getChild(0);
    printChildren(type_list, " & ");
    return nullptr;
  }
  case Node::Kind::ProtocolListWithAnyObject: {
    if (Node->getNumChildren() < 1)
      return nullptr;
    NodePointer protocols = Node->getChild(0);
    if (protocols->getNumChildren() < 1)
      return nullptr;
    NodePointer type_list = protocols->getChild(0);
    if (type_list->getNumChildren() > 0) {
      printChildren(type_list, " & ");
      Printer << " & ";
    }
    if (Options.QualifyEntities)
      Printer << "Swift.";
    Printer << "AnyObject";
    return nullptr;
  }
  case Node::Kind::AssociatedType:
    // Don't print for now.
    return nullptr;
  case Node::Kind::OwningAddressor:
    return printAbstractStorage(Node->getFirstChild(), asPrefixContext,
                                "owningAddressor");
  case Node::Kind::OwningMutableAddressor:
    return printAbstractStorage(Node->getFirstChild(), asPrefixContext,
                                "owningMutableAddressor");
  case Node::Kind::NativeOwningAddressor:
    return printAbstractStorage(Node->getFirstChild(), asPrefixContext,
                                "nativeOwningAddressor");
  case Node::Kind::NativeOwningMutableAddressor:
    return printAbstractStorage(Node->getFirstChild(), asPrefixContext,
                                "nativeOwningMutableAddressor");
  case Node::Kind::NativePinningAddressor:
    return printAbstractStorage(Node->getFirstChild(), asPrefixContext,
                                "nativePinningAddressor");
  case Node::Kind::NativePinningMutableAddressor:
    return printAbstractStorage(Node->getFirstChild(), asPrefixContext,
                                "nativePinningMutableAddressor");
  case Node::Kind::UnsafeAddressor:
    return printAbstractStorage(Node->getFirstChild(), asPrefixContext,
                                "unsafeAddressor");
  case Node::Kind::UnsafeMutableAddressor:
    return printAbstractStorage(Node->getFirstChild(), asPrefixContext,
                                "unsafeMutableAddressor");
  case Node::Kind::GlobalGetter:
    return printAbstractStorage(Node->getFirstChild(), asPrefixContext,
                                "getter");
  case Node::Kind::Getter:
    return printAbstractStorage(Node->getFirstChild(), asPrefixContext,
                                "getter");
  case Node::Kind::Setter:
    return printAbstractStorage(Node->getFirstChild(), asPrefixContext,
                                "setter");
  case Node::Kind::MaterializeForSet:
    return printAbstractStorage(Node->getFirstChild(), asPrefixContext,
                                "materializeForSet");
  case Node::Kind::WillSet:
    return printAbstractStorage(Node->getFirstChild(), asPrefixContext,
                                "willset");
  case Node::Kind::DidSet:
    return printAbstractStorage(Node->getFirstChild(), asPrefixContext,
                                "didset");
  case Node::Kind::ReadAccessor:
    return printAbstractStorage(Node->getFirstChild(), asPrefixContext,
                                "read");
  case Node::Kind::ModifyAccessor:
    return printAbstractStorage(Node->getFirstChild(), asPrefixContext,
                                "modify");
  case Node::Kind::Allocator:
    return printEntity(Node, asPrefixContext, TypePrinting::FunctionStyle,
                       /*hasName*/false, isClassType(Node->getChild(0)) ?
                                         "__allocating_init" : "init");
  case Node::Kind::Constructor:
    return printEntity(Node, asPrefixContext, TypePrinting::FunctionStyle,
                       /*hasName*/Node->getNumChildren() > 2, "init");
  case Node::Kind::Destructor:
    return printEntity(Node, asPrefixContext, TypePrinting::NoType,
                       /*hasName*/false, "deinit");
  case Node::Kind::Deallocator:
    return printEntity(Node, asPrefixContext, TypePrinting::NoType,
                       /*hasName*/false, isClassType(Node->getChild(0)) ?
                                         "__deallocating_deinit" : "deinit");
  case Node::Kind::IVarInitializer:
    return printEntity(Node, asPrefixContext, TypePrinting::NoType,
                       /*hasName*/false, "__ivar_initializer");
  case Node::Kind::IVarDestroyer:
    return printEntity(Node, asPrefixContext, TypePrinting::NoType,
                       /*hasName*/false, "__ivar_destroyer");
  case Node::Kind::ProtocolConformance: {
    NodePointer child0 = Node->getChild(0);
    NodePointer child1 = Node->getChild(1);
    NodePointer child2 = Node->getChild(2);
    if (Node->getNumChildren() == 4) {
      // TODO: check if this is correct
      Printer << "property behavior storage of ";
      print(child2);
      Printer << " in ";
      print(child0);
      Printer << " : ";
      print(child1);
    } else {
      print(child0);
      if (Options.DisplayProtocolConformances) {
        Printer << " : ";
        print(child1);
        Printer << " in ";
        print(child2);
      }
    }
    return nullptr;
  }
  case Node::Kind::TypeList:
    printChildren(Node);
    return nullptr;
  case Node::Kind::LabelList:
    return nullptr;
<<<<<<< HEAD
  // SWIFT_ENABLE_TENSORFLOW
=======
>>>>>>> c1fe0e37
  case Node::Kind::ImplDifferentiable:
    Printer << "@differentiable";
    return nullptr;
  case Node::Kind::ImplLinear:
    Printer << "@differentiable(linear)";
    return nullptr;
<<<<<<< HEAD
  // SWIFT_ENABLE_TENSORFLOW END
=======
>>>>>>> c1fe0e37
  case Node::Kind::ImplEscaping:
    Printer << "@escaping";
    return nullptr;
  case Node::Kind::ImplConvention:
    Printer << Node->getText();
    return nullptr;
  case Node::Kind::ImplFunctionAttribute:
    Printer << Node->getText();
    return nullptr;
  case Node::Kind::ImplErrorResult:
    Printer << "@error ";
    printChildren(Node, " ");
    return nullptr;
  case Node::Kind::ImplYield:
    Printer << "@yields ";
    printChildren(Node, " ");
    return nullptr;
  case Node::Kind::ImplParameter:
  case Node::Kind::ImplResult:
    printChildren(Node, " ");
    return nullptr;
  case Node::Kind::ImplFunctionType:
    printImplFunctionType(Node);
    return nullptr;
  case Node::Kind::ImplInvocationSubstitutions:
    Printer << "for <";
    printChildren(Node->getChild(0), ", ");
    Printer << '>';
    return nullptr;
  case Node::Kind::ImplPatternSubstitutions:
    Printer << "@substituted ";
    print(Node->getChild(0));
    Printer << " for <";
    printChildren(Node->getChild(1), ", ");
    Printer << '>';
    return nullptr;
  case Node::Kind::ErrorType:
    Printer << "<ERROR TYPE>";
    return nullptr;
      
  case Node::Kind::DependentPseudogenericSignature:
  case Node::Kind::DependentGenericSignature: {
    Printer << '<';
    
    unsigned depth = 0;
    unsigned numChildren = Node->getNumChildren();
    for (;
         depth < numChildren
           && Node->getChild(depth)->getKind()
               == Node::Kind::DependentGenericParamCount;
         ++depth) {
      if (depth != 0)
        Printer << "><";
      
      unsigned count = Node->getChild(depth)->getIndex();
      for (unsigned index = 0; index < count; ++index) {
        if (index != 0)
          Printer << ", ";
        // Limit the number of printed generic parameters. In practice this
        // it will never be exceeded. The limit is only imporant for malformed
        // symbols where count can be really huge.
        if (index >= 128) {
          Printer << "...";
          break;
        }
        // FIXME: Depth won't match when a generic signature applies to a
        // method in generic type context.
        Printer << Options.GenericParameterName(depth, index);
      }
    }
    
    if (depth != numChildren) {
      if (Options.DisplayWhereClauses) {
        Printer << " where ";
        for (unsigned i = depth; i < numChildren; ++i) {
          if (i > depth)
            Printer << ", ";
          print(Node->getChild(i));
        }
      }
    }
    Printer << '>';
    return nullptr;
  }
  case Node::Kind::DependentGenericParamCount:
    printer_unreachable("should be printed as a child of a "
                        "DependentGenericSignature");
  case Node::Kind::DependentGenericConformanceRequirement: {
    NodePointer type = Node->getChild(0);
    NodePointer reqt = Node->getChild(1);
    print(type);
    Printer << ": ";
    print(reqt);
    return nullptr;
  }
  case Node::Kind::DependentGenericLayoutRequirement: {
    NodePointer type = Node->getChild(0);
    NodePointer layout = Node->getChild(1);
    print(type);
    Printer << ": ";
    assert(layout->getKind() == Node::Kind::Identifier);
    assert(layout->getText().size() == 1);
    char c = layout->getText()[0];
    StringRef name;
    if (c == 'U') {
      name = "_UnknownLayout";
    } else if (c == 'R') {
      name = "_RefCountedObject";
    } else if (c == 'N') {
      name = "_NativeRefCountedObject";
    } else if (c == 'C') {
      name = "AnyObject";
    } else if (c == 'D') {
      name = "_NativeClass";
    } else if (c == 'T') {
      name = "_Trivial";
    } else if (c == 'E' || c == 'e') {
      name = "_Trivial";
    } else if (c == 'M' || c == 'm') {
      name = "_TrivialAtMost";
    }
    Printer << name;
    if (Node->getNumChildren() > 2) {
      Printer << "(";
      print(Node->getChild(2));
      if (Node->getNumChildren() > 3) {
        Printer << ", ";
        print(Node->getChild(3));
      }
      Printer << ")";
    }
    return nullptr;
  }
  case Node::Kind::DependentGenericSameTypeRequirement: {
    NodePointer fst = Node->getChild(0);
    NodePointer snd = Node->getChild(1);
    
    print(fst);
    Printer << " == ";
    print(snd);
    return nullptr;
  }
  case Node::Kind::DependentGenericParamType: {
    unsigned index = Node->getChild(1)->getIndex();
    unsigned depth = Node->getChild(0)->getIndex();
    Printer << Options.GenericParameterName(depth, index);
    return nullptr;
  }
  case Node::Kind::DependentGenericType: {
    NodePointer sig = Node->getChild(0);
    NodePointer depTy = Node->getChild(1);
    print(sig);
    if (needSpaceBeforeType(depTy))
      Printer << ' ';
    print(depTy);
    return nullptr;
  }
  case Node::Kind::DependentMemberType: {
    NodePointer base = Node->getChild(0);
    print(base);
    Printer << '.';
    NodePointer assocTy = Node->getChild(1);
    print(assocTy);
    return nullptr;
  }
  case Node::Kind::DependentAssociatedTypeRef: {
    if (Node->getNumChildren() > 1) {
      print(Node->getChild(1));
      Printer << '.';
    }
    print(Node->getChild(0));
    return nullptr;
  }
  case Node::Kind::ReflectionMetadataBuiltinDescriptor:
    Printer << "reflection metadata builtin descriptor ";
    print(Node->getChild(0));
    return nullptr;
  case Node::Kind::ReflectionMetadataFieldDescriptor:
    Printer << "reflection metadata field descriptor ";
    print(Node->getChild(0));
    return nullptr;
  case Node::Kind::ReflectionMetadataAssocTypeDescriptor:
    Printer << "reflection metadata associated type descriptor ";
    print(Node->getChild(0));
    return nullptr;
  case Node::Kind::ReflectionMetadataSuperclassDescriptor:
    Printer << "reflection metadata superclass descriptor ";
    print(Node->getChild(0));
    return nullptr;

  case Node::Kind::ThrowsAnnotation:
    Printer<< " throws ";
    return nullptr;
  case Node::Kind::EmptyList:
    Printer << " empty-list ";
    return nullptr;
  case Node::Kind::FirstElementMarker:
    Printer << " first-element-marker ";
    return nullptr;
  case Node::Kind::VariadicMarker:
    Printer << " variadic-marker ";
    return nullptr;
  case Node::Kind::SILBoxTypeWithLayout: {
    assert(Node->getNumChildren() == 1 || Node->getNumChildren() == 3);
    NodePointer layout = Node->getChild(0);
    assert(layout->getKind() == Node::Kind::SILBoxLayout);
    NodePointer signature, genericArgs = nullptr;
    if (Node->getNumChildren() == 3) {
      signature = Node->getChild(1);
      assert(signature->getKind() == Node::Kind::DependentGenericSignature);
      genericArgs = Node->getChild(2);
      assert(genericArgs->getKind() == Node::Kind::TypeList);
      
      print(signature);
      Printer << ' ';
    }
    print(layout);
    if (genericArgs) {
      Printer << " <";
      for (unsigned i = 0, e = genericArgs->getNumChildren(); i < e; ++i) {
        if (i > 0)
          Printer << ", ";
        print(genericArgs->getChild(i));
      }
      Printer << '>';
    }
    return nullptr;
  }
  case Node::Kind::SILBoxLayout:
    Printer << '{';
    for (unsigned i = 0; i < Node->getNumChildren(); ++i) {
      if (i > 0)
        Printer << ',';
      Printer << ' ';
      print(Node->getChild(i));
    }
    Printer << " }";
    return nullptr;
  case Node::Kind::SILBoxImmutableField:
  case Node::Kind::SILBoxMutableField:
    Printer << (Node->getKind() == Node::Kind::SILBoxImmutableField
      ? "let "
      : "var ");
    assert(Node->getNumChildren() == 1
           && Node->getChild(0)->getKind() == Node::Kind::Type);
    print(Node->getChild(0));
    return nullptr;
  case Node::Kind::AssocTypePath:
    printChildren(Node->begin(), Node->end(), ".");
      return nullptr;
  case Node::Kind::ModuleDescriptor:
    Printer << "module descriptor ";
    print(Node->getChild(0));
    return nullptr;
  case Node::Kind::AnonymousDescriptor:
    Printer << "anonymous descriptor ";
    print(Node->getChild(0));
    return nullptr;
  case Node::Kind::ExtensionDescriptor:
    Printer << "extension descriptor ";
    print(Node->getChild(0));
    return nullptr;
  case Node::Kind::AssociatedTypeGenericParamRef:
    Printer << "generic parameter reference for associated type ";
    printChildren(Node);
    return nullptr;
  case Node::Kind::AnyProtocolConformanceList:
    printChildren(Node);
    return nullptr;
  case Node::Kind::ConcreteProtocolConformance:
    Printer << "concrete protocol conformance ";
    if (Node->hasIndex())
      Printer << "#" << Node->getIndex() << " ";
    printChildren(Node);
    return nullptr;
  case Node::Kind::DependentAssociatedConformance:
    Printer << "dependent associated conformance ";
    printChildren(Node);
    return nullptr;
  case Node::Kind::DependentProtocolConformanceAssociated:
    Printer << "dependent associated protocol conformance ";
    printOptionalIndex(Node->getChild(2));
    print(Node->getChild(0));
    print(Node->getChild(1));
    return nullptr;
  case Node::Kind::DependentProtocolConformanceInherited:
    Printer << "dependent inherited protocol conformance ";
    printOptionalIndex(Node->getChild(2));
    print(Node->getChild(0));
    print(Node->getChild(1));
    return nullptr;
  case Node::Kind::DependentProtocolConformanceRoot:
    Printer << "dependent root protocol conformance ";
    printOptionalIndex(Node->getChild(2));
    print(Node->getChild(0));
    print(Node->getChild(1));
    return nullptr;
  case Node::Kind::ProtocolConformanceRefInTypeModule:
    Printer << "protocol conformance ref (type's module) ";
    printChildren(Node);
    return nullptr;
  case Node::Kind::ProtocolConformanceRefInProtocolModule:
    Printer << "protocol conformance ref (protocol's module) ";
    printChildren(Node);
    return nullptr;
  case Node::Kind::ProtocolConformanceRefInOtherModule:
    Printer << "protocol conformance ref (retroactive) ";
    printChildren(Node);
    return nullptr;
  case Node::Kind::SugaredOptional:
    printWithParens(Node->getChild(0));
    Printer << "?";
    return nullptr;
  case Node::Kind::SugaredArray:
    Printer << "[";
    print(Node->getChild(0));
    Printer << "]";
    return nullptr;
  case Node::Kind::SugaredDictionary:
    Printer << "[";
    print(Node->getChild(0));
    Printer << " : ";
    print(Node->getChild(1));
    Printer << "]";
    return nullptr;
  case Node::Kind::SugaredParen:
    Printer << "(";
    print(Node->getChild(0));
    Printer << ")";
    return nullptr;
  case Node::Kind::OpaqueReturnType:
    Printer << "some";
    return nullptr;
  case Node::Kind::OpaqueReturnTypeOf:
    Printer << "<<opaque return type of ";
    printChildren(Node);
    Printer << ">>";
    return nullptr;
  case Node::Kind::OpaqueType:
    print(Node->getChild(0));
    Printer << '.';
    print(Node->getChild(1));
    return nullptr;
  case Node::Kind::AccessorFunctionReference:
    Printer << "accessor function at " << Node->getIndex();
    return nullptr;
  }
  printer_unreachable("bad node kind!");
}

NodePointer NodePrinter::printAbstractStorage(NodePointer Node,
                                              bool asPrefixContent,
                                              StringRef ExtraName) {
  switch (Node->getKind()) {
    case Node::Kind::Variable:
      return printEntity(Node, asPrefixContent, TypePrinting::WithColon,
                         /*hasName*/true, ExtraName);
    case Node::Kind::Subscript:
      return printEntity(Node, asPrefixContent, TypePrinting::WithColon,
                         /*hasName*/false, ExtraName, /*ExtraIndex*/-1,
                         "subscript");
    default:
      printer_unreachable("Not an abstract storage node");
  }
}

NodePointer NodePrinter::
printEntity(NodePointer Entity, bool asPrefixContext, TypePrinting TypePr,
            bool hasName, StringRef ExtraName, int ExtraIndex,
            StringRef OverwriteName) {

  NodePointer genericFunctionTypeList = nullptr;
  if (Entity->getKind() == Node::Kind::BoundGenericFunction) {
    genericFunctionTypeList = Entity->getChild(1);
    Entity = Entity->getFirstChild();
  }

  // Either we print the context in prefix form "<context>.<name>" or in
  // suffix form "<name> in <context>".
  bool MultiWordName = ExtraName.contains(' ');
  // Also a local name (e.g. Mystruct #1) does not look good if its context is
  // printed in prefix form.
  if (hasName &&
      Entity->getChild(1)->getKind() == Node::Kind::LocalDeclName)
    MultiWordName = true;

  if (asPrefixContext && (TypePr != TypePrinting::NoType || MultiWordName)) {
      // If the context has a type to be printed, we can't use the prefix form.
      return Entity;
  }

  NodePointer PostfixContext = nullptr;
  NodePointer Context = Entity->getChild(0);
  if (printContext(Context)) {
    if (MultiWordName) {
      // If the name contains some spaces we don't print the context now but
      // later in suffix form.
      PostfixContext = Context;
    } else {
      size_t CurrentPos = Printer.getStringRef().size();
      PostfixContext = print(Context, /*asPrefixContext*/true);

      // Was the context printed as prefix?
      if (Printer.getStringRef().size() != CurrentPos)
        Printer << '.';
    }
  }

  if (hasName || !OverwriteName.empty()) {
    assert(ExtraIndex < 0 && "Can't have a name and extra index");
    if (!ExtraName.empty() && MultiWordName) {
      Printer << ExtraName;
      Printer << " of ";
      ExtraName = "";
    }
    size_t CurrentPos = Printer.getStringRef().size();
    if (!OverwriteName.empty()) {
      Printer << OverwriteName;
    } else {
      auto Name = Entity->getChild(1);
      if (Name->getKind() != Node::Kind::PrivateDeclName)
        print(Name);

      if (auto PrivateName = getChildIf(Entity, Node::Kind::PrivateDeclName))
        print(PrivateName);
    }
    if (Printer.getStringRef().size() != CurrentPos && !ExtraName.empty())
      Printer << '.';
  }
  if (!ExtraName.empty()) {
    Printer << ExtraName;
    if (ExtraIndex >= 0)
      Printer << ExtraIndex;
  }
  if (TypePr != TypePrinting::NoType) {
    NodePointer type = getChildIf(Entity, Node::Kind::Type);
    assert(type && "malformed entity");
    if (!type) {
      setInvalid();
      return nullptr;
    }
    type = type->getChild(0);
    if (TypePr == TypePrinting::FunctionStyle) {
      // We expect to see a function type here, but if we don't, use the colon.
      NodePointer t = type;
      while (t->getKind() == Node::Kind::DependentGenericType)
        t = t->getChild(1)->getChild(0);
      if (t->getKind() != Node::Kind::FunctionType &&
          t->getKind() != Node::Kind::NoEscapeFunctionType &&
          t->getKind() != Node::Kind::UncurriedFunctionType &&
          t->getKind() != Node::Kind::CFunctionPointer &&
          t->getKind() != Node::Kind::ThinFunctionType) {
        TypePr = TypePrinting::WithColon;
      }
    }

    if (TypePr == TypePrinting::WithColon) {
      if (Options.DisplayEntityTypes) {
        Printer << " : ";
        printEntityType(Entity, type, genericFunctionTypeList);
      }
    } else {
      assert(TypePr == TypePrinting::FunctionStyle);
      if (MultiWordName || needSpaceBeforeType(type))
        Printer << ' ';
      printEntityType(Entity, type, genericFunctionTypeList);
    }
  }
  if (!asPrefixContext && PostfixContext) {
    // Print any left over context which couldn't be printed in prefix form.
    if (Entity->getKind() == Node::Kind::DefaultArgumentInitializer ||
        Entity->getKind() == Node::Kind::Initializer ||
        Entity->getKind() == Node::Kind::PropertyWrapperBackingInitializer) {
      Printer << " of ";
    } else {
      Printer << " in ";
    }
    print(PostfixContext);
    PostfixContext = nullptr;
  }
  return PostfixContext;
};

void NodePrinter::printEntityType(NodePointer Entity, NodePointer type,
                                  NodePointer genericFunctionTypeList) {
  NodePointer labelList = getChildIf(Entity, Node::Kind::LabelList);
  if (labelList || genericFunctionTypeList) {
    if (genericFunctionTypeList) {
      Printer << "<";
      printChildren(genericFunctionTypeList, ", ");
      Printer << ">";
    }
    if (type->getKind() == Node::Kind::DependentGenericType) {
      if (!genericFunctionTypeList)
        print(type->getChild(0)); // generic signature

      auto dependentType = type->getChild(1);
      if (needSpaceBeforeType(dependentType))
        Printer << ' ';
      type = dependentType->getFirstChild();
    }
<<<<<<< HEAD
    // SWIFT_ENABLE_TENSORFLOW
=======
>>>>>>> c1fe0e37
    if (type->getKind() == Node::Kind::DifferentiableFunctionType)
      Printer << "@differentiable ";
    else if (type->getKind() == Node::Kind::EscapingDifferentiableFunctionType)
      Printer << "@escaping @differentiable ";
    else if (type->getKind() == Node::Kind::LinearFunctionType)
      Printer << "@differentiable(linear) ";
    else if (type->getKind() == Node::Kind::EscapingLinearFunctionType)
      Printer << "@escaping @differentiable(linear) ";
<<<<<<< HEAD
    // SWIFT_ENABLE_TENSORFLOW END
=======
>>>>>>> c1fe0e37
    printFunctionType(labelList, type);
  } else {
    print(type);
  }
}

std::string Demangle::nodeToString(NodePointer root,
                                   const DemangleOptions &options) {
  if (!root)
    return "";

  return NodePrinter(options).printRoot(root);
}<|MERGE_RESOLUTION|>--- conflicted
+++ resolved
@@ -351,18 +351,10 @@
     case Node::Kind::DependentPseudogenericSignature:
     case Node::Kind::Destructor:
     case Node::Kind::DidSet:
-<<<<<<< HEAD
-    // SWIFT_ENABLE_TENSORFLOW
-=======
->>>>>>> c1fe0e37
     case Node::Kind::DifferentiableFunctionType:
     case Node::Kind::EscapingDifferentiableFunctionType:
     case Node::Kind::LinearFunctionType:
     case Node::Kind::EscapingLinearFunctionType:
-<<<<<<< HEAD
-    // SWIFT_ENABLE_TENSORFLOW END
-=======
->>>>>>> c1fe0e37
     case Node::Kind::DirectMethodReferenceAttribute:
     case Node::Kind::Directness:
     case Node::Kind::DynamicAttribute:
@@ -398,15 +390,8 @@
     case Node::Kind::Index:
     case Node::Kind::IVarInitializer:
     case Node::Kind::IVarDestroyer:
-<<<<<<< HEAD
-    // SWIFT_ENABLE_TENSORFLOW
     case Node::Kind::ImplDifferentiable:
     case Node::Kind::ImplLinear:
-    // SWIFT_ENABLE_TENSORFLOW END
-=======
-    case Node::Kind::ImplDifferentiable:
-    case Node::Kind::ImplLinear:
->>>>>>> c1fe0e37
     case Node::Kind::ImplEscaping:
     case Node::Kind::ImplConvention:
     case Node::Kind::ImplFunctionAttribute:
@@ -1255,34 +1240,18 @@
     Printer << "@convention(thin) ";
     printFunctionType(nullptr, Node);
     return nullptr;
-<<<<<<< HEAD
-  // SWIFT_ENABLE_TENSORFLOW
-=======
->>>>>>> c1fe0e37
   case Node::Kind::DifferentiableFunctionType:
     Printer << "@differentiable ";
     printFunctionType(nullptr, Node);
     return nullptr;
-<<<<<<< HEAD
-  // SWIFT_ENABLE_TENSORFLOW
-=======
->>>>>>> c1fe0e37
   case Node::Kind::EscapingDifferentiableFunctionType:
     Printer << "@escaping @differentiable ";
     printFunctionType(nullptr, Node);
     return nullptr;
-<<<<<<< HEAD
-  // SWIFT_ENABLE_TENSORFLOW
-=======
->>>>>>> c1fe0e37
   case Node::Kind::LinearFunctionType:
     Printer << "@differentiable(linear) ";
     printFunctionType(nullptr, Node);
     return nullptr;
-<<<<<<< HEAD
-  // SWIFT_ENABLE_TENSORFLOW
-=======
->>>>>>> c1fe0e37
   case Node::Kind::EscapingLinearFunctionType:
     Printer << "@escaping @differentiable(linear) ";
     printFunctionType(nullptr, Node);
@@ -2079,20 +2048,12 @@
     return nullptr;
   case Node::Kind::LabelList:
     return nullptr;
-<<<<<<< HEAD
-  // SWIFT_ENABLE_TENSORFLOW
-=======
->>>>>>> c1fe0e37
   case Node::Kind::ImplDifferentiable:
     Printer << "@differentiable";
     return nullptr;
   case Node::Kind::ImplLinear:
     Printer << "@differentiable(linear)";
     return nullptr;
-<<<<<<< HEAD
-  // SWIFT_ENABLE_TENSORFLOW END
-=======
->>>>>>> c1fe0e37
   case Node::Kind::ImplEscaping:
     Printer << "@escaping";
     return nullptr;
@@ -2594,10 +2555,6 @@
         Printer << ' ';
       type = dependentType->getFirstChild();
     }
-<<<<<<< HEAD
-    // SWIFT_ENABLE_TENSORFLOW
-=======
->>>>>>> c1fe0e37
     if (type->getKind() == Node::Kind::DifferentiableFunctionType)
       Printer << "@differentiable ";
     else if (type->getKind() == Node::Kind::EscapingDifferentiableFunctionType)
@@ -2606,10 +2563,6 @@
       Printer << "@differentiable(linear) ";
     else if (type->getKind() == Node::Kind::EscapingLinearFunctionType)
       Printer << "@escaping @differentiable(linear) ";
-<<<<<<< HEAD
-    // SWIFT_ENABLE_TENSORFLOW END
-=======
->>>>>>> c1fe0e37
     printFunctionType(labelList, type);
   } else {
     print(type);
