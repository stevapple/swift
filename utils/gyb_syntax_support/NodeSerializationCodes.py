from Node import error


SYNTAX_NODE_SERIALIZATION_CODES = {
    # 0 is 'Token'. Needs to be defined manually
    # 1 is 'Unknown'. Needs to be defined manually
    'UnknownDecl': 2,
    'TypealiasDecl': 3,
    'AssociatedtypeDecl': 4,
    'IfConfigDecl': 5,
    'PoundErrorDecl': 6,
    'PoundWarningDecl': 7,
    'PoundSourceLocation': 8,
    'ClassDecl': 9,
    'StructDecl': 10,
    'ProtocolDecl': 11,
    'ExtensionDecl': 12,
    'FunctionDecl': 13,
    'InitializerDecl': 14,
    'DeinitializerDecl': 15,
    'SubscriptDecl': 16,
    'ImportDecl': 17,
    'AccessorDecl': 18,
    'VariableDecl': 19,
    'EnumCaseDecl': 20,
    'EnumDecl': 21,
    'OperatorDecl': 22,
    'PrecedenceGroupDecl': 23,
    'UnknownExpr': 24,
    'InOutExpr': 25,
    'PoundColumnExpr': 26,
    'TryExpr': 27,
    'IdentifierExpr': 28,
    'SuperRefExpr': 29,
    'NilLiteralExpr': 30,
    'DiscardAssignmentExpr': 31,
    'AssignmentExpr': 32,
    'SequenceExpr': 33,
    'PoundLineExpr': 34,
    'PoundFileExpr': 35,
    'PoundFunctionExpr': 36,
    'PoundDsohandleExpr': 37,
    'SymbolicReferenceExpr': 38,
    'PrefixOperatorExpr': 39,
    'BinaryOperatorExpr': 40,
    'ArrowExpr': 41,
    'FloatLiteralExpr': 42,
    'TupleExpr': 43,
    'ArrayExpr': 44,
    'DictionaryExpr': 45,
    'ImplicitMemberExpr': 46,
    'IntegerLiteralExpr': 47,
    'StringLiteralExpr': 48,
    'BooleanLiteralExpr': 49,
    'TernaryExpr': 50,
    'MemberAccessExpr': 51,
    'DotSelfExpr': 52,
    'IsExpr': 53,
    'AsExpr': 54,
    'TypeExpr': 55,
    'ClosureExpr': 56,
    'UnresolvedPatternExpr': 57,
    'FunctionCallExpr': 58,
    'SubscriptExpr': 59,
    'OptionalChainingExpr': 60,
    'ForcedValueExpr': 61,
    'PostfixUnaryExpr': 62,
    'SpecializeExpr': 63,
    'KeyPathExpr': 65,
    'KeyPathBaseExpr': 66,
    'ObjcKeyPathExpr': 67,
    'ObjcSelectorExpr': 68,
    'EditorPlaceholderExpr': 69,
    'ObjectLiteralExpr': 70,
    'UnknownStmt': 71,
    'ContinueStmt': 72,
    'WhileStmt': 73,
    'DeferStmt': 74,
    'ExpressionStmt': 75,
    'RepeatWhileStmt': 76,
    'GuardStmt': 77,
    'ForInStmt': 78,
    'SwitchStmt': 79,
    'DoStmt': 80,
    'ReturnStmt': 81,
    'FallthroughStmt': 82,
    'BreakStmt': 83,
    'DeclarationStmt': 84,
    'ThrowStmt': 85,
    'IfStmt': 86,
    'Decl': 87,
    'Expr': 88,
    'Stmt': 89,
    'Type': 90,
    'Pattern': 91,
    'CodeBlockItem': 92,
    'CodeBlock': 93,
    'DeclNameArgument': 94,
    'DeclNameArguments': 95,
    # removed: 'FunctionCallArgument': 96,
    'TupleExprElement': 97,
    'ArrayElement': 98,
    'DictionaryElement': 99,
    'ClosureCaptureItem': 100,
    'ClosureCaptureSignature': 101,
    'ClosureParam': 102,
    'ClosureSignature': 103,
    'StringSegment': 104,
    'ExpressionSegment': 105,
    'ObjcNamePiece': 106,
    'TypeInitializerClause': 107,
    'ParameterClause': 108,
    'ReturnClause': 109,
    'FunctionSignature': 110,
    'IfConfigClause': 111,
    'PoundSourceLocationArgs': 112,
    'DeclModifier': 113,
    'InheritedType': 114,
    'TypeInheritanceClause': 115,
    'MemberDeclBlock': 116,
    'MemberDeclListItem': 117,
    'SourceFile': 118,
    'InitializerClause': 119,
    'FunctionParameter': 120,
    'AccessLevelModifier': 121,
    'AccessPathComponent': 122,
    'AccessorParameter': 123,
    'AccessorBlock': 124,
    'PatternBinding': 125,
    'EnumCaseElement': 126,
    'OperatorPrecedenceAndTypes': 127,
    'PrecedenceGroupRelation': 128,
    'PrecedenceGroupNameElement': 129,
    'PrecedenceGroupAssignment': 130,
    'PrecedenceGroupAssociativity': 131,
    'Attribute': 132,
    'LabeledSpecializeEntry': 133,
    'ImplementsAttributeArguments': 134,
    'ObjCSelectorPiece': 135,
    'WhereClause': 136,
    'ConditionElement': 137,
    'AvailabilityCondition': 138,
    'MatchingPatternCondition': 139,
    'OptionalBindingCondition': 140,
    'ElseIfContinuation': 141,
    'ElseBlock': 142,
    'SwitchCase': 143,
    'SwitchDefaultLabel': 144,
    'CaseItem': 145,
    'SwitchCaseLabel': 146,
    'CatchClause': 147,
    'GenericWhereClause': 148,
    'SameTypeRequirement': 149,
    'GenericParameter': 150,
    'GenericParameterClause': 151,
    'ConformanceRequirement': 152,
    'CompositionTypeElement': 153,
    'TupleTypeElement': 154,
    'GenericArgument': 155,
    'GenericArgumentClause': 156,
    'TypeAnnotation': 157,
    'TuplePatternElement': 158,
    'AvailabilityArgument': 159,
    'AvailabilityLabeledArgument': 160,
    'AvailabilityVersionRestriction': 161,
    'VersionTuple': 162,
    'CodeBlockItemList': 163,
    # removed: 'FunctionCallArgumentList': 164,
    'TupleExprElementList': 165,
    'ArrayElementList': 166,
    'DictionaryElementList': 167,
    'StringLiteralSegments': 168,
    'DeclNameArgumentList': 169,
    'ExprList': 170,
    'ClosureCaptureItemList': 171,
    'ClosureParamList': 172,
    'ObjcName': 173,
    'FunctionParameterList': 174,
    'IfConfigClauseList': 175,
    'InheritedTypeList': 176,
    'MemberDeclList': 177,
    'ModifierList': 178,
    'AccessPath': 179,
    'AccessorList': 180,
    'PatternBindingList': 181,
    'EnumCaseElementList': 182,
    'PrecedenceGroupAttributeList': 183,
    'PrecedenceGroupNameList': 184,
    'TokenList': 185,
    'NonEmptyTokenList': 186,
    'AttributeList': 187,
    'SpecializeAttributeSpecList': 188,
    'ObjCSelector': 189,
    'SwitchCaseList': 190,
    'CatchClauseList': 191,
    'CaseItemList': 192,
    'ConditionElementList': 193,
    'GenericRequirementList': 194,
    'GenericParameterList': 195,
    'CompositionTypeElementList': 196,
    'TupleTypeElementList': 197,
    'GenericArgumentList': 198,
    'TuplePatternElementList': 199,
    'AvailabilitySpecList': 200,
    'UnknownPattern': 201,
    'EnumCasePattern': 202,
    'IsTypePattern': 203,
    'OptionalPattern': 204,
    'IdentifierPattern': 205,
    'AsTypePattern': 206,
    'TuplePattern': 207,
    'WildcardPattern': 208,
    'ExpressionPattern': 209,
    'ValueBindingPattern': 210,
    'UnknownType': 211,
    'SimpleTypeIdentifier': 212,
    'MemberTypeIdentifier': 213,
    'ClassRestrictionType': 214,
    'ArrayType': 215,
    'DictionaryType': 216,
    'MetatypeType': 217,
    'OptionalType': 218,
    'ImplicitlyUnwrappedOptionalType': 219,
    'CompositionType': 220,
    'TupleType': 221,
    'FunctionType': 222,
    'AttributedType': 223,
    'YieldStmt': 224,
    'YieldList': 225,
    'IdentifierList': 226,
    'NamedAttributeStringArgument': 227,
    'DeclName': 228,
    'PoundAssertStmt': 229,
    'SomeType': 230,
    'CustomAttribute': 231,
    'GenericRequirement': 232,
    'DifferentiableAttributeArguments': 233,
    'DifferentiationParamsClause': 234,
    'DifferentiationParams': 235,
    'DifferentiationParamList': 236,
    'DifferentiationParam': 237,
    'DifferentiableAttributeFuncSpecifier': 238,
    'FunctionDeclName': 239,
<<<<<<< HEAD
    # SWIFT_ENABLE_TENSORFLOW
    'DifferentiatingAttributeArguments': 240,
    'TransposingAttributeArguments': 241,
    'QuoteLiteralExpr': 242,
    'UnquoteExpr': 243,
    # SWIFT_ENABLE_TENSORFLOW END
=======
    'DerivativeRegistrationAttributeArguments': 240,
    'QuoteLiteralExpr': 241,
    'UnquoteExpr': 242,
    'DeprecatedDerivativeRegistrationAttributeArguments': 243,
>>>>>>> 8a45cbb5
}


def verify_syntax_node_serialization_codes(nodes, serialization_codes):
    # Verify that all nodes have serialization codes
    for node in nodes:
        if not node.is_base() and node.syntax_kind not in serialization_codes:
            error('Node %s has no serialization code' % node.syntax_kind)

    # Verify that no serialization code is used twice
    used_codes = set()
    for serialization_code in serialization_codes.values():
        if serialization_code in used_codes:
            error("Serialization code %d used twice" % serialization_code)
        used_codes.add(serialization_code)


def get_serialization_code(syntax_kind):
    return SYNTAX_NODE_SERIALIZATION_CODES[syntax_kind]<|MERGE_RESOLUTION|>--- conflicted
+++ resolved
@@ -241,19 +241,12 @@
     'DifferentiationParam': 237,
     'DifferentiableAttributeFuncSpecifier': 238,
     'FunctionDeclName': 239,
-<<<<<<< HEAD
     # SWIFT_ENABLE_TENSORFLOW
-    'DifferentiatingAttributeArguments': 240,
-    'TransposingAttributeArguments': 241,
-    'QuoteLiteralExpr': 242,
-    'UnquoteExpr': 243,
-    # SWIFT_ENABLE_TENSORFLOW END
-=======
     'DerivativeRegistrationAttributeArguments': 240,
     'QuoteLiteralExpr': 241,
     'UnquoteExpr': 242,
     'DeprecatedDerivativeRegistrationAttributeArguments': 243,
->>>>>>> 8a45cbb5
+    # SWIFT_ENABLE_TENSORFLOW END
 }
 
 
