//===--- FrontendOptions.h --------------------------------------*- C++ -*-===//
//
// This source file is part of the Swift.org open source project
//
// Copyright (c) 2014 - 2017 Apple Inc. and the Swift project authors
// Licensed under Apache License v2.0 with Runtime Library Exception
//
// See https://swift.org/LICENSE.txt for license information
// See https://swift.org/CONTRIBUTORS.txt for the list of Swift project authors
//
//===----------------------------------------------------------------------===//

#ifndef SWIFT_FRONTEND_FRONTENDOPTIONS_H
#define SWIFT_FRONTEND_FRONTENDOPTIONS_H

#include "swift/Basic/FileTypes.h"
#include "swift/Basic/Version.h"
#include "swift/Frontend/FrontendInputsAndOutputs.h"
#include "swift/Frontend/InputFile.h"
#include "llvm/ADT/Hashing.h"

#include <string>
#include <vector>

namespace llvm {
  class MemoryBuffer;
}

namespace swift {
enum class IntermoduleDepTrackingMode;

/// Options for controlling the behavior of the frontend.
class FrontendOptions {
  friend class ArgsToFrontendOptionsConverter;

  /// A list of arbitrary modules to import and make implicitly visible.
  std::vector<std::pair<std::string, bool /*testable*/>>
      ImplicitImportModuleNames;

public:
  FrontendInputsAndOutputs InputsAndOutputs;

  void forAllOutputPaths(const InputFile &input,
                         llvm::function_ref<void(StringRef)> fn) const;

  bool isOutputFileDirectory() const;

  /// An Objective-C header to import and make implicitly visible.
  std::string ImplicitObjCHeaderPath;

  /// The name of the module that the frontend is building.
  std::string ModuleName;

  /// The ABI name of the module that the frontend is building, to be used in
  /// mangling and metadata.
  std::string ModuleABIName;

  /// The name of the library to link against when using this module.
  std::string ModuleLinkName;

  /// Arguments which should be passed in immediate mode.
  std::vector<std::string> ImmediateArgv;

  /// A list of arguments to forward to LLVM's option processing; this
  /// should only be used for debugging and experimental features.
  std::vector<std::string> LLVMArgs;

  /// The path to output swift interface files for the compiled source files.
  std::string DumpAPIPath;

  /// The path to collect the group information for the compiled source files.
  std::string GroupInfoPath;

  /// The path to which we should store indexing data, if any.
  std::string IndexStorePath;

  /// The path to load access notes from.
  std::string AccessNotesPath;

  /// The path to look in when loading a module interface file, to see if a
  /// binary module has already been built for use by the compiler.
  std::string PrebuiltModuleCachePath;

  /// The path to look in to find backup .swiftinterface files if those found
  /// from SDKs are failing.
  std::string BackupModuleInterfaceDir;

  /// For these modules, we should prefer using Swift interface when importing them.
  std::vector<std::string> PreferInterfaceForModules;

  /// User-defined module version number.
  llvm::VersionTuple UserModuleVersion;

  /// Emit index data for imported serialized swift system modules.
  bool IndexSystemModules = false;

  /// If indexing system modules, don't index the stdlib.
  bool IndexIgnoreStdlib = false;

  /// The module for which we should verify all of the generic signatures.
  std::string VerifyGenericSignaturesInModule;

  /// Number of retry opening an input file if the previous opening returns
  /// bad file descriptor error.
  unsigned BadFileDescriptorRetryCount = 0;
  enum class ActionType {
    NoneAction,        ///< No specific action
    Parse,             ///< Parse only
    ResolveImports,    ///< Parse and resolve imports only
    Typecheck,         ///< Parse and type-check only
    DumpParse,         ///< Parse only and dump AST
    DumpInterfaceHash, ///< Parse and dump the interface token hash.
    EmitSyntax,        ///< Parse and dump Syntax tree as JSON
    DumpAST,           ///< Parse, type-check, and dump AST
    PrintAST,          ///< Parse, type-check, and pretty-print AST

    /// Parse and dump scope map.
    DumpScopeMaps,

    /// Parse, type-check, and dump type refinement context hierarchy
    DumpTypeRefinementContexts,

    EmitImportedModules, ///< Emit the modules that this one imports
    EmitPCH,             ///< Emit PCH of imported bridging header

    EmitSILGen, ///< Emit raw SIL
    EmitSIL,    ///< Emit canonical SIL

    EmitModuleOnly, ///< Emit module only
    MergeModules,   ///< Merge modules only

    /// Build from a swiftinterface, as close to `import` as possible
    CompileModuleFromInterface,
    /// Same as CompileModuleFromInterface, but stopping after typechecking
    TypecheckModuleFromInterface,

    EmitSIBGen, ///< Emit serialized AST + raw SIL
    EmitSIB,    ///< Emit serialized AST + canonical SIL

    Immediate, ///< Immediate mode
    REPL,      ///< REPL mode

    EmitAssembly, ///< Emit assembly
    EmitIRGen,    ///< Emit LLVM IR before LLVM optimizations
    EmitIR,       ///< Emit LLVM IR after LLVM optimizations
    EmitBC,       ///< Emit LLVM BC
    EmitObject,   ///< Emit object file

    DumpTypeInfo, ///< Dump IRGen type info

    EmitPCM, ///< Emit precompiled Clang module from a module map
    DumpPCM, ///< Dump information about a precompiled Clang module

    ScanDependencies,        ///< Scan dependencies of Swift source files
    PrintVersion,       ///< Print version information.
    PrintFeature,       ///< Print supported feature of this compiler
  
    PrintPackageDeclarations ///< Print package declarations from the Swift source file
  };

  /// Indicates the action the user requested that the frontend perform.
  ActionType RequestedAction = ActionType::NoneAction;

  enum class ParseInputMode {
    Swift,
    SwiftLibrary,
    SwiftModuleInterface,
    SIL,
  };
  ParseInputMode InputMode = ParseInputMode::Swift;

  /// Indicates that the input(s) should be parsed as the Swift stdlib.
  bool ParseStdlib = false;

  /// Ignore .swiftsourceinfo file when trying to get source locations from module imported decls.
  bool IgnoreSwiftSourceInfo = false;

  /// When true, emitted module files will always contain options for the
  /// debugger to use. When unset, the options will only be present if the
  /// module appears to not be a public module.
  Optional<bool> SerializeOptionsForDebugging;

  /// When true, check if all required SwiftOnoneSupport symbols are present in
  /// the module.
  bool CheckOnoneSupportCompleteness = false;

  /// The path to which we should output statistics files.
  std::string StatsOutputDir;

  /// Trace changes to stats to files in StatsOutputDir.
  bool TraceStats = false;

  /// Profile changes to stats to files in StatsOutputDir.
  bool ProfileEvents = false;

  /// Profile changes to stats to files in StatsOutputDir, grouped by source
  /// entity.
  bool ProfileEntities = false;

  /// Emit parseable-output directly from the frontend, instead of relying
  /// the driver to emit it. This is used in context where frontend jobs are executed by
  /// clients other than the driver.
  bool FrontendParseableOutput = false;

  /// Indicates whether or not an import statement can pick up a Swift source
  /// file (as opposed to a module file).
  bool EnableSourceImport = false;

  /// Indicates whether we are compiling for testing.
  ///
  /// \see ModuleDecl::isTestingEnabled
  bool EnableTesting = false;

  /// Indicates whether we are compiling for private imports.
  ///
  /// \see ModuleDecl::arePrivateImportsEnabled
  bool EnablePrivateImports = false;


  /// Indicates whether we add implicit dynamic.
  ///
  /// \see ModuleDecl::isImplicitDynamicEnabled
  bool EnableImplicitDynamic = false;

  /// Enables the "fully resilient" resilience strategy.
  ///
  /// \see ResilienceStrategy::Resilient
  bool EnableLibraryEvolution = false;

  /// If set, this module is part of a mixed Objective-C/Swift framework, and
  /// the Objective-C half should implicitly be visible to the Swift sources.
  bool ImportUnderlyingModule = false;

  /// If set, the header provided in ImplicitObjCHeaderPath will be rewritten
  /// by the Clang importer as part of semantic analysis.
  bool SerializeBridgingHeader = false;

  /// Indicates whether or not the frontend should print statistics upon
  /// termination.
  bool PrintStats = false;

  /// Indicates whether or not the Clang importer should print statistics upon
  /// termination.
  bool PrintClangStats = false;

  /// Indicates whether standard help should be shown.
  bool PrintHelp = false;

  /// Indicates whether full help (including "hidden" options) should be shown.
  bool PrintHelpHidden = false;

  /// Indicates that the frontend should print the target triple and then
  /// exit.
  bool PrintTargetInfo = false;

  /// See the \ref SILOptions.EmitVerboseSIL flag.
  bool EmitVerboseSIL = false;

  /// See the \ref SILOptions.EmitSortedSIL flag.
  bool EmitSortedSIL = false;

  /// Specifies the collection mode for the intermodule dependency tracker.
  /// Note that if set, the dependency tracker will be enabled even if no
  /// output path is configured.
  Optional<IntermoduleDepTrackingMode> IntermoduleDependencyTracking;

  /// Should we emit the cType when printing @convention(c) or no?
  bool PrintFullConvention = false;

  /// Should we serialize the hashes of dependencies (vs. the modification
  /// times) when compiling a module interface?
  bool SerializeModuleInterfaceDependencyHashes = false;

  /// Should we warn if an imported module needed to be rebuilt from a
  /// module interface file?
  bool RemarkOnRebuildFromModuleInterface = false;

  /// Should we lock .swiftinterface while generating .swiftmodule from it?
  bool DisableInterfaceFileLock = false;

  /// Should we enable the dependency verifier for all primary files known to this frontend?
  bool EnableIncrementalDependencyVerifier = false;

  /// The path of the swift-frontend executable.
  std::string MainExecutablePath;

  /// The directory path we should use when print #include for the bridging header.
  /// By default, we include ImplicitObjCHeaderPath directly.
  llvm::Optional<std::string> BridgingHeaderDirForPrint;

  /// Disable implicitly built Swift modules because they are explicitly
  /// built and given to the compiler invocation.
  bool DisableImplicitModules = false;

  /// Disable building Swift modules from textual interfaces. This should be
  /// for testing purposes only.
  bool DisableBuildingInterface = false;

  /// When performing a dependency scanning action, only identify and output all imports
  /// of the main Swift module's source files.
  bool ImportPrescan = false;

  /// After performing a dependency scanning action, serialize the scanner's internal state.
  bool SerializeDependencyScannerCache = false;

  /// Load and re-use a prior serialized dependency scanner cache.
  bool ReuseDependencyScannerCache = false;

  /// The path at which to either serialize or deserialize the dependency scanner cache.
  std::string SerializedDependencyScannerCachePath;

  /// Emit remarks indicating use of the serialized module dependency scanning cache
  bool EmitDependencyScannerCacheRemarks = false;

  /// After performing a dependency scanning action, serialize and deserialize the
  /// dependency cache before producing the result.
  bool TestDependencyScannerCacheSerialization = false;

  /// When performing an incremental build, ensure that cross-module incremental
  /// build metadata is available in any swift modules emitted by this frontend
  /// job.
  ///
  /// This flag is currently only propagated from the driver to
  /// any merge-modules jobs.
  bool DisableCrossModuleIncrementalBuild = false;

  /// Best effort to output a .swiftmodule regardless of any compilation
  /// errors. SIL generation and serialization is skipped entirely when there
  /// are errors. The resulting serialized AST may include errors types and
  /// skip nodes entirely, depending on the errors involved.
  bool AllowModuleWithCompilerErrors = false;

  /// True if the "-static" option is set.
  bool Static = false;

  /// The different modes for validating TBD against the LLVM IR.
  enum class TBDValidationMode {
    Default,        ///< Do the default validation for the current platform.
    None,           ///< Do no validation.
    MissingFromTBD, ///< Only check for symbols that are in IR but not TBD.
    All, ///< Check for symbols that are in IR but not TBD and TBD but not IR.
  };

  /// Compare the symbols in the IR against the TBD file we would generate.
  TBDValidationMode ValidateTBDAgainstIR = TBDValidationMode::Default;

  /// An enum with different modes for automatically crashing at defined times.
  enum class DebugCrashMode {
    None, ///< Don't automatically crash.
    AssertAfterParse, ///< Automatically assert after parsing.
    CrashAfterParse, ///< Automatically crash after parsing.
  };

  /// Indicates a debug crash mode for the frontend.
  DebugCrashMode CrashMode = DebugCrashMode::None;

  /// Line and column for each of the locations to be probed by
  /// -dump-scope-maps.
  SmallVector<std::pair<unsigned, unsigned>, 2> DumpScopeMapLocations;

  /// Determines whether the static or shared resource folder is used.
  /// When set to `true`, the default resource folder will be set to
  /// '.../lib/swift', otherwise '.../lib/swift_static'.
  bool UseSharedResourceFolder = true;

  /// \return true if the given action only parses without doing other compilation steps.
  static bool shouldActionOnlyParse(ActionType);

  /// \return true if the given action requires the standard library to be
  /// loaded before it is run.
  static bool doesActionRequireSwiftStandardLibrary(ActionType);

  /// \return true if the given action requires input files to be provided.
  static bool doesActionRequireInputs(ActionType action);

  /// \return true if the given action requires input files to be provided.
  static bool doesActionPerformEndOfPipelineActions(ActionType action);

  /// Return a hash code of any components from these options that should
  /// contribute to a Swift Bridging PCH hash.
  llvm::hash_code getPCHHashComponents() const {
    return llvm::hash_value(0);
  }

  StringRef determineFallbackModuleName() const;

  bool isCompilingExactlyOneSwiftFile() const {
    return InputsAndOutputs.hasSingleInput() &&
           InputMode == ParseInputMode::Swift;
  }

  const PrimarySpecificPaths &
  getPrimarySpecificPathsForAtMostOnePrimary() const;
  const PrimarySpecificPaths &
      getPrimarySpecificPathsForPrimary(StringRef) const;

  /// Retrieves the list of arbitrary modules to import and make implicitly
  /// visible.
  ArrayRef<std::pair<std::string, bool /*testable*/>>
  getImplicitImportModuleNames() const {
    return ImplicitImportModuleNames;
  }

  /// Whether we're configured to track system intermodule dependencies.
  bool shouldTrackSystemDependencies() const;
  
  /// Whether to emit symbol graphs for the output module.
  bool EmitSymbolGraph = false;

  /// The directory to which we should emit a symbol graph JSON files.
  /// It is valid whenever there are any inputs.
  ///
  /// These are JSON file that describes the public interface of a module for
  /// curating documentation, separated into files for each module this module
  /// extends.
  ///
  /// \sa SymbolGraphASTWalker
  std::string SymbolGraphOutputDir;
  
  /// Whether to emit doc comment information in symbol graphs for symbols
  /// which are inherited through classes or default implementations.
  bool SkipInheritedDocs = false;

<<<<<<< HEAD
  /// Package declarations.
  /// TODO: Complete the description.
  bool IgnorePackageDeclarations = false;
=======
  /// Whether to include symbols with SPI information in the symbol graph.
  bool IncludeSPISymbolsInSymbolGraph = false;
>>>>>>> 910d9184

private:
  static bool canActionEmitDependencies(ActionType);
  static bool canActionEmitReferenceDependencies(ActionType);
  static bool canActionEmitObjCHeader(ActionType);
  static bool canActionEmitLoadedModuleTrace(ActionType);
  static bool canActionEmitModule(ActionType);
  static bool canActionEmitModuleDoc(ActionType);
  static bool canActionEmitModuleSummary(ActionType);
  static bool canActionEmitInterface(ActionType);

public:
  static bool doesActionGenerateSIL(ActionType);
  static bool doesActionGenerateIR(ActionType);
  static bool doesActionProduceOutput(ActionType);
  static bool doesActionProduceTextualOutput(ActionType);
  static bool needsProperModuleName(ActionType);
  static file_types::ID formatForPrincipalOutputFileForAction(ActionType);
};

}

#endif<|MERGE_RESOLUTION|>--- conflicted
+++ resolved
@@ -421,14 +421,12 @@
   /// which are inherited through classes or default implementations.
   bool SkipInheritedDocs = false;
 
-<<<<<<< HEAD
+  /// Whether to include symbols with SPI information in the symbol graph.
+  bool IncludeSPISymbolsInSymbolGraph = false;
+
   /// Package declarations.
   /// TODO: Complete the description.
   bool IgnorePackageDeclarations = false;
-=======
-  /// Whether to include symbols with SPI information in the symbol graph.
-  bool IncludeSPISymbolsInSymbolGraph = false;
->>>>>>> 910d9184
 
 private:
   static bool canActionEmitDependencies(ActionType);
