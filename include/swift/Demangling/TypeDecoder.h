//===--- TypeDecoder.h - Decode mangled type names --------------*- C++ -*-===//
//
// This source file is part of the Swift.org open source project
//
// Copyright (c) 2014 - 2017 Apple Inc. and the Swift project authors
// Licensed under Apache License v2.0 with Runtime Library Exception
//
// See https://swift.org/LICENSE.txt for license information
// See https://swift.org/CONTRIBUTORS.txt for the list of Swift project authors
//
//===----------------------------------------------------------------------===//
//
// This file provides facilities to \c TypeDecoder, which decodes a mangled
// type name into a structured type representation.
//
//===----------------------------------------------------------------------===//

#ifndef SWIFT_DEMANGLING_TYPEDECODER_H
#define SWIFT_DEMANGLING_TYPEDECODER_H

#include "swift/ABI/MetadataValues.h"
#include "swift/Demangling/Demangler.h"
#include "swift/Basic/LLVM.h"
#include "swift/Runtime/Unreachable.h"
#include "swift/Strings.h"
#include <vector>

namespace swift {
namespace Demangle {

enum class ImplMetatypeRepresentation {
  Thin,
  Thick,
  ObjC,
};

/// Describe a function parameter, parameterized on the type
/// representation.
template <typename BuiltType>
class FunctionParam {
  StringRef Label;
  BuiltType Type;
  ParameterFlags Flags;

  FunctionParam(StringRef label, BuiltType type, ParameterFlags flags)
      : Label(label), Type(type), Flags(flags) {}

public:
  explicit FunctionParam() {}

  FunctionParam(BuiltType type) : Type(type) {}

  StringRef getLabel() const { return Label; }
  BuiltType getType() const { return Type; }
  ParameterFlags getFlags() const { return Flags; }

  void setLabel(StringRef label) { Label = label; }
  void setType(BuiltType type) { Type = type; }

  void setVariadic() { Flags = Flags.withVariadic(true); }
  void setAutoClosure() { Flags = Flags.withAutoClosure(true); }
  void setValueOwnership(ValueOwnership ownership) {
    Flags = Flags.withValueOwnership(ownership);
  }
  void setFlags(ParameterFlags flags) { Flags = flags; };

  FunctionParam withLabel(StringRef label) const {
    return FunctionParam(label, Type, Flags);
  }

  FunctionParam withType(BuiltType type) const {
    return FunctionParam(Label, type, Flags);
  }

  FunctionParam withFlags(ParameterFlags flags) const {
    return FunctionParam(Label, Type, flags);
  }
};

enum class ImplParameterConvention {
  Indirect_In,
  Indirect_In_Constant,
  Indirect_In_Guaranteed,
  Indirect_Inout,
  Indirect_InoutAliasable,
  Direct_Owned,
  Direct_Unowned,
  Direct_Guaranteed,
};

/// Describe a lowered function parameter, parameterized on the type
/// representation.
template <typename BuiltType>
class ImplFunctionParam {
  ImplParameterConvention Convention;
  BuiltType Type;

public:
  using ConventionType = ImplParameterConvention;

  static Optional<ConventionType>
  getConventionFromString(StringRef conventionString) {
    if (conventionString == "@in")
      return ConventionType::Indirect_In;
    if (conventionString == "@in_constant")
      return ConventionType::Indirect_In_Constant;
    if (conventionString == "@in_guaranteed")
      return ConventionType::Indirect_In_Guaranteed;
    if (conventionString == "@inout")
      return ConventionType::Indirect_Inout;
    if (conventionString == "@inout_aliasable")
      return ConventionType::Indirect_InoutAliasable;
    if (conventionString == "@owned")
      return ConventionType::Direct_Owned;
    if (conventionString == "@unowned")
      return ConventionType::Direct_Unowned;
    if (conventionString == "@guaranteed")
      return ConventionType::Direct_Guaranteed;

    return None;
  }

  ImplFunctionParam(ImplParameterConvention convention, BuiltType type)
      : Convention(convention), Type(type) {}

  ImplParameterConvention getConvention() const { return Convention; }

  BuiltType getType() const { return Type; }
};

enum class ImplResultConvention {
  Indirect,
  Owned,
  Unowned,
  UnownedInnerPointer,
  Autoreleased,
};

/// Describe a lowered function result, parameterized on the type
/// representation.
template <typename BuiltType>
class ImplFunctionResult {
  ImplResultConvention Convention;
  BuiltType Type;

public:
  using ConventionType = ImplResultConvention;

  static Optional<ConventionType>
  getConventionFromString(StringRef conventionString) {
    if (conventionString == "@out")
      return ConventionType::Indirect;
    if (conventionString == "@owned")
      return ConventionType::Owned;
    if (conventionString == "@unowned")
      return ConventionType::Unowned;
    if (conventionString == "@unowned_inner_pointer")
      return ConventionType::UnownedInnerPointer;
    if (conventionString == "@autoreleased")
      return ConventionType::Autoreleased;

    return None;
  }

  ImplFunctionResult(ImplResultConvention convention, BuiltType type)
      : Convention(convention), Type(type) {}

  ImplResultConvention getConvention() const { return Convention; }

  BuiltType getType() const { return Type; }
};

enum class ImplFunctionRepresentation {
  Thick,
  Block,
  Thin,
  CFunctionPointer,
  Method,
  ObjCMethod,
  WitnessMethod,
  Closure
};

class ImplFunctionTypeFlags {
  unsigned Rep : 3;
  unsigned Pseudogeneric : 1;
  unsigned Escaping : 1;

public:
  ImplFunctionTypeFlags() : Rep(0), Pseudogeneric(0), Escaping(0) {}

  ImplFunctionTypeFlags(ImplFunctionRepresentation rep,
                        bool pseudogeneric, bool noescape)
      : Rep(unsigned(rep)), Pseudogeneric(pseudogeneric), Escaping(noescape) {}

  ImplFunctionTypeFlags
  withRepresentation(ImplFunctionRepresentation rep) const {
    return ImplFunctionTypeFlags(rep, Pseudogeneric, Escaping);
  }

  ImplFunctionTypeFlags
  withEscaping() const {
    return ImplFunctionTypeFlags(ImplFunctionRepresentation(Rep),
                                 Pseudogeneric, true);
  }
  
  ImplFunctionTypeFlags
  withPseudogeneric() const {
    return ImplFunctionTypeFlags(ImplFunctionRepresentation(Rep),
                                 true, Escaping);
  }

  ImplFunctionRepresentation getRepresentation() const {
    return ImplFunctionRepresentation(Rep);
  }

  bool isEscaping() const { return Escaping; }

  bool isPseudogeneric() const { return Pseudogeneric; }
};

#if SWIFT_OBJC_INTEROP
/// For a mangled node that refers to an Objective-C class or protocol,
/// return the class or protocol name.
static inline Optional<StringRef> getObjCClassOrProtocolName(
    NodePointer node) {
  if (node->getKind() != Demangle::Node::Kind::Class &&
      node->getKind() != Demangle::Node::Kind::Protocol)
    return None;

  if (node->getNumChildren() != 2)
    return None;

  // Check whether we have the __ObjC module.
  auto moduleNode = node->getChild(0);
  if (moduleNode->getKind() != Demangle::Node::Kind::Module ||
      moduleNode->getText() != MANGLING_MODULE_OBJC)
    return None;

  // Check whether we have an identifier.
  auto nameNode = node->getChild(1);
  if (nameNode->getKind() != Demangle::Node::Kind::Identifier)
    return None;

  return nameNode->getText();
}
#endif

/// Decode a mangled type to construct an abstract type, forming such
/// types by invoking a custom builder.
template <typename BuilderType>
class TypeDecoder {
  using BuiltType = typename BuilderType::BuiltType;
  using BuiltTypeDecl = typename BuilderType::BuiltTypeDecl;
  using BuiltProtocolDecl = typename BuilderType::BuiltProtocolDecl;
  using NodeKind = Demangle::Node::Kind;

  BuilderType &Builder;

 public:
  explicit TypeDecoder(BuilderType &Builder)
    : Builder(Builder) {}

  /// Given a demangle tree, attempt to turn it into a type.
  BuiltType decodeMangledType(NodePointer Node) {
    if (!Node) return BuiltType();

    using NodeKind = Demangle::Node::Kind;
    switch (Node->getKind()) {
    case NodeKind::Global:
      if (Node->getNumChildren() < 1)
        return BuiltType();

      return decodeMangledType(Node->getChild(0));
    case NodeKind::TypeMangling:
      if (Node->getNumChildren() < 1)
        return BuiltType();

      return decodeMangledType(Node->getChild(0));
    case NodeKind::Type:
      if (Node->getNumChildren() < 1)
        return BuiltType();

      return decodeMangledType(Node->getChild(0));
    case NodeKind::Class:
    {
#if SWIFT_OBJC_INTEROP
      if (auto mangledName = getObjCClassOrProtocolName(Node))
        return Builder.createObjCClassType(mangledName->str());
#endif
      LLVM_FALLTHROUGH;
    }
    case NodeKind::Enum:
    case NodeKind::Structure:
    case NodeKind::TypeAlias:
    case NodeKind::TypeSymbolicReference:
    {
      BuiltTypeDecl typeDecl = BuiltTypeDecl();
      BuiltType parent = BuiltType();
      bool typeAlias = false;
      if (!decodeMangledTypeDecl(Node, typeDecl, parent, typeAlias))
        return BuiltType();

      if (typeAlias)
        return Builder.createTypeAliasType(typeDecl, parent);

      return Builder.createNominalType(typeDecl, parent);
    }

    case NodeKind::BoundGenericEnum:
    case NodeKind::BoundGenericStructure:
    case NodeKind::BoundGenericClass:
    case NodeKind::BoundGenericTypeAlias:
    case NodeKind::BoundGenericOtherNominalType: {
      if (Node->getNumChildren() < 2)
        return BuiltType();

      SmallVector<BuiltType, 8> args;

      const auto &genericArgs = Node->getChild(1);
      if (genericArgs->getKind() != NodeKind::TypeList)
        return BuiltType();

      for (auto genericArg : *genericArgs) {
        auto paramType = decodeMangledType(genericArg);
        if (!paramType)
          return BuiltType();
        args.push_back(paramType);
      }

      auto ChildNode = Node->getChild(0);
      if (ChildNode->getKind() == NodeKind::Type &&
          ChildNode->getNumChildren() > 0)
        ChildNode = ChildNode->getChild(0);

#if SWIFT_OBJC_INTEROP
      if (auto mangledName = getObjCClassOrProtocolName(ChildNode))
        return Builder.createBoundGenericObjCClassType(mangledName->str(),
                                                       args);
#endif

      BuiltTypeDecl typeDecl = BuiltTypeDecl();
      BuiltType parent = BuiltType();
      bool typeAlias = false;
      if (!decodeMangledTypeDecl(ChildNode, typeDecl,
                                 parent, typeAlias))
        return BuiltType();

      return Builder.createBoundGenericType(typeDecl, args, parent);
    }
    case NodeKind::BoundGenericProtocol: {
      // This is a special case. When you write a protocol typealias with a
      // concrete type base, for example:
      //
      // protocol P { typealias A<T> = ... }
      // struct S : P {}
      // let x: S.A<Int> = ...
      //
      // The mangling tree looks like this:
      //
      // BoundGenericProtocol ---> BoundGenericTypeAlias
      // |                         |
      // |                         |
      // --> Protocol: P           --> TypeAlias: A
      // |                         |
      // --> TypeList:             --> TypeList:
      //     |                         |
      //     --> Structure: S          --> Structure: Int
      //
      // When resolving the mangling tree to a decl, we strip off the
      // BoundGenericProtocol's *argument*, leaving behind only the
      // protocol reference.
      //
      // But when resolving it to a type, we want to *keep* the argument
      // so that the parent type becomes 'S' and not 'P'.
      if (Node->getNumChildren() < 2)
        return BuiltType();

      const auto &genericArgs = Node->getChild(1);
      if (genericArgs->getNumChildren() != 1)
        return BuiltType();

      return decodeMangledType(genericArgs->getChild(0));
    }
    case NodeKind::BuiltinTypeName: {
      auto mangledName = Demangle::mangleNode(Node);
      return Builder.createBuiltinType(Node->getText().str(), mangledName);
    }
    case NodeKind::Metatype:
    case NodeKind::ExistentialMetatype: {
      unsigned i = 0;
      Optional<ImplMetatypeRepresentation> repr;

      // Handle lowered metatypes in a hackish way. If the representation
      // was not thin, force the resulting typeref to have a non-empty
      // representation.
      if (Node->getNumChildren() >= 2) {
        auto reprNode = Node->getChild(i++);
        if (reprNode->getKind() != NodeKind::MetatypeRepresentation ||
            !reprNode->hasText())
          return BuiltType();
        if (reprNode->getText() == "@thin")
          repr = ImplMetatypeRepresentation::Thin;
        else if (reprNode->getText() == "@thick")
          repr = ImplMetatypeRepresentation::Thick;
        else if (reprNode->getText() == "@objc_metatype")
          repr = ImplMetatypeRepresentation::ObjC;
      } else if (Node->getNumChildren() < 1) {
        return BuiltType();
      }

      auto instance = decodeMangledType(Node->getChild(i));
      if (!instance)
        return BuiltType();
      if (Node->getKind() == NodeKind::Metatype) {
        return Builder.createMetatypeType(instance, repr);
      } else if (Node->getKind() == NodeKind::ExistentialMetatype) {
        return Builder.createExistentialMetatypeType(instance, repr);
      } else {
        assert(false);
        return nullptr;
      }
    }
    case NodeKind::ProtocolList:
    case NodeKind::ProtocolListWithAnyObject:
    case NodeKind::ProtocolListWithClass: {
      if (Node->getNumChildren() < 1)
        return BuiltType();

      // Find the protocol list.
      SmallVector<BuiltProtocolDecl, 8> Protocols;
      auto TypeList = Node->getChild(0);
      if (TypeList->getKind() == NodeKind::ProtocolList &&
          TypeList->getNumChildren() >= 1) {
        TypeList = TypeList->getChild(0);
      }

      // Demangle the protocol list.
      for (auto componentType : *TypeList) {
        if (auto Protocol = decodeMangledProtocolType(componentType))
          Protocols.push_back(Protocol);
        else
          return BuiltType();
      }

      // Superclass or AnyObject, if present.
      bool IsClassBound = false;
      auto Superclass = BuiltType();
      if (Node->getKind() == NodeKind::ProtocolListWithClass) {
        if (Node->getNumChildren() < 2)
          return BuiltType();

        auto superclassNode = Node->getChild(1);
        Superclass = decodeMangledType(superclassNode);
        if (!Superclass) return BuiltType();

        IsClassBound = true;
      } else if (Node->getKind() == NodeKind::ProtocolListWithAnyObject) {
        IsClassBound = true;
      }

      return Builder.createProtocolCompositionType(Protocols, Superclass,
                                                   IsClassBound);
    }

    case NodeKind::Protocol:
    case NodeKind::ProtocolSymbolicReference: {
      if (auto Proto = decodeMangledProtocolType(Node)) {
        return Builder.createProtocolCompositionType(Proto, BuiltType(),
                                                     /*IsClassBound=*/false);
      }

      return BuiltType();
    }
    case NodeKind::DynamicSelf: {
      if (Node->getNumChildren() != 1)
        return BuiltType();

      auto selfType = decodeMangledType(Node->getChild(0));
      if (!selfType)
        return BuiltType();

      return Builder.createDynamicSelfType(selfType);
    }
    case NodeKind::DependentGenericParamType: {
      auto depth = Node->getChild(0)->getIndex();
      auto index = Node->getChild(1)->getIndex();
      return Builder.createGenericTypeParameterType(depth, index);
    }
    case NodeKind::EscapingObjCBlock:
    case NodeKind::ObjCBlock:
    case NodeKind::CFunctionPointer:
    case NodeKind::ThinFunctionType:
    case NodeKind::NoEscapeFunctionType:
    case NodeKind::AutoClosureType:
    case NodeKind::EscapingAutoClosureType:
<<<<<<< HEAD
    // SWIFT_ENABLE_TENSORFLOW
=======
>>>>>>> c1fe0e37
    case NodeKind::DifferentiableFunctionType:
    case NodeKind::EscapingDifferentiableFunctionType:
    case NodeKind::LinearFunctionType:
    case NodeKind::EscapingLinearFunctionType:
<<<<<<< HEAD
    // SWIFT_ENABLE_TENSORFLOW END
=======
>>>>>>> c1fe0e37
    case NodeKind::FunctionType: {
      if (Node->getNumChildren() < 2)
        return BuiltType();

      FunctionTypeFlags flags;
      if (Node->getKind() == NodeKind::ObjCBlock ||
          Node->getKind() == NodeKind::EscapingObjCBlock) {
        flags = flags.withConvention(FunctionMetadataConvention::Block);
      } else if (Node->getKind() == NodeKind::CFunctionPointer) {
        flags =
          flags.withConvention(FunctionMetadataConvention::CFunctionPointer);
      } else if (Node->getKind() == NodeKind::ThinFunctionType) {
        flags = flags.withConvention(FunctionMetadataConvention::Thin);
      } else if (Node->getKind() == NodeKind::DifferentiableFunctionType ||
               Node->getKind() ==
                   NodeKind::EscapingDifferentiableFunctionType) {
        flags = flags.withDifferentiabilityKind(
            FunctionMetadataDifferentiabilityKind::Normal);
      } else if (Node->getKind() == NodeKind::LinearFunctionType ||
                 Node->getKind() == NodeKind::EscapingLinearFunctionType) {
        flags = flags.withDifferentiabilityKind(
            FunctionMetadataDifferentiabilityKind::Linear);
      }
      // SWIFT_ENABLE_TENSORFLOW
      else if (Node->getKind() == NodeKind::DifferentiableFunctionType ||
               Node->getKind() ==
                   NodeKind::EscapingDifferentiableFunctionType) {
        flags = flags.withDifferentiabilityKind(
            FunctionMetadataDifferentiabilityKind::Normal);
      } else if (Node->getKind() == NodeKind::LinearFunctionType ||
                 Node->getKind() == NodeKind::EscapingLinearFunctionType) {
        flags = flags.withDifferentiabilityKind(
            FunctionMetadataDifferentiabilityKind::Linear);
      }

      bool isThrow =
        Node->getChild(0)->getKind() == NodeKind::ThrowsAnnotation;
      flags = flags.withThrows(isThrow);

      if (isThrow && Node->getNumChildren() < 3)
        return BuiltType();

      bool hasParamFlags = false;
      SmallVector<FunctionParam<BuiltType>, 8> parameters;
      if (!decodeMangledFunctionInputType(Node->getChild(isThrow ? 1 : 0),
                                          parameters, hasParamFlags))
        return BuiltType();
      flags =
          flags.withNumParameters(parameters.size())
              .withParameterFlags(hasParamFlags)
              .withEscaping(
                          Node->getKind() == NodeKind::FunctionType ||
                          Node->getKind() == NodeKind::EscapingAutoClosureType ||
                          Node->getKind() == NodeKind::EscapingObjCBlock ||
<<<<<<< HEAD
                          // SWIFT_ENABLE_TENSORFLOW
=======
>>>>>>> c1fe0e37
                          Node->getKind() ==
                              NodeKind::EscapingDifferentiableFunctionType ||
                          Node->getKind() ==
                              NodeKind::EscapingLinearFunctionType);

      auto result = decodeMangledType(Node->getChild(isThrow ? 2 : 1));
      if (!result) return BuiltType();
      return Builder.createFunctionType(parameters, result, flags);
    }
    case NodeKind::ImplFunctionType: {
      auto calleeConvention = ImplParameterConvention::Direct_Unowned;
      SmallVector<ImplFunctionParam<BuiltType>, 8> parameters;
      SmallVector<ImplFunctionResult<BuiltType>, 8> results;
      SmallVector<ImplFunctionResult<BuiltType>, 8> errorResults;
      ImplFunctionTypeFlags flags;

      for (unsigned i = 0; i < Node->getNumChildren(); i++) {
        auto child = Node->getChild(i);

        if (child->getKind() == NodeKind::ImplConvention) {
          if (!child->hasText())
            return BuiltType();

          if (child->getText() == "@convention(thin)") {
            flags =
              flags.withRepresentation(ImplFunctionRepresentation::Thin);
          } else if (child->getText() == "@callee_guaranteed") {
            calleeConvention = ImplParameterConvention::Direct_Guaranteed;
          }
        } else if (child->getKind() == NodeKind::ImplFunctionAttribute) {
          if (!child->hasText())
            return BuiltType();

          StringRef text = child->getText();
          if (text == "@convention(c)") {
            flags =
              flags.withRepresentation(ImplFunctionRepresentation::CFunctionPointer);
          } else if (text == "@convention(block)") {
            flags =
              flags.withRepresentation(ImplFunctionRepresentation::Block);
          }
        } else if (child->getKind() == NodeKind::ImplEscaping) {
          flags = flags.withEscaping();
        } else if (child->getKind() == NodeKind::ImplParameter) {
          if (decodeImplFunctionPart(child, parameters))
            return BuiltType();
        } else if (child->getKind() == NodeKind::ImplResult) {
          if (decodeImplFunctionPart(child, results))
            return BuiltType();
        } else if (child->getKind() == NodeKind::ImplErrorResult) {
          if (decodeImplFunctionPart(child, errorResults))
            return BuiltType();
        } else {
          return BuiltType();
        }
      }

      Optional<ImplFunctionResult<BuiltType>> errorResult;
      switch (errorResults.size()) {
      case 0:
        break;
      case 1:
        errorResult = errorResults.front();
        break;
      default:
        return BuiltType();
      }

      // TODO: Some cases not handled above, but *probably* they cannot
      // appear as the types of values in SIL (yet?):
      // - functions with yield returns
      // - functions with generic signatures
      // - foreign error conventions
      return Builder.createImplFunctionType(calleeConvention,
                                            parameters, results,
                                            errorResult, flags);
    }

    case NodeKind::ArgumentTuple:
      if (Node->getNumChildren() < 1)
        return BuiltType();

      return decodeMangledType(Node->getChild(0));

    case NodeKind::ReturnType:
      if (Node->getNumChildren() < 1)
        return BuiltType();

      return decodeMangledType(Node->getChild(0));

    case NodeKind::Tuple: {
      SmallVector<BuiltType, 8> elements;
      std::string labels;
      bool variadic = false;
      for (auto &element : *Node) {
        if (element->getKind() != NodeKind::TupleElement)
          return BuiltType();

        // If the tuple element is labeled, add its label to 'labels'.
        unsigned typeChildIndex = 0;
        unsigned nameIdx = 0;
        if (element->getChild(nameIdx)->getKind() == NodeKind::VariadicMarker) {
          variadic = true;
          nameIdx = 1;
          typeChildIndex = 1;
        }
        if (element->getChild(nameIdx)->getKind() == NodeKind::TupleElementName) {
          // Add spaces to terminate all the previous labels if this
          // is the first we've seen.
          if (labels.empty()) labels.append(elements.size(), ' ');

          // Add the label and its terminator.
          labels += element->getChild(0)->getText();
          labels += ' ';
          typeChildIndex++;

        // Otherwise, add a space if a previous element had a label.
        } else if (!labels.empty()) {
          labels += ' ';
        }

        // Decode the element type.
        BuiltType elementType =
          decodeMangledType(element->getChild(typeChildIndex));
        if (!elementType)
          return BuiltType();

        elements.push_back(elementType);
      }
      return Builder.createTupleType(elements, std::move(labels), variadic);
    }
    case NodeKind::TupleElement:
      if (Node->getNumChildren() < 1)
        return BuiltType();

      if (Node->getChild(0)->getKind() == NodeKind::TupleElementName) {
        if (Node->getNumChildren() < 2)
          return BuiltType();

        return decodeMangledType(Node->getChild(1));
      }
      return decodeMangledType(Node->getChild(0));

    case NodeKind::DependentGenericType: {
      if (Node->getNumChildren() < 2)
        return BuiltType();

      return decodeMangledType(Node->getChild(1));
    }
    case NodeKind::DependentMemberType: {
      if (Node->getNumChildren() < 2)
        return BuiltType();

      auto base = decodeMangledType(Node->getChild(0));
      if (!base)
        return BuiltType();
      auto assocTypeChild = Node->getChild(1);
      auto member = assocTypeChild->getFirstChild()->getText();
      if (assocTypeChild->getNumChildren() < 2)
        return Builder.createDependentMemberType(member.str(), base);

      auto protocol = decodeMangledProtocolType(assocTypeChild->getChild(1));
      if (!protocol)
        return BuiltType();
      return Builder.createDependentMemberType(member.str(), base, protocol);
    }
    case NodeKind::DependentAssociatedTypeRef: {
      if (Node->getNumChildren() < 2)
        return BuiltType();

      return decodeMangledType(Node->getChild(1));
    }
    case NodeKind::Unowned: {
      if (Node->getNumChildren() < 1)
        return BuiltType();

      auto base = decodeMangledType(Node->getChild(0));
      if (!base)
        return BuiltType();
      return Builder.createUnownedStorageType(base);
    }
    case NodeKind::Unmanaged: {
      if (Node->getNumChildren() < 1)
        return BuiltType();

      auto base = decodeMangledType(Node->getChild(0));
      if (!base)
        return BuiltType();
      return Builder.createUnmanagedStorageType(base);
    }
    case NodeKind::Weak: {
      if (Node->getNumChildren() < 1)
        return BuiltType();

      auto base = decodeMangledType(Node->getChild(0));
      if (!base)
        return BuiltType();
      return Builder.createWeakStorageType(base);
    }
    case NodeKind::SILBoxType: {
      if (Node->getNumChildren() < 1)
        return BuiltType();

      auto base = decodeMangledType(Node->getChild(0));
      if (!base)
        return BuiltType();
      return Builder.createSILBoxType(base);
    }
    case NodeKind::SILBoxTypeWithLayout: {
      // TODO: Implement SILBoxTypeRefs with layout. As a stopgap, specify the
      // NativeObject type ref.
      return Builder.createBuiltinType("Builtin.NativeObject", "Bo");
    }
    case NodeKind::SugaredOptional: {
      if (Node->getNumChildren() < 1)
        return BuiltType();

      auto base = decodeMangledType(Node->getChild(0));
      if (!base)
        return BuiltType();

      return Builder.createOptionalType(base);
    }
    case NodeKind::SugaredArray: {
      if (Node->getNumChildren() < 1)
        return BuiltType();

      auto base = decodeMangledType(Node->getChild(0));
      if (!base)
        return BuiltType();

      return Builder.createArrayType(base);
    }
    case NodeKind::SugaredDictionary: {
      if (Node->getNumChildren() < 2)
        return BuiltType();

      auto key = decodeMangledType(Node->getChild(0));
      if (!key)
        return BuiltType();

      auto value = decodeMangledType(Node->getChild(1));
      if (!key)
        return BuiltType();

      return Builder.createDictionaryType(key, value);
    }
    case NodeKind::SugaredParen: {
      if (Node->getNumChildren() < 1)
        return BuiltType();

      auto base = decodeMangledType(Node->getChild(0));
      if (!base)
        return BuiltType();

      return Builder.createParenType(base);
    }
    case NodeKind::OpaqueType: {
      if (Node->getNumChildren() < 3)
        return BuiltType();
      auto descriptor = Node->getChild(0);
      auto ordinalNode = Node->getChild(1);

      if (ordinalNode->getKind() != NodeKind::Index
          || !ordinalNode->hasIndex())
        return BuiltType();
      auto ordinal = ordinalNode->getIndex();

      std::vector<BuiltType> genericArgsBuf;
      std::vector<unsigned> genericArgsLevels;
      auto boundGenerics = Node->getChild(2);
      for (unsigned i = 0; i < boundGenerics->getNumChildren(); ++i) {
        genericArgsLevels.push_back(genericArgsBuf.size());
        auto genericsNode = boundGenerics->getChild(i);
        if (genericsNode->getKind() != NodeKind::TypeList)
          break;
        for (auto argNode : *genericsNode) {
          auto arg = decodeMangledType(argNode);
          if (!arg)
            return BuiltType();
          genericArgsBuf.push_back(arg);
        }
      }
      genericArgsLevels.push_back(genericArgsBuf.size());
      std::vector<ArrayRef<BuiltType>> genericArgs;
      for (unsigned i = 0; i < genericArgsLevels.size() - 1; ++i) {
        auto start = genericArgsLevels[i], end = genericArgsLevels[i+1];
        genericArgs.emplace_back(genericArgsBuf.data() + start,
                                 end - start);
      }
      
      return Builder.resolveOpaqueType(descriptor, genericArgs, ordinal);
    }
    // TODO: Handle OpaqueReturnType, when we're in the middle of reconstructing
    // the defining decl
    default:
      return BuiltType();
    }
  }

private:
  template <typename T>
  bool decodeImplFunctionPart(Demangle::NodePointer node,
                              SmallVectorImpl<T> &results) {
    if (node->getNumChildren() != 2)
      return true;
    
    if (node->getChild(0)->getKind() != Node::Kind::ImplConvention ||
        node->getChild(1)->getKind() != Node::Kind::Type)
      return true;

    StringRef conventionString = node->getChild(0)->getText();
    Optional<typename T::ConventionType> convention =
        T::getConventionFromString(conventionString);
    if (!convention)
      return true;
    BuiltType type = decodeMangledType(node->getChild(1));
    if (!type)
      return true;

    results.emplace_back(*convention, type);
    return false;
  }

  bool decodeMangledTypeDecl(Demangle::NodePointer node,
                             BuiltTypeDecl &typeDecl,
                             BuiltType &parent,
                             bool &typeAlias) {
    if (node->getKind() == NodeKind::Type)
      return decodeMangledTypeDecl(node->getChild(0), typeDecl,
                                   parent, typeAlias);

    Demangle::NodePointer declNode;
    if (node->getKind() == NodeKind::TypeSymbolicReference) {
      // A symbolic reference can be directly resolved to a nominal type.
      declNode = node;
    } else {
      if (node->getNumChildren() < 2)
        return false;

      auto parentContext = node->getChild(0);

      // Nested types are handled a bit funny here because a
      // nominal typeref always stores its full mangled name,
      // in addition to a reference to the parent type. The
      // mangled name already includes the module and parent
      // types, if any.
      declNode = node;
      switch (parentContext->getKind()) {
      case Node::Kind::Module:
        break;
      case Node::Kind::Extension:
        // Decode the type being extended.
        if (parentContext->getNumChildren() < 2)
          return false;
        parentContext = parentContext->getChild(1);
        LLVM_FALLTHROUGH;
      default:
        parent = decodeMangledType(parentContext);
        // Remove any generic arguments from the context node, producing a
        // node that references the nominal type declaration.
        declNode = Demangle::getUnspecialized(node, Builder.getNodeFactory());
        break;
      }
    }
    typeDecl = Builder.createTypeDecl(declNode, typeAlias);
    if (!typeDecl) return false;

    return true;
  }

  BuiltProtocolDecl decodeMangledProtocolType(Demangle::NodePointer node) {
    if (node->getKind() == NodeKind::Type)
      return decodeMangledProtocolType(node->getChild(0));

    if ((node->getNumChildren() < 2 || node->getKind() != NodeKind::Protocol)
        && node->getKind() != NodeKind::ProtocolSymbolicReference)
      return BuiltProtocolDecl();

#if SWIFT_OBJC_INTEROP
    if (auto objcProtocolName = getObjCClassOrProtocolName(node))
      return Builder.createObjCProtocolDecl(objcProtocolName->str());
#endif

    return Builder.createProtocolDecl(node);
  }

  bool decodeMangledFunctionInputType(
      Demangle::NodePointer node,
      SmallVectorImpl<FunctionParam<BuiltType>> &params,
      bool &hasParamFlags) {
    // Look through a couple of sugar nodes.
    if (node->getKind() == NodeKind::Type ||
        node->getKind() == NodeKind::ArgumentTuple) {
      return decodeMangledFunctionInputType(node->getFirstChild(), params,
                                            hasParamFlags);
    }

    auto decodeParamTypeAndFlags =
        [&](Demangle::NodePointer typeNode,
            FunctionParam<BuiltType> &param) -> bool {
      Demangle::NodePointer node = typeNode;

      auto setOwnership = [&](ValueOwnership ownership) {
        param.setValueOwnership(ownership);
        node = node->getFirstChild();
        hasParamFlags = true;
      };
      switch (node->getKind()) {
      case NodeKind::InOut:
        setOwnership(ValueOwnership::InOut);
        break;

      case NodeKind::Shared:
        setOwnership(ValueOwnership::Shared);
        break;

      case NodeKind::Owned:
        setOwnership(ValueOwnership::Owned);
        break;

      case NodeKind::AutoClosureType:
      case NodeKind::EscapingAutoClosureType: {
        param.setAutoClosure();
        hasParamFlags = true;
        break;
      }

      default:
        break;
      }

      auto paramType = decodeMangledType(node);
      if (!paramType)
        return false;

      param.setType(paramType);
      return true;
    };

    auto decodeParam = [&](NodePointer paramNode)
        -> Optional<FunctionParam<BuiltType>> {
      if (paramNode->getKind() != NodeKind::TupleElement)
        return None;

      FunctionParam<BuiltType> param;
      for (const auto &child : *paramNode) {
        switch (child->getKind()) {
        case NodeKind::TupleElementName:
          param.setLabel(child->getText());
          break;

        case NodeKind::VariadicMarker:
          param.setVariadic();
          hasParamFlags = true;
          break;

        case NodeKind::Type:
          if (!decodeParamTypeAndFlags(child->getFirstChild(), param))
            return None;
          break;

        default:
          return None;
        }
      }

      return param;
    };

    // Expand a single level of tuple.
    if (node->getKind() == NodeKind::Tuple) {
      // Decode all the elements as separate arguments.
      for (const auto &elt : *node) {
        auto param = decodeParam(elt);
        if (!param)
          return false;

        params.push_back(std::move(*param));
      }

      return true;
    }

    // Otherwise, handle the type as a single argument.
    FunctionParam<BuiltType> param;
    if (!decodeParamTypeAndFlags(node, param))
      return false;

    params.push_back(std::move(param));
    return true;
  }
};

template<typename BuilderType>
inline typename BuilderType::BuiltType
decodeMangledType(BuilderType &Builder,
                  NodePointer Node) {
  return TypeDecoder<BuilderType>(Builder).decodeMangledType(Node);
}


} // end namespace Demangle
} // end namespace swift

#endif // SWIFT_DEMANGLING_TYPEDECODER_H<|MERGE_RESOLUTION|>--- conflicted
+++ resolved
@@ -494,18 +494,10 @@
     case NodeKind::NoEscapeFunctionType:
     case NodeKind::AutoClosureType:
     case NodeKind::EscapingAutoClosureType:
-<<<<<<< HEAD
-    // SWIFT_ENABLE_TENSORFLOW
-=======
->>>>>>> c1fe0e37
     case NodeKind::DifferentiableFunctionType:
     case NodeKind::EscapingDifferentiableFunctionType:
     case NodeKind::LinearFunctionType:
     case NodeKind::EscapingLinearFunctionType:
-<<<<<<< HEAD
-    // SWIFT_ENABLE_TENSORFLOW END
-=======
->>>>>>> c1fe0e37
     case NodeKind::FunctionType: {
       if (Node->getNumChildren() < 2)
         return BuiltType();
@@ -560,10 +552,6 @@
                           Node->getKind() == NodeKind::FunctionType ||
                           Node->getKind() == NodeKind::EscapingAutoClosureType ||
                           Node->getKind() == NodeKind::EscapingObjCBlock ||
-<<<<<<< HEAD
-                          // SWIFT_ENABLE_TENSORFLOW
-=======
->>>>>>> c1fe0e37
                           Node->getKind() ==
                               NodeKind::EscapingDifferentiableFunctionType ||
                           Node->getKind() ==
