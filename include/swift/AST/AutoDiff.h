//===--- AutoDiff.h - Swift automatic differentiation utilities -----------===//
//
// This source file is part of the Swift.org open source project
//
// Copyright (c) 2019 Apple Inc. and the Swift project authors
// Licensed under Apache License v2.0 with Runtime Library Exception
//
// See https://swift.org/LICENSE.txt for license information
// See https://swift.org/CONTRIBUTORS.txt for the list of Swift project authors
//
//===----------------------------------------------------------------------===//
//
//  This file defines utilities for automatic differentiation.
//
//===----------------------------------------------------------------------===//

#ifndef SWIFT_AST_AUTODIFF_H
#define SWIFT_AST_AUTODIFF_H

#include <cstdint>

#include "swift/AST/GenericSignature.h"
#include "swift/AST/Identifier.h"
#include "swift/AST/IndexSubset.h"
#include "swift/AST/Type.h"
#include "swift/AST/TypeAlignments.h"
#include "swift/Basic/Range.h"
#include "swift/Basic/SourceLoc.h"
#include "llvm/ADT/StringExtras.h"

namespace swift {

class AnyFunctionType;
class SILFunctionType;
class TupleType;
struct SILAutoDiffIndices;
class SILFunctionType;

/// A function type differentiability kind.
enum class DifferentiabilityKind : uint8_t {
  NonDifferentiable = 0,
  Normal = 1,
  Linear = 2
};

/// The kind of an linear map.
struct AutoDiffLinearMapKind {
  enum innerty : uint8_t {
    // The differential function.
    Differential = 0,
    // The pullback function.
    Pullback = 1
  } rawValue;

  AutoDiffLinearMapKind() = default;
  AutoDiffLinearMapKind(innerty rawValue) : rawValue(rawValue) {}
  operator innerty() const { return rawValue; }
};

/// The kind of a derivative function.
struct AutoDiffDerivativeFunctionKind {
  enum innerty : uint8_t {
    // The Jacobian-vector products function.
    JVP = 0,
    // The vector-Jacobian products function.
    VJP = 1
  } rawValue;

  AutoDiffDerivativeFunctionKind() = default;
  AutoDiffDerivativeFunctionKind(innerty rawValue) : rawValue(rawValue) {}
  AutoDiffDerivativeFunctionKind(AutoDiffLinearMapKind linMapKind)
      : rawValue(static_cast<innerty>(linMapKind.rawValue)) {}
  explicit AutoDiffDerivativeFunctionKind(StringRef string);
  operator innerty() const { return rawValue; }
  AutoDiffLinearMapKind getLinearMapKind() {
    return (AutoDiffLinearMapKind::innerty)rawValue;
  }
};

/// The kind of a differentiability witness function.
struct DifferentiabilityWitnessFunctionKind {
  enum innerty : uint8_t {
    // The Jacobian-vector products function.
    JVP = 0,
    // The vector-Jacobian products function.
    VJP = 1,
    // The transpose function.
    Transpose = 2
  } rawValue;

  DifferentiabilityWitnessFunctionKind() = default;
  DifferentiabilityWitnessFunctionKind(innerty rawValue) : rawValue(rawValue) {}
  explicit DifferentiabilityWitnessFunctionKind(unsigned rawValue)
      : rawValue(static_cast<innerty>(rawValue)) {}
  explicit DifferentiabilityWitnessFunctionKind(StringRef name);
  operator innerty() const { return rawValue; }

  Optional<AutoDiffDerivativeFunctionKind> getAsDerivativeFunctionKind() const;
};

/// SIL-level automatic differentiation indices. Consists of:
/// - Parameter indices: indices of parameters to differentiate with respect to.
/// - Result index: index of the result to differentiate from.
// TODO(TF-913): Remove `SILAutoDiffIndices` in favor of `AutoDiffConfig`.
// `AutoDiffConfig` supports multiple result indices.
struct SILAutoDiffIndices {
  /// The index of the dependent result to differentiate from.
  unsigned source;
  /// The indices for independent parameters to differentiate with respect to.
  IndexSubset *parameters;

  /*implicit*/ SILAutoDiffIndices(unsigned source, IndexSubset *parameters)
      : source(source), parameters(parameters) {}

  bool operator==(const SILAutoDiffIndices &other) const;

  bool operator!=(const SILAutoDiffIndices &other) const {
    return !(*this == other);
  };

  /// Returns true if `parameterIndex` is a differentiability parameter index.
  bool isWrtParameter(unsigned parameterIndex) const {
    return parameterIndex < parameters->getCapacity() &&
           parameters->contains(parameterIndex);
  }

  void print(llvm::raw_ostream &s = llvm::outs()) const;
  SWIFT_DEBUG_DUMP;

  std::string mangle() const {
    std::string result = "src_" + llvm::utostr(source) + "_wrt_";
    interleave(
        parameters->getIndices(),
        [&](unsigned idx) { result += llvm::utostr(idx); },
        [&] { result += '_'; });
    return result;
  }
};

/// Identifies an autodiff derivative function configuration:
/// - Parameter indices.
/// - Result indices.
/// - Derivative generic signature (optional).
struct AutoDiffConfig {
  IndexSubset *parameterIndices;
  IndexSubset *resultIndices;
  GenericSignature derivativeGenericSignature;

  /*implicit*/ AutoDiffConfig(IndexSubset *parameterIndices,
                              IndexSubset *resultIndices,
                              GenericSignature derivativeGenericSignature)
      : parameterIndices(parameterIndices), resultIndices(resultIndices),
        derivativeGenericSignature(derivativeGenericSignature) {}

<<<<<<< HEAD
  // SWIFT_ENABLE_TENSORFLOW
  /// Returns the `SILAutoDiffIndices` corresponding to this config's indices.
  // TODO(TF-893): This is a temporary shim for incremental removal of
  // `SILAutoDiffIndices`. Eventually remove this.
  SILAutoDiffIndices getSILAutoDiffIndices() const;
  // SWIFT_ENABLE_TENSORFLOW END
=======
  /// Returns the `SILAutoDiffIndices` corresponding to this config's indices.
  // TODO(TF-913): This is a temporary shim for incremental removal of
  // `SILAutoDiffIndices`. Eventually remove this.
  SILAutoDiffIndices getSILAutoDiffIndices() const;
>>>>>>> 24445dd2

  void print(llvm::raw_ostream &s = llvm::outs()) const;
  SWIFT_DEBUG_DUMP;
};

/// A semantic function result type: either a formal function result type or
/// an `inout` parameter type. Used in derivative function type calculation.
struct AutoDiffSemanticFunctionResultType {
  Type type;
  bool isInout;
};

/// Key for caching SIL derivative function types.
struct SILAutoDiffDerivativeFunctionKey {
  SILFunctionType *originalType;
  IndexSubset *parameterIndices;
  IndexSubset *resultIndices;
  AutoDiffDerivativeFunctionKind kind;
  CanGenericSignature derivativeFnGenSig;
  bool isReabstractionThunk;
};

class ParsedAutoDiffParameter {
public:
  enum class Kind { Named, Ordered, Self };

private:
  SourceLoc loc;
  Kind kind;
  union Value {
    struct { Identifier name; } Named;
    struct { unsigned index; } Ordered;
    struct {} self;
    Value(Identifier name) : Named({name}) {}
    Value(unsigned index) : Ordered({index}) {}
    Value() {}
  } value;

public:
  ParsedAutoDiffParameter(SourceLoc loc, Kind kind, Value value)
    : loc(loc), kind(kind), value(value) {}

  ParsedAutoDiffParameter(SourceLoc loc, Kind kind, unsigned index)
    : loc(loc), kind(kind), value(index) {}

  static ParsedAutoDiffParameter getNamedParameter(SourceLoc loc,
                                                   Identifier name) {
    return { loc, Kind::Named, name };
  }

  static ParsedAutoDiffParameter getOrderedParameter(SourceLoc loc,
                                                     unsigned index) {
    return { loc, Kind::Ordered, index };
  }

  static ParsedAutoDiffParameter getSelfParameter(SourceLoc loc) {
    return { loc, Kind::Self, {} };
  }

  Identifier getName() const {
    assert(kind == Kind::Named);
    return value.Named.name;
  }

  unsigned getIndex() const {
    return value.Ordered.index;
  }

  Kind getKind() const {
    return kind;
  }

  SourceLoc getLoc() const {
    return loc;
  }

  bool isEqual(const ParsedAutoDiffParameter &other) const {
    if (getKind() != other.getKind())
      return false;
    if (getKind() == Kind::Named)
      return getName() == other.getName();
    return getKind() == Kind::Self;
  }
};

/// The tangent space of a type.
///
/// For `Differentiable`-conforming types:
/// - The tangent space is the `TangentVector` associated type.
///
/// For tuple types:
/// - The tangent space is a tuple of the elements' tangent space types, for the
///   elements that have a tangent space.
///
/// Other types have no tangent space.
class TangentSpace {
public:
  /// A tangent space kind.
  enum class Kind {
    /// The `TangentVector` associated type of a `Differentiable`-conforming
    /// type.
    TangentVector,
    /// A product of tangent spaces as a tuple.
    Tuple
  };

private:
  Kind kind;
  union Value {
    // TangentVector
    Type tangentVectorType;
    // Tuple
    TupleType *tupleType;

    Value(Type tangentVectorType) : tangentVectorType(tangentVectorType) {}
    Value(TupleType *tupleType) : tupleType(tupleType) {}
  } value;

  TangentSpace(Kind kind, Value value) : kind(kind), value(value) {}

public:
  TangentSpace() = delete;

  static TangentSpace getTangentVector(Type tangentVectorType) {
    return {Kind::TangentVector, tangentVectorType};
  }
  static TangentSpace getTuple(TupleType *tupleTy) {
    return {Kind::Tuple, tupleTy};
  }

  bool isTangentVector() const { return kind == Kind::TangentVector; }
  bool isTuple() const { return kind == Kind::Tuple; }

  Kind getKind() const { return kind; }
  Type getTangentVector() const {
    assert(kind == Kind::TangentVector);
    return value.tangentVectorType;
  }
  TupleType *getTuple() const {
    assert(kind == Kind::Tuple);
    return value.tupleType;
  }

  /// Get the tangent space type.
  Type getType() const;

  /// Get the tangent space canonical type.
  CanType getCanonicalType() const;

  /// Get the underlying nominal type declaration of the tangent space type.
  NominalTypeDecl *getNominal() const;
};

/// The key type used for uniquing `SILDifferentiabilityWitness` in
/// `SILModule`: original function name, parameter indices, result indices, and
/// derivative generic signature.
using SILDifferentiabilityWitnessKey = std::pair<StringRef, AutoDiffConfig>;

/// Automatic differentiation utility namespace.
namespace autodiff {

/// Given a function type, collects its semantic result types in type order
/// into `result`: first, the formal result type (if non-`Void`), followed by
/// `inout` parameter types.
///
/// The function type may have at most two parameter lists.
///
/// Remaps the original semantic result using `genericEnv`, if specified.
void getFunctionSemanticResultTypes(
    AnyFunctionType *functionType,
    SmallVectorImpl<AutoDiffSemanticFunctionResultType> &result,
    GenericEnvironment *genericEnv = nullptr);

/// Returns the lowered SIL parameter indices for the given AST parameter
/// indices and `AnyfunctionType`.
///
/// Notable lowering-related changes:
/// - AST tuple parameter types are exploded when lowered to SIL.
/// - AST curried `Self` parameter types become the last parameter when lowered
///   to SIL.
///
/// Examples:
///
///   AST function type: (A, B, C) -> R
///   AST parameter indices: 101, {A, C}
///   Lowered SIL function type: $(A, B, C) -> R
///   Lowered SIL parameter indices: 101
///
///   AST function type: (Self) -> (A, B, C) -> R
///   AST parameter indices: 1010, {Self, B}
///   Lowered SIL function type: $(A, B, C, Self) -> R
///   Lowered SIL parameter indices: 0101
///
///   AST function type: (A, (B, C), D) -> R
///   AST parameter indices: 110, {A, (B, C)}
///   Lowered SIL function type: $(A, B, C, D) -> R
///   Lowered SIL parameter indices: 1110
///
/// Note:
/// - The AST function type must not be curried unless it is a method.
///   Otherwise, the behavior is undefined.
IndexSubset *getLoweredParameterIndices(IndexSubset *astParameterIndices,
                                        AnyFunctionType *functionType);

/// "Constrained" derivative generic signatures require all differentiability
/// parameters to conform to the `Differentiable` protocol.
///
/// "Constrained" transpose generic signatures additionally require all
/// linearity parameters to satisfy `Self == Self.TangentVector`.
///
/// Returns the "constrained" derivative/transpose generic signature given:
/// - An original SIL function type.
/// - Differentiability/linearity parameter indices.
/// - A possibly "unconstrained" derivative/transpose generic signature.
GenericSignature getConstrainedDerivativeGenericSignature(
    SILFunctionType *originalFnTy, IndexSubset *parameterIndices,
    GenericSignature derivativeGenSig, LookupConformanceFn lookupConformance,
    bool isTranspose = false);

} // end namespace autodiff

} // end namespace swift

namespace llvm {

using swift::AutoDiffConfig;
using swift::AutoDiffDerivativeFunctionKind;
using swift::CanGenericSignature;
using swift::GenericSignature;
using swift::IndexSubset;
using swift::SILAutoDiffDerivativeFunctionKey;
using swift::SILFunctionType;

template <typename T> struct DenseMapInfo;

template <> struct DenseMapInfo<AutoDiffConfig> {
  static AutoDiffConfig getEmptyKey() {
    auto *ptr = llvm::DenseMapInfo<void *>::getEmptyKey();
    // The `derivativeGenericSignature` component must be `nullptr` so that
    // `getHashValue` and `isEqual` do not try to call
    // `GenericSignatureImpl::getCanonicalSignature()` on an invalid pointer.
    return {static_cast<IndexSubset *>(ptr), static_cast<IndexSubset *>(ptr),
            nullptr};
  }

  static AutoDiffConfig getTombstoneKey() {
    auto *ptr = llvm::DenseMapInfo<void *>::getTombstoneKey();
    // The `derivativeGenericSignature` component must be `nullptr` so that
    // `getHashValue` and `isEqual` do not try to call
    // `GenericSignatureImpl::getCanonicalSignature()` on an invalid pointer.
    return {static_cast<IndexSubset *>(ptr), static_cast<IndexSubset *>(ptr),
            nullptr};
  }

  static unsigned getHashValue(const AutoDiffConfig &Val) {
    auto canGenSig =
        Val.derivativeGenericSignature
            ? Val.derivativeGenericSignature->getCanonicalSignature()
            : nullptr;
    unsigned combinedHash = hash_combine(
        ~1U, DenseMapInfo<void *>::getHashValue(Val.parameterIndices),
        DenseMapInfo<void *>::getHashValue(Val.resultIndices),
        DenseMapInfo<GenericSignature>::getHashValue(canGenSig));
    return combinedHash;
  }

  static bool isEqual(const AutoDiffConfig &LHS, const AutoDiffConfig &RHS) {
    auto lhsCanGenSig =
        LHS.derivativeGenericSignature
            ? LHS.derivativeGenericSignature->getCanonicalSignature()
            : nullptr;
    auto rhsCanGenSig =
        RHS.derivativeGenericSignature
            ? RHS.derivativeGenericSignature->getCanonicalSignature()
            : nullptr;
    return LHS.parameterIndices == RHS.parameterIndices &&
           LHS.resultIndices == RHS.resultIndices &&
           DenseMapInfo<GenericSignature>::isEqual(lhsCanGenSig, rhsCanGenSig);
  }
};

template <> struct DenseMapInfo<AutoDiffDerivativeFunctionKind> {
  static AutoDiffDerivativeFunctionKind getEmptyKey() {
    return static_cast<AutoDiffDerivativeFunctionKind::innerty>(
        DenseMapInfo<unsigned>::getEmptyKey());
  }

  static AutoDiffDerivativeFunctionKind getTombstoneKey() {
    return static_cast<AutoDiffDerivativeFunctionKind::innerty>(
        DenseMapInfo<unsigned>::getTombstoneKey());
  }

  static unsigned getHashValue(const AutoDiffDerivativeFunctionKind &Val) {
    return DenseMapInfo<unsigned>::getHashValue(Val);
  }

  static bool isEqual(const AutoDiffDerivativeFunctionKind &LHS,
                      const AutoDiffDerivativeFunctionKind &RHS) {
    return static_cast<AutoDiffDerivativeFunctionKind::innerty>(LHS) ==
        static_cast<AutoDiffDerivativeFunctionKind::innerty>(RHS);
  }
};

template <> struct DenseMapInfo<SILAutoDiffDerivativeFunctionKey> {
  static bool isEqual(const SILAutoDiffDerivativeFunctionKey lhs,
                      const SILAutoDiffDerivativeFunctionKey rhs) {
    return lhs.originalType == rhs.originalType &&
           lhs.parameterIndices == rhs.parameterIndices &&
           lhs.resultIndices == rhs.resultIndices &&
           lhs.kind.rawValue == rhs.kind.rawValue &&
           lhs.derivativeFnGenSig == rhs.derivativeFnGenSig &&
           lhs.isReabstractionThunk == rhs.isReabstractionThunk;
  }

  static inline SILAutoDiffDerivativeFunctionKey getEmptyKey() {
    return {DenseMapInfo<SILFunctionType *>::getEmptyKey(),
            DenseMapInfo<IndexSubset *>::getEmptyKey(),
            DenseMapInfo<IndexSubset *>::getEmptyKey(),
            AutoDiffDerivativeFunctionKind::innerty(
                DenseMapInfo<unsigned>::getEmptyKey()),
            CanGenericSignature(DenseMapInfo<GenericSignature>::getEmptyKey()),
            (bool)DenseMapInfo<unsigned>::getEmptyKey()};
  }

  static inline SILAutoDiffDerivativeFunctionKey getTombstoneKey() {
    return {
        DenseMapInfo<SILFunctionType *>::getTombstoneKey(),
        DenseMapInfo<IndexSubset *>::getTombstoneKey(),
        DenseMapInfo<IndexSubset *>::getTombstoneKey(),
        AutoDiffDerivativeFunctionKind::innerty(
            DenseMapInfo<unsigned>::getTombstoneKey()),
        CanGenericSignature(DenseMapInfo<GenericSignature>::getTombstoneKey()),
        (bool)DenseMapInfo<unsigned>::getTombstoneKey()};
  }

  static unsigned getHashValue(const SILAutoDiffDerivativeFunctionKey &Val) {
    return hash_combine(
        DenseMapInfo<SILFunctionType *>::getHashValue(Val.originalType),
        DenseMapInfo<IndexSubset *>::getHashValue(Val.parameterIndices),
        DenseMapInfo<IndexSubset *>::getHashValue(Val.resultIndices),
        DenseMapInfo<unsigned>::getHashValue((unsigned)Val.kind.rawValue),
        DenseMapInfo<GenericSignature>::getHashValue(Val.derivativeFnGenSig),
        DenseMapInfo<unsigned>::getHashValue(
            (unsigned)Val.isReabstractionThunk));
  }
};

} // end namespace llvm

// SWIFT_ENABLE_TENSORFLOW
// Not-yet-upstreamed `tensorflow` branch additions are below.
#include "swift/AST/GenericSignature.h"
#include "swift/AST/Identifier.h"
#include "swift/AST/IndexSubset.h"
#include "swift/AST/Type.h"
#include "swift/Basic/LLVM.h"
#include "swift/Basic/Range.h"
#include "swift/Basic/SourceLoc.h"
#include "llvm/ADT/ArrayRef.h"
#include "llvm/ADT/DenseMap.h"
#include "llvm/ADT/SmallBitVector.h"
#include "llvm/ADT/StringExtras.h"
#include "llvm/Support/raw_ostream.h"

namespace swift {

class ASTContext;
class AnyFunctionType;
typedef CanTypeWrapper<SILFunctionType> CanSILFunctionType;
enum class SILLinkage : uint8_t;

struct NormalDifferentiableFunctionTypeComponent {
  enum innerty : unsigned {
    Original = 0,
    JVP = 1,
    VJP = 2
  } rawValue;

  NormalDifferentiableFunctionTypeComponent() = default;
  NormalDifferentiableFunctionTypeComponent(innerty rawValue)
      : rawValue(rawValue) {}
  NormalDifferentiableFunctionTypeComponent(
      AutoDiffDerivativeFunctionKind kind);
  explicit NormalDifferentiableFunctionTypeComponent(unsigned rawValue)
      : NormalDifferentiableFunctionTypeComponent((innerty)rawValue) {}
  explicit NormalDifferentiableFunctionTypeComponent(StringRef name);
  operator innerty() const { return rawValue; }

  Optional<AutoDiffDerivativeFunctionKind> getAsDerivativeFunctionKind() const;
};

struct LinearDifferentiableFunctionTypeComponent {
  enum innerty : unsigned {
    Original = 0,
    Transpose = 1,
  } rawValue;

  LinearDifferentiableFunctionTypeComponent() = default;
  LinearDifferentiableFunctionTypeComponent(innerty rawValue)
      : rawValue(rawValue) {}
  explicit LinearDifferentiableFunctionTypeComponent(unsigned rawValue)
      : LinearDifferentiableFunctionTypeComponent((innerty)rawValue) {}
  explicit LinearDifferentiableFunctionTypeComponent(StringRef name);
  operator innerty() const { return rawValue; }
};

/// SIL-level automatic differentiation indices. Consists of a source index,
/// i.e. index of the dependent result to differentiate from, and parameter
/// indices, i.e. index of independent parameters to differentiate with
/// respect to.
///
/// When a function is curried, parameter indices can refer to parameters from
/// all parameter lists. When differentiating such functions, we treat them as
/// fully uncurried.
struct SILAutoDiffIndices {
  /// The index of the dependent result to differentiate from.
  unsigned source;
  /// Independent parameters to differentiate with respect to. The bits
  /// correspond to the function's parameters in order. For example,
  ///
  ///   Function type: (A, B, C) -> R
  ///   Bits: [A][B][C]
  ///
  /// When the function is curried, the bits for the first parameter list come
  /// last. For example,
  ///
  ///   Function type: (A, B) -> (C, D) -> R
  ///   Bits: [C][D][A][B]
  ///
  IndexSubset *parameters;

  /// Creates a set of AD indices from the given source index and a bit vector
  /// representing parameter indices.
  /*implicit*/ SILAutoDiffIndices(unsigned source,
                                  IndexSubset *parameters)
      : source(source), parameters(parameters) {}

  bool operator==(const SILAutoDiffIndices &other) const;

  bool operator!=(const SILAutoDiffIndices &other) const {
    return !(*this == other);
  };

  /// Queries whether the function's parameter with index `parameterIndex` is
  /// one of the parameters to differentiate with respect to.
  bool isWrtParameter(unsigned parameterIndex) const {
    return parameterIndex < parameters->getCapacity() &&
           parameters->contains(parameterIndex);
  }

  void print(llvm::raw_ostream &s = llvm::outs()) const;
  LLVM_ATTRIBUTE_DEPRECATED(void dump() const LLVM_ATTRIBUTE_USED,
                            "only for use within the debugger");

  std::string mangle() const {
    std::string result = "src_" + llvm::utostr(source) + "_wrt_";
    interleave(parameters->getIndices(),
               [&](unsigned idx) { result += llvm::utostr(idx); },
               [&] { result += '_'; });
    return result;
  }
};

inline llvm::raw_ostream &operator<<(llvm::raw_ostream &s,
                                     const SILAutoDiffIndices &indices) {
  indices.print(s);
  return s;
}

/// In conjunction with the original function declaration, identifies an
/// autodiff derivative function.
///
/// Is uniquely allocated within an ASTContext so that it can be hashed and
/// compared by opaque pointer value.
class AutoDiffDerivativeFunctionIdentifier : public llvm::FoldingSetNode {
  const AutoDiffDerivativeFunctionKind kind;
  IndexSubset *const parameterIndices;
  GenericSignature derivativeGenericSignature;

  AutoDiffDerivativeFunctionIdentifier(
      AutoDiffDerivativeFunctionKind kind, IndexSubset *parameterIndices,
      GenericSignature derivativeGenericSignature)
      : kind(kind), parameterIndices(parameterIndices),
        derivativeGenericSignature(derivativeGenericSignature) {}

public:
  AutoDiffDerivativeFunctionKind getKind() const { return kind; }
  IndexSubset *getParameterIndices() const {
    return parameterIndices;
  }
  GenericSignature getDerivativeGenericSignature() const {
    return derivativeGenericSignature;
  }

  static AutoDiffDerivativeFunctionIdentifier *
  get(AutoDiffDerivativeFunctionKind kind, IndexSubset *parameterIndices,
      GenericSignature derivativeGenericSignature, ASTContext &C);

  void Profile(llvm::FoldingSetNodeID &ID) {
    ID.AddInteger(kind);
    ID.AddPointer(parameterIndices);
    CanGenericSignature derivativeCanGenSig;
    if (derivativeGenericSignature)
      derivativeCanGenSig = derivativeGenericSignature->getCanonicalSignature();
    ID.AddPointer(derivativeCanGenSig.getPointer());
  }
};

/// The key type used for uniquing `SILDifferentiabilityWitness` in
/// `SILModule`: original function name, parameter indices, result indices, and
/// derivative generic signature.
using SILDifferentiabilityWitnessKey = std::pair<StringRef, AutoDiffConfig>;

/// Automatic differentiation utility namespace.
namespace autodiff {

/// Returns an index subset for the SIL function parameters corresponding to the
/// parameters in this subset. In particular, this explodes tuples. For example,
///
///   functionType = (A, B, C) -> R
///   if "A" and "C" are in the set,
///   ==> returns 101
///   (because the lowered SIL type is (A, B, C) -> R)
///
///   functionType = (Self) -> (A, B, C) -> R
///   if "Self" and "C" are in the set,
///   ==> returns 0011
///   (because the lowered SIL type is (A, B, C, Self) -> R)
///
///   functionType = (A, (B, C), D) -> R
///   if "A" and "(B, C)" are in the set,
///   ==> returns 1110
///   (because the lowered SIL type is (A, B, C, D) -> R)
///
/// Note:
/// - The function must not be curried unless it's a method. Otherwise, the
///   behavior is undefined.
/// - For methods, whether the self parameter is set is represented by the
///   inclusion of the `0` index in `indices`.
IndexSubset *getLoweredParameterIndices(IndexSubset *indices,
                                        AnyFunctionType *type);

/// Retrieve config from the function name of a variant of
/// `Builtin.applyDerivative`, e.g. `Builtin.applyDerivative_jvp_arity2`.
/// Returns true if the function name is parsed successfully.
bool getBuiltinApplyDerivativeConfig(
    StringRef operationName, AutoDiffDerivativeFunctionKind &kind,
    unsigned &arity, bool &rethrows);

/// Retrieve config from the function name of a variant of
/// `Builtin.applyTranspose`, e.g. `Builtin.applyTranspose_arity2`.
/// Returns true if the function name is parsed successfully.
bool getBuiltinApplyTransposeConfig(
  StringRef operationName, unsigned &arity, bool &rethrows);

/// Retrieve config from the function name of a variant of
/// `Builtin.differentiableFunction` or `Builtin.linearFunction`, e.g.
/// `Builtin.differentiableFunction_arity1_throws`.
/// Returns true if the function name is parsed successfully.
bool getBuiltinDifferentiableOrLinearFunctionConfig(
    StringRef operationName, unsigned &arity, bool &throws);

/// Retrieve config from the function name of a variant of
/// `Builtin.differentiableFunction` or `Builtin.linearFunction`, e.g.
/// `Builtin.differentiableFunction_arity1_throws`.
/// Returns true if the function name is parsed successfully.
bool getBuiltinDifferentiableOrLinearFunctionConfig(
    StringRef operationName, unsigned &arity, bool &throws);

} // end namespace autodiff

class BuiltinFloatType;
class NominalOrBoundGenericNominalType;

} // end namespace swift

namespace llvm {

using swift::SILAutoDiffIndices;

template <> struct DenseMapInfo<SILAutoDiffIndices> {
  static SILAutoDiffIndices getEmptyKey() {
    return { DenseMapInfo<unsigned>::getEmptyKey(), nullptr };
  }

  static SILAutoDiffIndices getTombstoneKey() {
    return { DenseMapInfo<unsigned>::getTombstoneKey(), nullptr };
  }

  static unsigned getHashValue(const SILAutoDiffIndices &Val) {
    unsigned combinedHash =
      hash_combine(~1U, DenseMapInfo<unsigned>::getHashValue(Val.source),
                   hash_combine_range(Val.parameters->begin(),
                                      Val.parameters->end()));
    return combinedHash;
  }

  static bool isEqual(const SILAutoDiffIndices &LHS,
                      const SILAutoDiffIndices &RHS) {
    return LHS == RHS;
  }
};

} // namespace llvm
// SWIFT_ENABLE_TENSORFLOW END

#endif // SWIFT_AST_AUTODIFF_H<|MERGE_RESOLUTION|>--- conflicted
+++ resolved
@@ -152,23 +152,20 @@
       : parameterIndices(parameterIndices), resultIndices(resultIndices),
         derivativeGenericSignature(derivativeGenericSignature) {}
 
-<<<<<<< HEAD
-  // SWIFT_ENABLE_TENSORFLOW
-  /// Returns the `SILAutoDiffIndices` corresponding to this config's indices.
-  // TODO(TF-893): This is a temporary shim for incremental removal of
-  // `SILAutoDiffIndices`. Eventually remove this.
-  SILAutoDiffIndices getSILAutoDiffIndices() const;
-  // SWIFT_ENABLE_TENSORFLOW END
-=======
   /// Returns the `SILAutoDiffIndices` corresponding to this config's indices.
   // TODO(TF-913): This is a temporary shim for incremental removal of
   // `SILAutoDiffIndices`. Eventually remove this.
   SILAutoDiffIndices getSILAutoDiffIndices() const;
->>>>>>> 24445dd2
 
   void print(llvm::raw_ostream &s = llvm::outs()) const;
   SWIFT_DEBUG_DUMP;
 };
+
+inline llvm::raw_ostream &operator<<(llvm::raw_ostream &s,
+                                     const SILAutoDiffIndices &indices) {
+  indices.print(s);
+  return s;
+}
 
 /// A semantic function result type: either a formal function result type or
 /// an `inout` parameter type. Used in derivative function type calculation.
@@ -571,69 +568,6 @@
   operator innerty() const { return rawValue; }
 };
 
-/// SIL-level automatic differentiation indices. Consists of a source index,
-/// i.e. index of the dependent result to differentiate from, and parameter
-/// indices, i.e. index of independent parameters to differentiate with
-/// respect to.
-///
-/// When a function is curried, parameter indices can refer to parameters from
-/// all parameter lists. When differentiating such functions, we treat them as
-/// fully uncurried.
-struct SILAutoDiffIndices {
-  /// The index of the dependent result to differentiate from.
-  unsigned source;
-  /// Independent parameters to differentiate with respect to. The bits
-  /// correspond to the function's parameters in order. For example,
-  ///
-  ///   Function type: (A, B, C) -> R
-  ///   Bits: [A][B][C]
-  ///
-  /// When the function is curried, the bits for the first parameter list come
-  /// last. For example,
-  ///
-  ///   Function type: (A, B) -> (C, D) -> R
-  ///   Bits: [C][D][A][B]
-  ///
-  IndexSubset *parameters;
-
-  /// Creates a set of AD indices from the given source index and a bit vector
-  /// representing parameter indices.
-  /*implicit*/ SILAutoDiffIndices(unsigned source,
-                                  IndexSubset *parameters)
-      : source(source), parameters(parameters) {}
-
-  bool operator==(const SILAutoDiffIndices &other) const;
-
-  bool operator!=(const SILAutoDiffIndices &other) const {
-    return !(*this == other);
-  };
-
-  /// Queries whether the function's parameter with index `parameterIndex` is
-  /// one of the parameters to differentiate with respect to.
-  bool isWrtParameter(unsigned parameterIndex) const {
-    return parameterIndex < parameters->getCapacity() &&
-           parameters->contains(parameterIndex);
-  }
-
-  void print(llvm::raw_ostream &s = llvm::outs()) const;
-  LLVM_ATTRIBUTE_DEPRECATED(void dump() const LLVM_ATTRIBUTE_USED,
-                            "only for use within the debugger");
-
-  std::string mangle() const {
-    std::string result = "src_" + llvm::utostr(source) + "_wrt_";
-    interleave(parameters->getIndices(),
-               [&](unsigned idx) { result += llvm::utostr(idx); },
-               [&] { result += '_'; });
-    return result;
-  }
-};
-
-inline llvm::raw_ostream &operator<<(llvm::raw_ostream &s,
-                                     const SILAutoDiffIndices &indices) {
-  indices.print(s);
-  return s;
-}
-
 /// In conjunction with the original function declaration, identifies an
 /// autodiff derivative function.
 ///
