//===--- Attr.h - Swift Language Attribute ASTs -----------------*- C++ -*-===//
//
// This source file is part of the Swift.org open source project
//
// Copyright (c) 2014 - 2017 Apple Inc. and the Swift project authors
// Licensed under Apache License v2.0 with Runtime Library Exception
//
// See https://swift.org/LICENSE.txt for license information
// See https://swift.org/CONTRIBUTORS.txt for the list of Swift project authors
//
//===----------------------------------------------------------------------===//
//
// This file defines classes related to declaration attributes.
//
//===----------------------------------------------------------------------===//

#ifndef SWIFT_ATTR_H
#define SWIFT_ATTR_H

#include "swift/Basic/Debug.h"
#include "swift/Basic/InlineBitfield.h"
#include "swift/Basic/SourceLoc.h"
#include "swift/Basic/UUID.h"
#include "swift/Basic/STLExtras.h"
#include "swift/Basic/Range.h"
#include "swift/Basic/OptimizationMode.h"
#include "swift/Basic/Version.h"
#include "swift/Basic/Located.h"
#include "swift/AST/Identifier.h"
#include "swift/AST/AttrKind.h"
#include "swift/AST/AutoDiff.h"
#include "swift/AST/ConcreteDeclRef.h"
#include "swift/AST/DeclNameLoc.h"
#include "swift/AST/KnownProtocols.h"
#include "swift/AST/Ownership.h"
#include "swift/AST/PlatformKind.h"
#include "swift/AST/Requirement.h"
#include "swift/AST/TrailingCallArguments.h"
#include "swift/AST/TypeLoc.h"
#include "llvm/ADT/SmallVector.h"
#include "llvm/ADT/StringRef.h"
#include "llvm/Support/ErrorHandling.h"
#include "llvm/Support/TrailingObjects.h"
#include "llvm/Support/VersionTuple.h"

namespace swift {
class ASTPrinter;
class ASTContext;
struct PrintOptions;
class Decl;
class AbstractFunctionDecl;
class FuncDecl;
class ClassDecl;
class FuncDecl;
class GenericFunctionType;
class LazyConformanceLoader;
class LazyMemberLoader;
class PatternBindingInitializer;
class TrailingWhereClause;

/// TypeAttributes - These are attributes that may be applied to types.
class TypeAttributes {
  // Get a SourceLoc for every possible attribute that can be parsed in source.
  // the presence of the attribute is indicated by its location being set.
  SourceLoc AttrLocs[TAK_Count];
public:
  /// AtLoc - This is the location of the first '@' in the attribute specifier.
  /// If this is an empty attribute specifier, then this will be an invalid loc.
  SourceLoc AtLoc;

  struct Convention {
    StringRef Name = {};
    DeclNameRef WitnessMethodProtocol = {};
    Located<StringRef> ClangType = Located<StringRef>(StringRef(), {});
    /// Convenience factory function to create a Swift convention.
    ///
    /// Don't use this function if you are creating a C convention as you
    /// probably need a ClangType field as well.
    static Convention makeSwiftConvention(StringRef name) {
      return {name, DeclNameRef(), Located<StringRef>("", {})};
    }
  };

  Optional<Convention> ConventionArguments;

  // Indicates whether the type's '@differentiable' attribute has a 'linear'
  // argument.
  bool linear = false;

  // For an opened existential type, the known ID.
  Optional<UUID> OpenedID;
  
  // For a reference to an opaque return type, the mangled name and argument
  // index into the generic signature.
  struct OpaqueReturnTypeRef {
    StringRef mangledName;
    unsigned index;
  };
  Optional<OpaqueReturnTypeRef> OpaqueReturnTypeOf;

  TypeAttributes() {}
  
  bool isValid() const { return AtLoc.isValid(); }

  bool isLinear() const {
    assert(
        !linear ||
        (linear && has(TAK_differentiable)) &&
            "Linear shouldn't have been true if there's no `@differentiable`");
    return linear;
  }

  void clearAttribute(TypeAttrKind A) {
    AttrLocs[A] = SourceLoc();
  }
  
  bool has(TypeAttrKind A) const {
    return getLoc(A).isValid();
  }
  
  SourceLoc getLoc(TypeAttrKind A) const {
    return AttrLocs[A];
  }
  
  void setOpaqueReturnTypeOf(StringRef mangling, unsigned index) {
    OpaqueReturnTypeOf = OpaqueReturnTypeRef{mangling, index};
  }
  
  void setAttr(TypeAttrKind A, SourceLoc L) {
    assert(!L.isInvalid() && "Cannot clear attribute with this method");
    AttrLocs[A] = L;
  }

  void getAttrLocs(SmallVectorImpl<SourceLoc> &Locs) const {
    for (auto Loc : AttrLocs) {
      if (Loc.isValid())
        Locs.push_back(Loc);
    }
  }

  // This attribute list is empty if no attributes are specified.  Note that
  // the presence of the leading @ is not enough to tell, because we want
  // clients to be able to remove attributes they process until they get to
  // an empty list.
  bool empty() const {
    for (SourceLoc elt : AttrLocs)
      if (elt.isValid())
        return false;
    
    return true;
  }
  
  bool hasConvention() const { return ConventionArguments.hasValue(); }

  /// Returns the primary calling convention string.
  ///
  /// Note: For C conventions, this may not represent the full convention.
  StringRef getConventionName() const {
    return ConventionArguments.getValue().Name;
  }

  /// Show the string enclosed between @convention(..)'s parentheses.
  ///
  /// For example, @convention(foo, bar) will give the string "foo, bar".
  void getConventionArguments(SmallVectorImpl<char> &buffer) const;

  bool hasOwnership() const {
    return getOwnership() != ReferenceOwnership::Strong;
  }
  ReferenceOwnership getOwnership() const {
#define REF_STORAGE(Name, name, ...) \
    if (has(TAK_sil_##name)) return ReferenceOwnership::Name;
#include "swift/AST/ReferenceStorage.def"
    return ReferenceOwnership::Strong;
  }
  
  void clearOwnership() {
#define REF_STORAGE(Name, name, ...) \
    clearAttribute(TAK_sil_##name);
#include "swift/AST/ReferenceStorage.def"
  }

  bool hasOpenedID() const { return OpenedID.hasValue(); }
  UUID getOpenedID() const { return *OpenedID; }

  /// Given a name like "autoclosure", return the type attribute ID that
  /// corresponds to it.  This returns TAK_Count on failure.
  ///
  static TypeAttrKind getAttrKindFromString(StringRef Str);

  /// Return the name (like "autoclosure") for an attribute ID.
  static const char *getAttrName(TypeAttrKind kind);
};

class alignas(1 << AttrAlignInBits) AttributeBase {
public:
  /// The location of the '@'.
  const SourceLoc AtLoc;

  /// The source range of the attribute.
  const SourceRange Range;

  /// The location of the attribute.
  SourceLoc getLocation() const { return Range.Start; }

  /// Return the source range of the attribute.
  SourceRange getRange() const { return Range; }

  SourceRange getRangeWithAt() const {
    if (AtLoc.isValid())
      return {AtLoc, Range.End};
    return Range;
  }

  // Only allow allocation of attributes using the allocator in ASTContext
  // or by doing a placement new.
  void *operator new(size_t Bytes, ASTContext &C,
                     unsigned Alignment = alignof(AttributeBase));

  void operator delete(void *Data) throw() { }
  void *operator new(size_t Bytes, void *Mem) throw() { return Mem; }

  // Make vanilla new/delete illegal for attributes.
  void *operator new(size_t Bytes) throw() = delete;

  AttributeBase(const AttributeBase &) = delete;

protected:
  AttributeBase(SourceLoc AtLoc, SourceRange Range)
    : AtLoc(AtLoc), Range(Range) {}
};

class DeclAttributes;
enum class DeclKind : uint8_t;

  /// Represents one declaration attribute.
class DeclAttribute : public AttributeBase {
  friend class DeclAttributes;

protected:
  union {
    uint64_t OpaqueBits;

    SWIFT_INLINE_BITFIELD_BASE(DeclAttribute, bitmax(NumDeclAttrKindBits,8)+1+1,
      Kind : bitmax(NumDeclAttrKindBits,8),
      // Whether this attribute was implicitly added.
      Implicit : 1,

      Invalid : 1
    );

    SWIFT_INLINE_BITFIELD(ObjCAttr, DeclAttribute, 1+1+1,
      /// Whether this attribute has location information that trails the main
      /// record, which contains the locations of the parentheses and any names.
      HasTrailingLocationInfo : 1,

      /// Whether the name is implicit, produced as the result of caching.
      ImplicitName : 1,

      /// Whether the @objc was inferred using Swift 3's deprecated inference
      /// rules.
      Swift3Inferred : 1
    );

    SWIFT_INLINE_BITFIELD(DynamicReplacementAttr, DeclAttribute, 1,
      /// Whether this attribute has location information that trails the main
      /// record, which contains the locations of the parentheses and any names.
      HasTrailingLocationInfo : 1
    );

    SWIFT_INLINE_BITFIELD(AbstractAccessControlAttr, DeclAttribute, 3,
      AccessLevel : 3
    );

    SWIFT_INLINE_BITFIELD_FULL(AlignmentAttr, DeclAttribute, 32,
      : NumPadBits,
      // The alignment value.
      Value : 32
    );

    SWIFT_INLINE_BITFIELD(ClangImporterSynthesizedTypeAttr, DeclAttribute, 1,
      kind : 1
    );

    SWIFT_INLINE_BITFIELD(EffectsAttr, DeclAttribute, NumEffectsKindBits,
      kind : NumEffectsKindBits
    );

    SWIFT_INLINE_BITFIELD(InlineAttr, DeclAttribute, NumInlineKindBits,
      kind : NumInlineKindBits
    );

    SWIFT_INLINE_BITFIELD(OptimizeAttr, DeclAttribute, NumOptimizationModeBits,
      mode : NumOptimizationModeBits
    );

    SWIFT_INLINE_BITFIELD(ReferenceOwnershipAttr, DeclAttribute,
                          NumReferenceOwnershipBits,
      ownership : NumReferenceOwnershipBits
    );

    SWIFT_INLINE_BITFIELD(SpecializeAttr, DeclAttribute, 1+1,
      exported : 1,
      kind : 1
    );

    SWIFT_INLINE_BITFIELD(SynthesizedProtocolAttr, DeclAttribute,
                          NumKnownProtocolKindBits,
      kind : NumKnownProtocolKindBits
    );
  } Bits;

  DeclAttribute *Next = nullptr;

  DeclAttribute(DeclAttrKind DK, SourceLoc AtLoc, SourceRange Range,
                bool Implicit) : AttributeBase(AtLoc, Range) {
    Bits.OpaqueBits = 0;
    Bits.DeclAttribute.Kind = static_cast<unsigned>(DK);
    Bits.DeclAttribute.Implicit = Implicit;
    Bits.DeclAttribute.Invalid = false;
  }

private:
  // NOTE: We cannot use DeclKind due to layering. Even if we could, there is no
  // guarantee that the first DeclKind starts at zero. This is only used to
  // build "OnXYZ" flags.
  enum class DeclKindIndex : unsigned {
#define DECL(Name, _) Name,
#define LAST_DECL(Name) Last_Decl = Name
#include "swift/AST/DeclNodes.def"
  };

public:
  enum DeclAttrOptions : uint64_t {
    // There is one entry for each DeclKind, and some higher level buckets
    // below. These are used in Attr.def to control which kinds of declarations
    // an attribute can be attached to.
#define DECL(Name, _) On##Name = 1ull << unsigned(DeclKindIndex::Name),
#include "swift/AST/DeclNodes.def"

    // Abstract class aggregations for use in Attr.def.
    OnValue = 0
#define DECL(Name, _)
#define VALUE_DECL(Name, _) |On##Name
#include "swift/AST/DeclNodes.def"
    ,

    OnNominalType = 0
#define DECL(Name, _)
#define NOMINAL_TYPE_DECL(Name, _) |On##Name
#include "swift/AST/DeclNodes.def"
    ,
    OnConcreteNominalType = OnNominalType & ~OnProtocol,
    OnGenericType = OnNominalType | OnTypeAlias,

    OnAbstractFunction = 0
#define DECL(Name, _)
#define ABSTRACT_FUNCTION_DECL(Name, _) |On##Name
#include "swift/AST/DeclNodes.def"
    ,

    OnOperator = 0
#define DECL(Name, _)
#define OPERATOR_DECL(Name, _) |On##Name
#include "swift/AST/DeclNodes.def"
    ,

    OnAnyDecl = 0
#define DECL(Name, _) |On##Name
#include "swift/AST/DeclNodes.def"
    ,

    /// True if multiple instances of this attribute are allowed on a single
    /// declaration.
    AllowMultipleAttributes = 1ull << (unsigned(DeclKindIndex::Last_Decl) + 1),

    /// True if this is a decl modifier - i.e., that it should not be spelled
    /// with an @.
    DeclModifier = 1ull << (unsigned(DeclKindIndex::Last_Decl) + 2),

    /// True if this is a long attribute that should be printed on its own line.
    ///
    /// Currently has no effect on DeclModifier attributes.
    LongAttribute = 1ull << (unsigned(DeclKindIndex::Last_Decl) + 3),

    /// True if this shouldn't be serialized.
    NotSerialized = 1ull << (unsigned(DeclKindIndex::Last_Decl) + 4),
    
    /// True if this attribute is only valid when parsing a .sil file.
    SILOnly = 1ull << (unsigned(DeclKindIndex::Last_Decl) + 5),

    /// The attribute should be reported by parser as unknown.
    RejectByParser = 1ull << (unsigned(DeclKindIndex::Last_Decl) + 6),

    /// Whether client code cannot use the attribute.
    UserInaccessible = 1ull << (unsigned(DeclKindIndex::Last_Decl) + 7),

    /// Whether adding this attribute can break API
    APIBreakingToAdd = 1ull << (unsigned(DeclKindIndex::Last_Decl) + 8),

    /// Whether removing this attribute can break API
    APIBreakingToRemove = 1ull << (unsigned(DeclKindIndex::Last_Decl) + 9),

    /// Whether adding this attribute can break ABI
    ABIBreakingToAdd = 1ull << (unsigned(DeclKindIndex::Last_Decl) + 10),

    /// Whether removing this attribute can break ABI
    ABIBreakingToRemove = 1ull << (unsigned(DeclKindIndex::Last_Decl) + 11),

    /// The opposite of APIBreakingToAdd
    APIStableToAdd = 1ull << (unsigned(DeclKindIndex::Last_Decl) + 12),

    /// The opposite of APIBreakingToRemove
    APIStableToRemove = 1ull << (unsigned(DeclKindIndex::Last_Decl) + 13),

    /// The opposite of ABIBreakingToAdd
    ABIStableToAdd = 1ull << (unsigned(DeclKindIndex::Last_Decl) + 14),

    /// The opposite of ABIBreakingToRemove
    ABIStableToRemove = 1ull << (unsigned(DeclKindIndex::Last_Decl) + 15),
  };

  LLVM_READNONE
  static uint64_t getOptions(DeclAttrKind DK);

  uint64_t getOptions() const {
    return getOptions(getKind());
  }

  /// Prints this attribute (if applicable), returning `true` if anything was
  /// printed.
  bool printImpl(ASTPrinter &Printer, const PrintOptions &Options,
                 const Decl *D = nullptr) const;

public:
  DeclAttrKind getKind() const {
    return static_cast<DeclAttrKind>(Bits.DeclAttribute.Kind);
  }

  /// Whether this attribute was implicitly added.
  bool isImplicit() const { return Bits.DeclAttribute.Implicit; }

  /// Set whether this attribute was implicitly added.
  void setImplicit(bool Implicit = true) {
    Bits.DeclAttribute.Implicit = Implicit;
  }

  /// Returns true if this attribute was find to be invalid in some way by
  /// semantic analysis.  In that case, the attribute should not be considered,
  /// the attribute node should be only used to retrieve source information.
  bool isInvalid() const { return Bits.DeclAttribute.Invalid; }
  void setInvalid() { Bits.DeclAttribute.Invalid = true; }

  bool isValid() const { return !isInvalid(); }

  /// Returns the address of the next pointer field.
  /// Used for object deserialization.
  DeclAttribute **getMutableNext() {
    return &Next;
  }

  /// Print the attribute to the provided ASTPrinter.
  void print(ASTPrinter &Printer, const PrintOptions &Options,
             const Decl *D = nullptr) const;

  /// Print the attribute to the provided stream.
  void print(llvm::raw_ostream &OS, const Decl *D = nullptr) const;

  /// Returns true if this attribute can appear on the specified decl.  This is
  /// controlled by the flags in Attr.def.
  bool canAppearOnDecl(const Decl *D) const {
    return canAttributeAppearOnDecl(getKind(), D);
  }

  LLVM_READONLY
  static bool canAttributeAppearOnDecl(DeclAttrKind DK, const Decl *D);

  /// Returns true if multiple instances of an attribute kind
  /// can appear on a declaration.
  static bool allowMultipleAttributes(DeclAttrKind DK) {
    return getOptions(DK) & AllowMultipleAttributes;
  }

  bool isLongAttribute() const {
    return isLongAttribute(getKind());
  }
  static bool isLongAttribute(DeclAttrKind DK) {
    return getOptions(DK) & LongAttribute;
  }

  static bool shouldBeRejectedByParser(DeclAttrKind DK) {
    return getOptions(DK) & RejectByParser;
  }

  static bool isSilOnly(DeclAttrKind DK) {
    return getOptions(DK) & SILOnly;
  }

  static bool isUserInaccessible(DeclAttrKind DK) {
    return getOptions(DK) & UserInaccessible;
  }

  static bool isAddingBreakingABI(DeclAttrKind DK) {
    return getOptions(DK) & ABIBreakingToAdd;
  }

#define DECL_ATTR(_, CLASS, OPTIONS, ...)                                                         \
  static constexpr bool isOptionSetFor##CLASS(DeclAttrOptions Bit) {                              \
    return (OPTIONS) & Bit;                                                                       \
  }
#include "swift/AST/Attr.def"

  static bool isAddingBreakingAPI(DeclAttrKind DK) {
    return getOptions(DK) & APIBreakingToAdd;
  }

  static bool isRemovingBreakingABI(DeclAttrKind DK) {
    return getOptions(DK) & ABIBreakingToRemove;
  }
  static bool isRemovingBreakingAPI(DeclAttrKind DK) {
    return getOptions(DK) & APIBreakingToRemove;
  }

  bool isDeclModifier() const {
    return isDeclModifier(getKind());
  }
  static bool isDeclModifier(DeclAttrKind DK) {
    return getOptions(DK) & DeclModifier;
  }

  static bool isOnParam(DeclAttrKind DK) {
    return getOptions(DK) & OnParam;
  }

  static bool isOnFunc(DeclAttrKind DK) {
    return getOptions(DK) & OnFunc;
  }

  static bool isOnClass(DeclAttrKind DK) {
    return getOptions(DK) & OnClass;
  }

  static bool isNotSerialized(DeclAttrKind DK) {
    return getOptions(DK) & NotSerialized;
  }
  bool isNotSerialized() const {
    return isNotSerialized(getKind());
  }

  LLVM_READNONE
  static bool canAttributeAppearOnDeclKind(DeclAttrKind DAK, DeclKind DK);

  /// Returns the source name of the attribute, without the @ or any arguments.
  StringRef getAttrName() const;

  /// Given a name like "inline", return the decl attribute ID that corresponds
  /// to it.  Note that this is a many-to-one mapping, and that the identifier
  /// passed in may only be the first portion of the attribute (e.g. in the case
  /// of the 'unowned(unsafe)' attribute, the string passed in is 'unowned'.
  ///
  /// Also note that this recognizes both attributes like '@inline' (with no @)
  /// and decl modifiers like 'final'.  This returns DAK_Count on failure.
  ///
  static DeclAttrKind getAttrKindFromString(StringRef Str);
};

/// Describes a "simple" declaration attribute that carries no data.
template<DeclAttrKind Kind>
class SimpleDeclAttr : public DeclAttribute {
public:
  SimpleDeclAttr(bool IsImplicit)
    : DeclAttribute(Kind, SourceLoc(), SourceLoc(), IsImplicit) {}

  SimpleDeclAttr(SourceLoc AtLoc, SourceLoc NameLoc)
    : DeclAttribute(Kind, AtLoc,
                    SourceRange(AtLoc.isValid() ? AtLoc : NameLoc, NameLoc),
                    /*Implicit=*/false) { }
  SimpleDeclAttr(SourceLoc NameLoc)
    : DeclAttribute(Kind, SourceLoc(), SourceRange(NameLoc, NameLoc),
                    /*Implicit=*/false) { }

  static bool classof(const DeclAttribute *DA) {
    return DA->getKind() == Kind;
  }
};

// Declare typedefs for all of the simple declaration attributes.
#define SIMPLE_DECL_ATTR(_, CLASS, ...) \
 typedef SimpleDeclAttr<DAK_##CLASS> CLASS##Attr;
#include "swift/AST/Attr.def"

/// Defines the @_silgen_name attribute.
class SILGenNameAttr : public DeclAttribute {
public:
  SILGenNameAttr(StringRef Name, SourceLoc AtLoc, SourceRange Range, bool Implicit)
    : DeclAttribute(DAK_SILGenName, AtLoc, Range, Implicit),
      Name(Name) {}

  SILGenNameAttr(StringRef Name, bool Implicit)
    : SILGenNameAttr(Name, SourceLoc(), SourceRange(), /*Implicit=*/true) {}

  /// The symbol name.
  const StringRef Name;

  static bool classof(const DeclAttribute *DA) {
    return DA->getKind() == DAK_SILGenName;
  }
};

/// Defines the @_cdecl attribute.
class CDeclAttr : public DeclAttribute {
public:
  CDeclAttr(StringRef Name, SourceLoc AtLoc, SourceRange Range, bool Implicit)
    : DeclAttribute(DAK_CDecl, AtLoc, Range, Implicit),
      Name(Name) {}

  CDeclAttr(StringRef Name, bool Implicit)
    : CDeclAttr(Name, SourceLoc(), SourceRange(), /*Implicit=*/true) {}

  /// The symbol name.
  const StringRef Name;

  static bool classof(const DeclAttribute *DA) {
    return DA->getKind() == DAK_CDecl;
  }
};

/// Defines the @_semantics attribute.
class SemanticsAttr : public DeclAttribute {
public:
  SemanticsAttr(StringRef Value, SourceLoc AtLoc, SourceRange Range,
                bool Implicit)
  : DeclAttribute(DAK_Semantics, AtLoc, Range, Implicit),
  Value(Value) {}

  SemanticsAttr(StringRef Value, bool Implicit)
  : SemanticsAttr(Value, SourceLoc(), SourceRange(), /*Implicit=*/true) {}

  /// The semantics tag value.
  const StringRef Value;

  static bool classof(const DeclAttribute *DA) {
    return DA->getKind() == DAK_Semantics;
  }
};

/// Defines the @_alignment attribute.
class AlignmentAttr : public DeclAttribute {
public:
  AlignmentAttr(unsigned Value, SourceLoc AtLoc, SourceRange Range,
                bool Implicit)
      : DeclAttribute(DAK_Alignment, AtLoc, Range, Implicit) {
    Bits.AlignmentAttr.Value = Value;
  }

  unsigned getValue() const { return Bits.AlignmentAttr.Value; }
  
  static bool classof(const DeclAttribute *DA) {
    return DA->getKind() == DAK_Alignment;
  }
};

/// Defines the @_swift_native_objc_runtime_base attribute.
///
/// This attribute indicates a class that should be treated semantically
/// as a native Swift root class, but which inherits a specific Objective-C
/// class at runtime. For most classes this is the runtime's "SwiftObject"
/// root class. The compiler does not need to know about the class; it's the
/// build system's responsibility to link against the ObjC code that implements
/// the root class, and the ObjC implementation's responsibility to ensure
/// instances begin with a Swift-refcounting-compatible object header and
/// override all the necessary NSObject refcounting methods.
class SwiftNativeObjCRuntimeBaseAttr : public DeclAttribute {
public:
  SwiftNativeObjCRuntimeBaseAttr(Identifier BaseClassName,
                                 SourceLoc AtLoc, SourceRange Range,
                                 bool Implicit)
    : DeclAttribute(DAK_SwiftNativeObjCRuntimeBase, AtLoc, Range, Implicit),
      BaseClassName(BaseClassName) {}
  
  // The base class's name.
  const Identifier BaseClassName;
  
  static bool classof(const DeclAttribute *DA) {
    return DA->getKind() == DAK_SwiftNativeObjCRuntimeBase;
  }
};

/// Defines the @_implicitly_synthesizes_nested_requirement attribute.
class ImplicitlySynthesizesNestedRequirementAttr : public DeclAttribute {
public:
  ImplicitlySynthesizesNestedRequirementAttr(StringRef Value, SourceLoc AtLoc,
                                             SourceRange Range)
    : DeclAttribute(DAK_ImplicitlySynthesizesNestedRequirement,
                    AtLoc, Range, /*Implicit*/false),
      Value(Value) {}

  /// The name of the phantom requirement.
  const StringRef Value;

  static bool classof(const DeclAttribute *DA) {
    return DA->getKind() == DAK_ImplicitlySynthesizesNestedRequirement;
  }
};

/// Determine the result of comparing an availability attribute to a specific
/// platform or language version.
enum class AvailableVersionComparison {
  /// The entity is guaranteed to be available.
  Available,

  /// The entity is never available.
  Unavailable,

  /// The entity might be unavailable at runtime, because it was introduced
  /// after the requested minimum platform version.
  PotentiallyUnavailable,

  /// The entity has been obsoleted.
  Obsoleted,
};

/// Describes the platform-agnostic availability of a declaration.
enum class PlatformAgnosticAvailabilityKind {
  /// The associated availability attribute is not platform-agnostic.
  None,
  /// The declaration is deprecated, but can still be used.
  Deprecated,
  /// The declaration is unavailable in Swift, specifically
  UnavailableInSwift,
  /// The declaration is available in some but not all versions
  /// of Swift, as specified by the VersionTuple members.
  SwiftVersionSpecific,
  /// The declaration is available in some but not all versions
  /// of SwiftPM's PackageDescription library, as specified by
  /// the VersionTuple members.
  PackageDescriptionVersionSpecific,
  /// The declaration is unavailable for other reasons.
  Unavailable,
};

/// Defines the @available attribute.
class AvailableAttr : public DeclAttribute {
public:
#define INIT_VER_TUPLE(X)\
  X(X.empty() ? Optional<llvm::VersionTuple>() : X)

  AvailableAttr(SourceLoc AtLoc, SourceRange Range,
                   PlatformKind Platform,
                   StringRef Message, StringRef Rename,
                   const llvm::VersionTuple &Introduced,
                   SourceRange IntroducedRange,
                   const llvm::VersionTuple &Deprecated,
                   SourceRange DeprecatedRange,
                   const llvm::VersionTuple &Obsoleted,
                   SourceRange ObsoletedRange,
                   PlatformAgnosticAvailabilityKind PlatformAgnostic,
                   bool Implicit)
    : DeclAttribute(DAK_Available, AtLoc, Range, Implicit),
      Message(Message), Rename(Rename),
      INIT_VER_TUPLE(Introduced), IntroducedRange(IntroducedRange),
      INIT_VER_TUPLE(Deprecated), DeprecatedRange(DeprecatedRange),
      INIT_VER_TUPLE(Obsoleted), ObsoletedRange(ObsoletedRange),
      PlatformAgnostic(PlatformAgnostic),
      Platform(Platform)
  {}

#undef INIT_VER_TUPLE

  /// The optional message.
  const StringRef Message;

  /// An optional replacement string to emit in a fixit.  This allows simple
  /// declaration renames to be applied by Xcode.
  ///
  /// This should take the form of an operator, identifier, or full function
  /// name, optionally with a prefixed type, similar to the syntax used for
  /// the `NS_SWIFT_NAME` annotation in Objective-C.
  const StringRef Rename;

  /// Indicates when the symbol was introduced.
  const Optional<llvm::VersionTuple> Introduced;

  /// Indicates where the Introduced version was specified.
  const SourceRange IntroducedRange;

  /// Indicates when the symbol was deprecated.
  const Optional<llvm::VersionTuple> Deprecated;

  /// Indicates where the Deprecated version was specified.
  const SourceRange DeprecatedRange;

  /// Indicates when the symbol was obsoleted.
  const Optional<llvm::VersionTuple> Obsoleted;

  /// Indicates where the Obsoleted version was specified.
  const SourceRange ObsoletedRange;

  /// Indicates if the declaration has platform-agnostic availability.
  const PlatformAgnosticAvailabilityKind PlatformAgnostic;

  /// The platform of the availability.
  const PlatformKind Platform;

  /// Whether this is a language-version-specific entity.
  bool isLanguageVersionSpecific() const;

  /// Whether this is a PackageDescription version specific entity.
  bool isPackageDescriptionVersionSpecific() const;

  /// Whether this is an unconditionally unavailable entity.
  bool isUnconditionallyUnavailable() const;

  /// Whether this is an unconditionally deprecated entity.
  bool isUnconditionallyDeprecated() const;

  /// Returns the platform-agnostic availability.
  PlatformAgnosticAvailabilityKind getPlatformAgnosticAvailability() const {
    return PlatformAgnostic;
  }

  /// Determine if a given declaration should be considered unavailable given
  /// the current settings.
  ///
  /// \returns The attribute responsible for making the declaration unavailable.
  static const AvailableAttr *isUnavailable(const Decl *D);

  /// Returns true if the availability applies to a specific
  /// platform.
  bool hasPlatform() const {
    return Platform != PlatformKind::none;
  }

  /// Returns the string for the platform of the attribute.
  StringRef platformString() const {
    return swift::platformString(Platform);
  }

  /// Returns the human-readable string for the platform of the attribute.
  StringRef prettyPlatformString() const {
    return swift::prettyPlatformString(Platform);
  }

  /// Returns true if this attribute is active given the current platform.
  bool isActivePlatform(const ASTContext &ctx) const;

  /// Returns the active version from the AST context corresponding to
  /// the available kind. For example, this will return the effective language
  /// version for swift version-specific availability kind, PackageDescription
  /// version for PackageDescription version-specific availability.
  llvm::VersionTuple getActiveVersion(const ASTContext &ctx) const;

  /// Compare this attribute's version information against the platform or
  /// language version (assuming the this attribute pertains to the active
  /// platform).
  AvailableVersionComparison getVersionAvailability(const ASTContext &ctx) const;

  /// Create an AvailableAttr that indicates specific availability
  /// for all platforms.
  static AvailableAttr *
  createPlatformAgnostic(ASTContext &C, StringRef Message, StringRef Rename = "",
                      PlatformAgnosticAvailabilityKind Reason
                         = PlatformAgnosticAvailabilityKind::Unavailable,
                         llvm::VersionTuple Obsoleted
                         = llvm::VersionTuple());

  static bool classof(const DeclAttribute *DA) {
    return DA->getKind() == DAK_Available;
  }
};

/// Indicates that the given declaration is visible to Objective-C.
class ObjCAttr final : public DeclAttribute,
    private llvm::TrailingObjects<ObjCAttr, SourceLoc> {
  friend TrailingObjects;

  /// The Objective-C name associated with this entity, stored in its opaque
  /// representation so that we can use null as an indicator for "no name".
  void *NameData;

  /// Create an implicit @objc attribute with the given (optional) name.
  explicit ObjCAttr(Optional<ObjCSelector> name, bool implicitName)
    : DeclAttribute(DAK_ObjC, SourceLoc(), SourceRange(), /*Implicit=*/true),
      NameData(nullptr)
  {
    Bits.ObjCAttr.HasTrailingLocationInfo = false;
    Bits.ObjCAttr.ImplicitName = implicitName;
    Bits.ObjCAttr.Swift3Inferred = false;

    if (name) {
      NameData = name->getOpaqueValue();
    }
  }

  /// Create an @objc attribute written in the source.
  ObjCAttr(SourceLoc atLoc, SourceRange baseRange, Optional<ObjCSelector> name,
           SourceRange parenRange, ArrayRef<SourceLoc> nameLocs);

  /// Determine whether this attribute has trailing location information.
  bool hasTrailingLocationInfo() const {
    return Bits.ObjCAttr.HasTrailingLocationInfo;
  }

  /// Retrieve the trailing location information.
  MutableArrayRef<SourceLoc> getTrailingLocations() {
    assert(hasTrailingLocationInfo() && "No trailing location information");
    unsigned length = 2;
    if (auto name = getName())
      length += name->getNumSelectorPieces();
    return {getTrailingObjects<SourceLoc>(), length};
  }

  /// Retrieve the trailing location information.
  ArrayRef<SourceLoc> getTrailingLocations() const {
    assert(hasTrailingLocationInfo() && "No trailing location information");
    unsigned length = 2;
    if (auto name = getName())
      length += name->getNumSelectorPieces();
    return {getTrailingObjects<SourceLoc>(), length};
  }

public:
  /// Create implicit ObjC attribute with a given (optional) name.
  static ObjCAttr *create(ASTContext &Ctx, Optional<ObjCSelector> name,
                          bool implicitName);

  /// Create an unnamed Objective-C attribute, i.e., @objc.
  static ObjCAttr *createUnnamed(ASTContext &Ctx, SourceLoc AtLoc, 
                                 SourceLoc ObjCLoc);

  static ObjCAttr *createUnnamedImplicit(ASTContext &Ctx);

  /// Create a nullary Objective-C attribute, which has a single name
  /// with no colon following it.
  ///
  /// Note that a nullary Objective-C attribute may represent either a
  /// selector for a zero-parameter function or some other Objective-C
  /// entity, such as a class or protocol.
  static ObjCAttr *createNullary(ASTContext &Ctx, SourceLoc AtLoc, 
                                 SourceLoc ObjCLoc, SourceLoc LParenLoc, 
                                 SourceLoc NameLoc, Identifier Name,
                                 SourceLoc RParenLoc);

  /// Create an implicit nullary Objective-C attribute, which has a
  /// single name with no colon following it.
  ///
  /// Note that a nullary Objective-C attribute may represent either a
  /// selector for a zero-parameter function or some other Objective-C
  /// entity, such as a class or protocol.
  static ObjCAttr *createNullary(ASTContext &Ctx, Identifier Name, 
                                 bool isNameImplicit);

  /// Create a "selector" Objective-C attribute, which has some number
  /// of identifiers followed by colons.
  static ObjCAttr *createSelector(ASTContext &Ctx, SourceLoc AtLoc, 
                                  SourceLoc ObjCLoc, SourceLoc LParenLoc, 
                                  ArrayRef<SourceLoc> NameLocs,
                                  ArrayRef<Identifier> Names,
                                  SourceLoc RParenLoc);

  /// Create an implicit "selector" Objective-C attribute, which has
  /// some number of identifiers followed by colons.
  static ObjCAttr *createSelector(ASTContext &Ctx, ArrayRef<Identifier> Names,
                                  bool isNameImplicit);

  /// Determine whether this attribute has a name associated with it.
  bool hasName() const { return NameData != nullptr; }

  /// Retrieve the name of this entity, if specified.
  Optional<ObjCSelector> getName() const {
    if (!hasName())
      return None;

    return ObjCSelector::getFromOpaqueValue(NameData);
  }

  /// Determine whether the name associated with this attribute was
  /// implicit.
  bool isNameImplicit() const { return Bits.ObjCAttr.ImplicitName; }

  /// Set the name of this entity.
  void setName(ObjCSelector name, bool implicit) {
    // If we already have a name and we have location information, make sure
    // drop the location information rather than allowing it to corrupt our
    // state
    if (hasTrailingLocationInfo() &&
        (!hasName() ||
         getName()->getNumSelectorPieces() < name.getNumSelectorPieces())) {
      Bits.ObjCAttr.HasTrailingLocationInfo = false;
    }

    NameData = name.getOpaqueValue();
    Bits.ObjCAttr.ImplicitName = implicit;
  }

  /// Determine whether this attribute was inferred based on Swift 3's
  /// deprecated @objc inference rules.
  bool isSwift3Inferred() const {
    return Bits.ObjCAttr.Swift3Inferred;
  }

  /// Set whether this attribute was inferred based on Swift 3's deprecated
  /// @objc inference rules.
  void setSwift3Inferred(bool inferred = true) {
    Bits.ObjCAttr.Swift3Inferred = inferred;
  }

  /// Clear the name of this entity.
  void clearName() {
    NameData = nullptr;
  }

  /// Retrieve the source locations for the names in a non-implicit
  /// nullary or selector attribute.
  ArrayRef<SourceLoc> getNameLocs() const;

  /// Retrieve the location of the opening parentheses, if there is one.
  SourceLoc getLParenLoc() const;

  /// Retrieve the location of the closing parentheses, if there is one.
  SourceLoc getRParenLoc() const;

  /// Clone the given attribute, producing an implicit copy of the
  /// original without source location information.
  ObjCAttr *clone(ASTContext &context) const;

  static bool classof(const DeclAttribute *DA) {
    return DA->getKind() == DAK_ObjC;
  }
};

class PrivateImportAttr final
: public DeclAttribute {
  StringRef SourceFile;

  PrivateImportAttr(SourceLoc atLoc, SourceRange baseRange,
                    StringRef sourceFile, SourceRange parentRange);

public:
  static PrivateImportAttr *create(ASTContext &Ctxt, SourceLoc AtLoc,
                                   SourceLoc PrivateLoc, SourceLoc LParenLoc,
                                   StringRef sourceFile, SourceLoc RParenLoc);

  StringRef getSourceFile() const {
    return SourceFile;
  }
  static bool classof(const DeclAttribute *DA) {
    return DA->getKind() == DAK_PrivateImport;
  }
};

/// The @_dynamicReplacement(for:) attribute.
class DynamicReplacementAttr final
    : public DeclAttribute,
      private llvm::TrailingObjects<DynamicReplacementAttr, SourceLoc> {
  friend TrailingObjects;
  friend class DynamicallyReplacedDeclRequest;

  DeclNameRef ReplacedFunctionName;
  LazyMemberLoader *Resolver = nullptr;
  uint64_t ResolverContextData;

  /// Create an @_dynamicReplacement(for:) attribute written in the source.
  DynamicReplacementAttr(SourceLoc atLoc, SourceRange baseRange,
                         DeclNameRef replacedFunctionName,
                         SourceRange parenRange);

  DynamicReplacementAttr(DeclNameRef name, AbstractFunctionDecl *f)
      : DeclAttribute(DAK_DynamicReplacement, SourceLoc(), SourceRange(),
                      /*Implicit=*/false),
        ReplacedFunctionName(name),
        Resolver(nullptr), ResolverContextData(0) {
    Bits.DynamicReplacementAttr.HasTrailingLocationInfo = false;
  }

  DynamicReplacementAttr(DeclNameRef name,
                         LazyMemberLoader *Resolver = nullptr,
                         uint64_t Data = 0)
      : DeclAttribute(DAK_DynamicReplacement, SourceLoc(), SourceRange(),
                      /*Implicit=*/false),
        ReplacedFunctionName(name),
        Resolver(Resolver), ResolverContextData(Data) {
    Bits.DynamicReplacementAttr.HasTrailingLocationInfo = false;
  }

  /// Retrieve the trailing location information.
  MutableArrayRef<SourceLoc> getTrailingLocations() {
    assert(Bits.DynamicReplacementAttr.HasTrailingLocationInfo);
    unsigned length = 2;
    return {getTrailingObjects<SourceLoc>(), length};
  }

  /// Retrieve the trailing location information.
  ArrayRef<SourceLoc> getTrailingLocations() const {
    assert(Bits.DynamicReplacementAttr.HasTrailingLocationInfo);
    unsigned length = 2; // lParens, rParens
    return {getTrailingObjects<SourceLoc>(), length};
  }

public:
  static DynamicReplacementAttr *
  create(ASTContext &Context, SourceLoc AtLoc, SourceLoc DynReplLoc,
         SourceLoc LParenLoc, DeclNameRef replacedFunction, SourceLoc RParenLoc);

  static DynamicReplacementAttr *create(ASTContext &ctx,
                                        DeclNameRef replacedFunction,
                                        AbstractFunctionDecl *replacedFuncDecl);

  static DynamicReplacementAttr *create(ASTContext &ctx,
                                        DeclNameRef replacedFunction,
                                        LazyMemberLoader *Resolver,
                                        uint64_t Data);

  DeclNameRef getReplacedFunctionName() const {
    return ReplacedFunctionName;
  }

  /// Retrieve the location of the opening parentheses, if there is one.
  SourceLoc getLParenLoc() const;

  /// Retrieve the location of the closing parentheses, if there is one.
  SourceLoc getRParenLoc() const;

  static bool classof(const DeclAttribute *DA) {
    return DA->getKind() == DAK_DynamicReplacement;
  }
};

/// Represents any sort of access control modifier.
class AbstractAccessControlAttr : public DeclAttribute {
protected:
  AbstractAccessControlAttr(DeclAttrKind DK, SourceLoc atLoc, SourceRange range,
                            AccessLevel access, bool implicit)
      : DeclAttribute(DK, atLoc, range, implicit) {
    Bits.AbstractAccessControlAttr.AccessLevel = static_cast<unsigned>(access);
    assert(getAccess() == access && "not enough bits for access control");
  }

public:
  AccessLevel getAccess() const {
    return static_cast<AccessLevel>(Bits.AbstractAccessControlAttr.AccessLevel);
  }

  static bool classof(const DeclAttribute *DA) {
    return DA->getKind() == DAK_AccessControl ||
           DA->getKind() == DAK_SetterAccess;
  }
};

/// Represents a 'private', 'internal', or 'public' marker on a declaration.
class AccessControlAttr : public AbstractAccessControlAttr {
public:
  AccessControlAttr(SourceLoc atLoc, SourceRange range, AccessLevel access,
                    bool implicit = false)
      : AbstractAccessControlAttr(DAK_AccessControl, atLoc, range, access,
                                  implicit) {}

  static bool classof(const DeclAttribute *DA) {
    return DA->getKind() == DAK_AccessControl;
  }
};

/// Represents a 'private', 'internal', or 'public' marker for a setter on a
/// declaration.
class SetterAccessAttr : public AbstractAccessControlAttr {
public:
  SetterAccessAttr(SourceLoc atLoc, SourceRange range,
                          AccessLevel access, bool implicit = false)
      : AbstractAccessControlAttr(DAK_SetterAccess, atLoc, range, access,
                                  implicit) {}

  static bool classof(const DeclAttribute *DA) {
    return DA->getKind() == DAK_SetterAccess;
  }
};

/// Represents an inline attribute.
class InlineAttr : public DeclAttribute {
public:
  InlineAttr(SourceLoc atLoc, SourceRange range, InlineKind kind)
      : DeclAttribute(DAK_Inline, atLoc, range, /*Implicit=*/false) {
    Bits.InlineAttr.kind = unsigned(kind);
  }

  InlineAttr(InlineKind kind)
    : InlineAttr(SourceLoc(), SourceRange(), kind) {}

  InlineKind getKind() const { return InlineKind(Bits.InlineAttr.kind); }
  static bool classof(const DeclAttribute *DA) {
    return DA->getKind() == DAK_Inline;
  }
};

/// Represents the optimize attribute.
class OptimizeAttr : public DeclAttribute {
public:
  OptimizeAttr(SourceLoc atLoc, SourceRange range, OptimizationMode mode)
      : DeclAttribute(DAK_Optimize, atLoc, range, /*Implicit=*/false) {
    Bits.OptimizeAttr.mode = unsigned(mode);
  }

  OptimizeAttr(OptimizationMode mode)
    : OptimizeAttr(SourceLoc(), SourceRange(), mode) {}

  OptimizationMode getMode() const {
    return OptimizationMode(Bits.OptimizeAttr.mode);
  }
  static bool classof(const DeclAttribute *DA) {
    return DA->getKind() == DAK_Optimize;
  }
};

/// Represents the side effects attribute.
class EffectsAttr : public DeclAttribute {
public:
  EffectsAttr(SourceLoc atLoc, SourceRange range, EffectsKind kind)
      : DeclAttribute(DAK_Effects, atLoc, range, /*Implicit=*/false) {
    Bits.EffectsAttr.kind = unsigned(kind);
  }

  EffectsAttr(EffectsKind kind)
  : EffectsAttr(SourceLoc(), SourceRange(), kind) {}

  EffectsKind getKind() const { return EffectsKind(Bits.EffectsAttr.kind); }
  static bool classof(const DeclAttribute *DA) {
    return DA->getKind() == DAK_Effects;
  }
};



/// Represents weak/unowned/unowned(unsafe) decl modifiers.
class ReferenceOwnershipAttr : public DeclAttribute {
public:
  ReferenceOwnershipAttr(SourceRange range, ReferenceOwnership kind)
      : DeclAttribute(DAK_ReferenceOwnership, range.Start, range,
                      /*Implicit=*/false) {
    Bits.ReferenceOwnershipAttr.ownership = unsigned(kind);
  }

  ReferenceOwnershipAttr(ReferenceOwnership kind)
      : ReferenceOwnershipAttr(SourceRange(), kind) {}

  ReferenceOwnership get() const {
    return ReferenceOwnership(Bits.ReferenceOwnershipAttr.ownership);
  }

  /// Returns a copy of this attribute without any source information.
  ReferenceOwnershipAttr *clone(ASTContext &context) const {
    return new (context) ReferenceOwnershipAttr(get());
  }

  static bool classof(const DeclAttribute *DA) {
    return DA->getKind() == DAK_ReferenceOwnership;
  }
};

/// Defines the attribute that we use to model documentation comments.
class RawDocCommentAttr : public DeclAttribute {
  /// Source range of the attached comment.  This comment is located before
  /// the declaration.
  CharSourceRange CommentRange;

public:
  RawDocCommentAttr(CharSourceRange CommentRange)
      : DeclAttribute(DAK_RawDocComment, SourceLoc(), SourceRange(),
                      /*Implicit=*/false),
        CommentRange(CommentRange) {}

  CharSourceRange getCommentRange() const { return CommentRange; }

  static bool classof(const DeclAttribute *DA) {
    return DA->getKind() == DAK_RawDocComment;
  }
};

/// An attribute applied to a CoreFoundation class that is toll-free bridged to
/// an Objective-C class.
///
/// This attribute is introduced by the Clang importer, and is therefore always
/// implicit.
class ObjCBridgedAttr : public DeclAttribute {
  ClassDecl *ObjCClass;

public:
  ObjCBridgedAttr(ClassDecl *ObjCClass)
    : DeclAttribute(DAK_ObjCBridged, SourceLoc(), SourceRange(),
                    /*Implicit=*/true),
      ObjCClass(ObjCClass)
  {
  }

  /// Retrieve the Objective-C class to which this foreign class is toll-free
  /// bridged.
  ClassDecl *getObjCClass() const { return ObjCClass; }

  static bool classof(const DeclAttribute *DA) {
    return DA->getKind() == DAK_ObjCBridged;
  }
};

/// An attribute that specifies a synthesized conformance of a known
/// protocol for the declaration to which it appertains.
///
/// There is no spelling for this particular attribute in source code;
/// rather, it is introduced by the Clang importer to indicate
/// synthesized conformances.
class SynthesizedProtocolAttr : public DeclAttribute {
  LazyConformanceLoader *Loader;

public:
  SynthesizedProtocolAttr(KnownProtocolKind protocolKind,
                          LazyConformanceLoader *Loader)
    : DeclAttribute(DAK_SynthesizedProtocol, SourceLoc(), SourceRange(),
                    /*Implicit=*/true), Loader(Loader)
  {
    Bits.SynthesizedProtocolAttr.kind = unsigned(protocolKind);
  }

  /// Retrieve the known protocol kind naming the protocol to be
  /// synthesized.
  KnownProtocolKind getProtocolKind() const {
    return KnownProtocolKind(Bits.SynthesizedProtocolAttr.kind);
  }

  /// Retrieve the lazy loader that will be used to populate the
  /// synthesized conformance.
  LazyConformanceLoader *getLazyLoader() const { return Loader; }

  static bool classof(const DeclAttribute *DA) {
    return DA->getKind() == DAK_SynthesizedProtocol;
  }
};

/// The @_specialize attribute, which forces specialization on the specified
/// type list.
class SpecializeAttr : public DeclAttribute {
public:
  // NOTE: When adding new kinds, you must update the inline bitfield macro.
  enum class SpecializationKind {
    Full,
    Partial
  };

private:
  TrailingWhereClause *trailingWhereClause;
  GenericSignature specializedSignature;

  SpecializeAttr(SourceLoc atLoc, SourceRange Range,
                 TrailingWhereClause *clause, bool exported,
                 SpecializationKind kind,
                 GenericSignature specializedSignature);

public:
  static SpecializeAttr *create(ASTContext &Ctx, SourceLoc atLoc,
                                SourceRange Range, TrailingWhereClause *clause,
                                bool exported, SpecializationKind kind,
                                GenericSignature specializedSignature
                                    = nullptr);

  TrailingWhereClause *getTrailingWhereClause() const;

  GenericSignature getSpecializedSgnature() const {
    return specializedSignature;
  }

  void setSpecializedSignature(GenericSignature newSig) {
    specializedSignature = newSig;
  }

  bool isExported() const {
    return Bits.SpecializeAttr.exported;
  }

  SpecializationKind getSpecializationKind() const {
    return SpecializationKind(Bits.SpecializeAttr.kind);
  }

  bool isFullSpecialization() const {
    return getSpecializationKind() == SpecializationKind::Full;
  }

  bool isPartialSpecialization() const {
    return getSpecializationKind() == SpecializationKind::Partial;
  }

  static bool classof(const DeclAttribute *DA) {
    return DA->getKind() == DAK_Specialize;
  }
};

/// The @_implements attribute, which treats a decl as the implementation for
/// some named protocol requirement (but otherwise not-visible by that name).
class ImplementsAttr : public DeclAttribute {

  TypeLoc ProtocolType;
  DeclName MemberName;
  DeclNameLoc MemberNameLoc;

public:
  ImplementsAttr(SourceLoc atLoc, SourceRange Range,
                 TypeLoc ProtocolType,
                 DeclName MemberName,
                 DeclNameLoc MemberNameLoc);

  static ImplementsAttr *create(ASTContext &Ctx, SourceLoc atLoc,
                                SourceRange Range,
                                TypeLoc ProtocolType,
                                DeclName MemberName,
                                DeclNameLoc MemberNameLoc);

  TypeLoc getProtocolType() const;
  TypeLoc &getProtocolType();
  DeclName getMemberName() const { return MemberName; }
  DeclNameLoc getMemberNameLoc() const { return MemberNameLoc; }

  static bool classof(const DeclAttribute *DA) {
    return DA->getKind() == DAK_Implements;
  }
};

/// A limited variant of \c \@objc that's used for classes with generic ancestry.
class ObjCRuntimeNameAttr : public DeclAttribute {
  static StringRef getSimpleName(const ObjCAttr &Original) {
    assert(Original.hasName());
    return Original.getName()->getSimpleName().str();
  }
public:
  ObjCRuntimeNameAttr(StringRef Name, SourceLoc AtLoc, SourceRange Range,
                      bool Implicit)
    : DeclAttribute(DAK_ObjCRuntimeName, AtLoc, Range, Implicit),
      Name(Name) {}

  explicit ObjCRuntimeNameAttr(const ObjCAttr &Original)
    : ObjCRuntimeNameAttr(getSimpleName(Original), Original.AtLoc,
                          Original.Range, Original.isImplicit()) {}

  const StringRef Name;

  static bool classof(const DeclAttribute *DA) {
    return DA->getKind() == DAK_ObjCRuntimeName;
  }
};

/// Attribute that specifies a protocol conformance that has been restated
/// (i.e., is redundant) but should still be emitted in Objective-C metadata.
class RestatedObjCConformanceAttr : public DeclAttribute {
public:
  explicit RestatedObjCConformanceAttr(ProtocolDecl *proto)
    : DeclAttribute(DAK_RestatedObjCConformance, SourceLoc(), SourceRange(),
                    /*Implicit=*/true),
      Proto(proto) {}

  /// The protocol to which this type conforms.
  ProtocolDecl * const Proto;

  static bool classof(const DeclAttribute *DA) {
    return DA->getKind() == DAK_RestatedObjCConformance;
  }
};

/// Attached to type declarations synthesized by the Clang importer.
///
/// Used to control manglings.
class ClangImporterSynthesizedTypeAttr : public DeclAttribute {
public:
  // NOTE: When adding new kinds, you must update the inline bitfield macro.
  enum class Kind : char {
    /// A struct synthesized by the importer to represent an NSError with a
    /// particular domain, as specified by an enum with the \c ns_error_domain
    /// Clang attribute.
    ///
    /// This one is for enums with names.
    NSErrorWrapper,

    /// A struct synthesized by the importer to represent an NSError with a
    /// particular domain, as specified by an enum with the \c ns_error_domain
    /// Clang attribute.
    ///
    /// This one is for anonymous enums that are immediately typedef'd, giving
    /// them a unique name for linkage purposes according to the C++ standard.
    NSErrorWrapperAnon,
  };

  /// The (Clang) name of the declaration that caused this type declaration to
  /// be synthesized.
  ///
  /// Must be a valid Swift identifier as well, for mangling purposes.
  const StringRef originalTypeName;

  explicit ClangImporterSynthesizedTypeAttr(StringRef originalTypeName,
                                            Kind kind)
    : DeclAttribute(DAK_ClangImporterSynthesizedType, SourceLoc(),
                    SourceRange(), /*Implicit=*/true),
      originalTypeName(originalTypeName) {
    assert(!originalTypeName.empty());
    Bits.ClangImporterSynthesizedTypeAttr.kind = unsigned(kind);
  }

  Kind getKind() const {
    return Kind(Bits.ClangImporterSynthesizedTypeAttr.kind);
  }

  StringRef getManglingName() const {
    return manglingNameForKind(getKind());
  }

  static StringRef manglingNameForKind(Kind kind) {
    switch (kind) {
    case Kind::NSErrorWrapper:
      return "e";
    case Kind::NSErrorWrapperAnon:
      return "E";
    }
    llvm_unreachable("unhandled kind");
  }

  static bool classof(const DeclAttribute *DA) {
    return DA->getKind() == DAK_ClangImporterSynthesizedType;
  }
};

/// Defines a custom attribute.
class CustomAttr final : public DeclAttribute,
                         public TrailingCallArguments<CustomAttr> {
  TypeLoc type;
  Expr *arg;
  PatternBindingInitializer *initContext;
  Expr *semanticInit = nullptr;

  unsigned hasArgLabelLocs : 1;
  unsigned numArgLabels : 16;

  CustomAttr(SourceLoc atLoc, SourceRange range, TypeLoc type,
             PatternBindingInitializer *initContext, Expr *arg,
             ArrayRef<Identifier> argLabels, ArrayRef<SourceLoc> argLabelLocs,
             bool implicit);

public:
  static CustomAttr *create(ASTContext &ctx, SourceLoc atLoc, TypeLoc type,
                            bool implicit = false) {
    return create(ctx, atLoc, type, false, nullptr, SourceLoc(), { }, { }, { },
                  SourceLoc(), implicit);
  }

  static CustomAttr *create(ASTContext &ctx, SourceLoc atLoc, TypeLoc type,
                            bool hasInitializer,
                            PatternBindingInitializer *initContext,
                            SourceLoc lParenLoc,
                            ArrayRef<Expr *> args,
                            ArrayRef<Identifier> argLabels,
                            ArrayRef<SourceLoc> argLabelLocs,
                            SourceLoc rParenLoc,
                            bool implicit = false);

  unsigned getNumArguments() const { return numArgLabels; }
  bool hasArgumentLabelLocs() const { return hasArgLabelLocs; }

  TypeLoc &getTypeLoc() { return type; }
  const TypeLoc &getTypeLoc() const { return type; }

  Expr *getArg() const { return arg; }
  void setArg(Expr *newArg) { arg = newArg; }

  Expr *getSemanticInit() const { return semanticInit; }
  void setSemanticInit(Expr *expr) { semanticInit = expr; }

  PatternBindingInitializer *getInitContext() const { return initContext; }

  static bool classof(const DeclAttribute *DA) {
    return DA->getKind() == DAK_Custom;
  }
};

/// Relates a property to its projection value property, as described by a property wrapper. For
/// example, given
/// \code
/// @A var foo: Int
/// \endcode
///
/// Where \c A is a property wrapper that has a \c projectedValue property, the compiler
/// synthesizes a declaration $foo an attaches the attribute
/// \c _projectedValuePropertyAttr($foo) to \c foo to record the link.
class ProjectedValuePropertyAttr : public DeclAttribute {
public:
  ProjectedValuePropertyAttr(Identifier PropertyName,
                              SourceLoc AtLoc, SourceRange Range,
                              bool Implicit)
    : DeclAttribute(DAK_ProjectedValueProperty, AtLoc, Range, Implicit),
      ProjectionPropertyName(PropertyName) {}

  // The projection property name.
  const Identifier ProjectionPropertyName;

  static bool classof(const DeclAttribute *DA) {
    return DA->getKind() == DAK_ProjectedValueProperty;
  }
};

/// Describe a symbol was originally defined in another module. For example, given
/// \code
/// @_originallyDefinedIn(module: "Original", OSX 10.15) var foo: Int
/// \endcode
///
/// Where variable Foo has originally defined in another module called Original prior to OSX 10.15
class OriginallyDefinedInAttr: public DeclAttribute {
public:
  OriginallyDefinedInAttr(SourceLoc AtLoc, SourceRange Range,
                          StringRef OriginalModuleName,
                          PlatformKind Platform,
                          const llvm::VersionTuple MovedVersion,
                          bool Implicit)
    : DeclAttribute(DAK_OriginallyDefinedIn, AtLoc, Range, Implicit),
      OriginalModuleName(OriginalModuleName),
      Platform(Platform),
      MovedVersion(MovedVersion) {}

  // The original module name.
  const StringRef OriginalModuleName;

  /// The platform of the symbol.
  const PlatformKind Platform;

  /// Indicates when the symbol was moved here.
  const llvm::VersionTuple MovedVersion;

  /// Returns true if this attribute is active given the current platform.
  bool isActivePlatform(const ASTContext &ctx) const;
  static bool classof(const DeclAttribute *DA) {
    return DA->getKind() == DAK_OriginallyDefinedIn;
  }
};

/// Attribute that asks the compiler to generate a function that returns a
/// quoted representation of the attributed declaration.
///
///     @quoted
///     func identity(_ x: Int) -> Int {
///         return x;
///     }
///
/// The generated function, called "quote decl", looks along the following lines
/// (the exact representation may change over time since quasiquotes are an
/// experimental feature, e.g. the name may end up being mangled as per #13):
///
///     func _quotedIdentity() -> Tree {
///         return #quote{
///             func identity(_ x: Int) -> Int {
///                 return x;
///             }
///         }
///     }
///
/// Quote decls are not supposed to be called manually. Instead,  it is expected
/// that #quote(...) will be used to obtain representations of @quoted
/// declarations, by synthesizing calls to quote decls. This way users don't
/// have to know the details of name mangling in the presence of overloads etc:
///
///     #quote(identity)
///
///     Unquote(
///       Name(
///         "foo",
///         "s:4main3fooyS2fF",
///         FunctionType(
///           [],
///           [TypeName("Int", "s:Si")],
///           TypeName("Int", "s:Si"))),
///       { () -> Tree in quotedIdentity() },
///       FunctionType(
///         [],
///         [TypeName("Int", "s:Si")],
///         TypeName("Int", "s:Si")))
class QuotedAttr final : public DeclAttribute {
  FuncDecl *QuoteDecl;

  explicit QuotedAttr(FuncDecl *quoteDecl, SourceLoc atLoc, SourceRange range,
                      bool implicit);

public:
  FuncDecl *getQuoteDecl() const { return QuoteDecl; }
  void setQuoteDecl(FuncDecl *quoteDecl) { QuoteDecl = quoteDecl; }

  static bool classof(const DeclAttribute *DA) {
    return DA->getKind() == DAK_Quoted;
  }

  static QuotedAttr *create(ASTContext &context, SourceLoc atLoc,
                            SourceRange range, bool implicit);

  static QuotedAttr *create(ASTContext &context, FuncDecl *quoteDecl,
                            SourceLoc atLoc, SourceRange range, bool implicit);
};

/// A declaration name with location.
struct DeclNameRefWithLoc {
  DeclNameRef Name;
  DeclNameLoc Loc;
};

/// Attribute that marks a function as differentiable and optionally specifies
/// custom associated derivative functions: 'jvp' and 'vjp'.
///
/// Examples:
///   @differentiable(jvp: jvpFoo where T : FloatingPoint)
///   @differentiable(wrt: (self, x, y), jvp: jvpFoo)
class DifferentiableAttr final
    : public DeclAttribute,
      private llvm::TrailingObjects<DifferentiableAttr,
                                    ParsedAutoDiffParameter> {
  friend TrailingObjects;
<<<<<<< HEAD
  // SWIFT_ENABLE_TENSORFLOW
  friend class DifferentiableAttributeParameterIndicesRequest;
  // SWIFT_ENABLE_TENSORFLOW END

  // SWIFT_ENABLE_TENSORFLOW
  /// The declaration on which the `@differentiable` attribute is declared.
  /// Resolved during parsing and deserialization.
  Decl *OriginalDeclaration = nullptr;
  // SWIFT_ENABLE_TENSORFLOW END
=======

  /// The declaration on which the `@differentiable` attribute is declared.
  /// May not be a valid declaration for `@differentiable` attributes.
  /// Resolved during parsing and deserialization.
  Decl *OriginalDeclaration = nullptr;
>>>>>>> 3b9014dc
  /// Whether this function is linear (optional).
  bool Linear;
  /// The number of parsed differentiability parameters specified in 'wrt:'.
  unsigned NumParsedParameters = 0;
  /// The JVP function.
  Optional<DeclNameRefWithLoc> JVP;
  /// The VJP function.
  Optional<DeclNameRefWithLoc> VJP;
  /// The JVP function (optional), resolved by the type checker if JVP name is
  /// specified.
  FuncDecl *JVPFunction = nullptr;
  /// The VJP function (optional), resolved by the type checker if VJP name is
  /// specified.
  FuncDecl *VJPFunction = nullptr;
<<<<<<< HEAD
  // SWIFT_ENABLE_TENSORFLOW
  // NOTE: Parameter indices requestification is done on `tensorflow` branch but
  // has not yet been upstreamed to `master` branch.
  /// The differentiability parameter indices, resolved by the type checker.
  /// The bit stores whether the parameter indices have been computed.
  llvm::PointerIntPair<IndexSubset *, 1, bool> ParameterIndicesAndBit;
  // SWIFT_ENABLE_TENSORFLOW END
=======
  /// The differentiability parameter indices, resolved by the type checker.
  IndexSubset *ParameterIndices = nullptr;
>>>>>>> 3b9014dc
  /// The trailing where clause (optional).
  TrailingWhereClause *WhereClause = nullptr;
  /// The generic signature for autodiff associated functions. Resolved by the
  /// type checker based on the original function's generic signature and the
  /// attribute's where clause requirements. This is set only if the attribute
  /// has a where clause.
  GenericSignature DerivativeGenericSignature;

  explicit DifferentiableAttr(bool implicit, SourceLoc atLoc,
                              SourceRange baseRange, bool linear,
                              ArrayRef<ParsedAutoDiffParameter> parameters,
                              Optional<DeclNameRefWithLoc> jvp,
                              Optional<DeclNameRefWithLoc> vjp,
                              TrailingWhereClause *clause);

  explicit DifferentiableAttr(Decl *original, bool implicit, SourceLoc atLoc,
                              SourceRange baseRange, bool linear,
                              IndexSubset *parameterIndices,
                              Optional<DeclNameRefWithLoc> jvp,
                              Optional<DeclNameRefWithLoc> vjp,
                              GenericSignature derivativeGenericSignature);

public:
  static DifferentiableAttr *create(ASTContext &context, bool implicit,
                                    SourceLoc atLoc, SourceRange baseRange,
                                    bool linear,
                                    ArrayRef<ParsedAutoDiffParameter> params,
                                    Optional<DeclNameRefWithLoc> jvp,
                                    Optional<DeclNameRefWithLoc> vjp,
                                    TrailingWhereClause *clause);

  static DifferentiableAttr *create(AbstractFunctionDecl *original,
                                    bool implicit, SourceLoc atLoc,
                                    SourceRange baseRange, bool linear,
                                    IndexSubset *parameterIndices,
                                    Optional<DeclNameRefWithLoc> jvp,
                                    Optional<DeclNameRefWithLoc> vjp,
                                    GenericSignature derivativeGenSig);

  Decl *getOriginalDeclaration() const { return OriginalDeclaration; }
<<<<<<< HEAD
  void setOriginalDeclaration(Decl *decl);
=======

  /// Sets the original declaration on which this attribute is declared.
  /// Should only be used by parsing and deserialization.
  void setOriginalDeclaration(Decl *originalDeclaration);
>>>>>>> 3b9014dc

  /// Get the optional 'jvp:' function name and location.
  /// Use this instead of `getJVPFunction` to check whether the attribute has a
  /// registered JVP.
  Optional<DeclNameRefWithLoc> getJVP() const { return JVP; }

  /// Get the optional 'vjp:' function name and location.
  /// Use this instead of `getVJPFunction` to check whether the attribute has a
  /// registered VJP.
  Optional<DeclNameRefWithLoc> getVJP() const { return VJP; }

  // SWIFT_ENABLE_TENSORFLOW
  // NOTE: Parameter indices requestification is done on `tensorflow` branch but
  // has not yet been upstreamed to `master` branch.
  bool hasComputedParameterIndices() const;
  IndexSubset *getParameterIndices() const;
  void setParameterIndices(IndexSubset *paramIndices);
  // SWIFT_ENABLE_TENSORFLOW END

  /// The parsed differentiability parameters, i.e. the list of parameters
  /// specified in 'wrt:'.
  ArrayRef<ParsedAutoDiffParameter> getParsedParameters() const {
    return {getTrailingObjects<ParsedAutoDiffParameter>(), NumParsedParameters};
  }
  MutableArrayRef<ParsedAutoDiffParameter> getParsedParameters() {
    return {getTrailingObjects<ParsedAutoDiffParameter>(), NumParsedParameters};
  }
  size_t numTrailingObjects(OverloadToken<ParsedAutoDiffParameter>) const {
    return NumParsedParameters;
  }

  bool isLinear() const { return Linear; }

  TrailingWhereClause *getWhereClause() const { return WhereClause; }

  GenericSignature getDerivativeGenericSignature() const {
    return DerivativeGenericSignature;
  }
  void setDerivativeGenericSignature(GenericSignature derivativeGenSig) {
    DerivativeGenericSignature = derivativeGenSig;
  }

  FuncDecl *getJVPFunction() const { return JVPFunction; }
  void setJVPFunction(FuncDecl *decl);
  FuncDecl *getVJPFunction() const { return VJPFunction; }
  void setVJPFunction(FuncDecl *decl);

  /// Get the derivative generic environment for the given `@differentiable`
  /// attribute and original function.
  GenericEnvironment *
  getDerivativeGenericEnvironment(AbstractFunctionDecl *original) const;

  // Print the attribute to the given stream.
  // If `omitWrtClause` is true, omit printing the `wrt:` clause.
  // If `omitDerivativeFunctions` is true, omit printing derivative functions.
  void print(llvm::raw_ostream &OS, const Decl *D, bool omitWrtClause = false,
             bool omitDerivativeFunctions = false) const;

  static bool classof(const DeclAttribute *DA) {
    return DA->getKind() == DAK_Differentiable;
  }
};

/// The `@derivative(of:)` attribute registers a function as a derivative of
/// another function-like declaration: a 'func', 'init', 'subscript', or 'var'
/// computed property declaration.
///
/// The `@derivative(of:)` attribute also has an optional `wrt:` clause
/// specifying the parameters that are differentiated "with respect to", i.e.
/// the differentiability parameters. The differentiability parameters must
/// conform to the `Differentiable` protocol.
///
/// If the `wrt:` clause is unspecified, the differentiability parameters are
/// inferred to be all parameters that conform to `Differentiable`.
///
/// `@derivative(of:)` attribute type-checking verifies that the type of the
/// derivative function declaration is consistent with the type of the
/// referenced original declaration and the differentiability parameters.
///
/// Examples:
///   @derivative(of: sin(_:))
///   @derivative(of: +, wrt: (lhs, rhs))
class DerivativeAttr final
    : public DeclAttribute,
      private llvm::TrailingObjects<DerivativeAttr, ParsedAutoDiffParameter> {
  friend TrailingObjects;

  /// The base type for the referenced original declaration. This field is
  /// non-null only for parsed attributes that reference a qualified original
  /// declaration. This field is not serialized; type-checking uses it to
  /// resolve the original declaration, which is serialized.
  TypeRepr *BaseTypeRepr;
  /// The original function name.
  DeclNameRefWithLoc OriginalFunctionName;
  /// The original function declaration, resolved by the type checker.
  AbstractFunctionDecl *OriginalFunction = nullptr;
  /// The number of parsed differentiability parameters specified in 'wrt:'.
  unsigned NumParsedParameters = 0;
  /// The differentiability parameter indices, resolved by the type checker.
  IndexSubset *ParameterIndices = nullptr;
  /// The derivative function kind (JVP or VJP), resolved by the type checker.
  Optional<AutoDiffDerivativeFunctionKind> Kind = None;

  explicit DerivativeAttr(bool implicit, SourceLoc atLoc, SourceRange baseRange,
                          TypeRepr *baseTypeRepr, DeclNameRefWithLoc original,
                          ArrayRef<ParsedAutoDiffParameter> params);

  explicit DerivativeAttr(bool implicit, SourceLoc atLoc, SourceRange baseRange,
                          TypeRepr *baseTypeRepr, DeclNameRefWithLoc original,
                          IndexSubset *parameterIndices);

public:
  static DerivativeAttr *create(ASTContext &context, bool implicit,
                                SourceLoc atLoc, SourceRange baseRange,
                                TypeRepr *baseTypeRepr,
                                DeclNameRefWithLoc original,
                                ArrayRef<ParsedAutoDiffParameter> params);

  static DerivativeAttr *create(ASTContext &context, bool implicit,
                                SourceLoc atLoc, SourceRange baseRange,
                                TypeRepr *baseTypeRepr,
                                DeclNameRefWithLoc original,
                                IndexSubset *parameterIndices);

  TypeRepr *getBaseTypeRepr() const { return BaseTypeRepr; }
  DeclNameRefWithLoc getOriginalFunctionName() const {
    return OriginalFunctionName;
  }
  AbstractFunctionDecl *getOriginalFunction() const {
    return OriginalFunction;
  }
  void setOriginalFunction(AbstractFunctionDecl *decl) {
    OriginalFunction = decl;
  }

  AutoDiffDerivativeFunctionKind getDerivativeKind() const {
    assert(Kind && "Derivative function kind has not yet been resolved");
    return *Kind;
  }
  void setDerivativeKind(AutoDiffDerivativeFunctionKind kind) { Kind = kind; }

  /// The parsed differentiability parameters, i.e. the list of parameters
  /// specified in 'wrt:'.
  ArrayRef<ParsedAutoDiffParameter> getParsedParameters() const {
    return {getTrailingObjects<ParsedAutoDiffParameter>(), NumParsedParameters};
  }
  MutableArrayRef<ParsedAutoDiffParameter> getParsedParameters() {
    return {getTrailingObjects<ParsedAutoDiffParameter>(), NumParsedParameters};
  }
  size_t numTrailingObjects(OverloadToken<ParsedAutoDiffParameter>) const {
    return NumParsedParameters;
  }

  IndexSubset *getParameterIndices() const {
    return ParameterIndices;
  }
  void setParameterIndices(IndexSubset *parameterIndices) {
    ParameterIndices = parameterIndices;
  }

  static bool classof(const DeclAttribute *DA) {
    return DA->getKind() == DAK_Derivative;
  }
};

// SWIFT_ENABLE_TENSORFLOW
// TODO(TF-999): Remove deprecated `@differentiating` attribute.
using DifferentiatingAttr = DerivativeAttr;
// SWIFT_ENABLE_TENSORFLOW END

/// The `@transpose(of:)` attribute registers a function as a transpose of
/// another function-like declaration: a 'func', 'init', 'subscript', or 'var'
/// computed property declaration.
///
/// The `@transpose(of:)` attribute also has a `wrt:` clause specifying the
/// parameters that are transposed "with respect to", i.e. the linearity
/// parameters.
///
/// Examples:
///   @transpose(of: foo)
///   @transpose(of: +, wrt: (0, 1))
class TransposeAttr final
    : public DeclAttribute,
      private llvm::TrailingObjects<TransposeAttr, ParsedAutoDiffParameter> {
  friend TrailingObjects;

  /// The base type for the referenced original declaration. This field is
  /// non-null only for parsed attributes that reference a qualified original
  /// declaration. This field is not serialized; type-checking uses it to
  /// resolve the original declaration, which is serialized.
  TypeRepr *BaseTypeRepr;
  /// The original function name.
  DeclNameRefWithLoc OriginalFunctionName;
  /// The original function declaration, resolved by the type checker.
  AbstractFunctionDecl *OriginalFunction = nullptr;
  /// The number of parsed linearity parameters specified in 'wrt:'.
  unsigned NumParsedParameters = 0;
  /// The linearity parameter indices, resolved by the type checker.
  IndexSubset *ParameterIndices = nullptr;

  explicit TransposeAttr(bool implicit, SourceLoc atLoc, SourceRange baseRange,
                         TypeRepr *baseType, DeclNameRefWithLoc original,
                         ArrayRef<ParsedAutoDiffParameter> params);

  explicit TransposeAttr(bool implicit, SourceLoc atLoc, SourceRange baseRange,
                         TypeRepr *baseType, DeclNameRefWithLoc original,
                         IndexSubset *parameterIndices);

public:
  static TransposeAttr *create(ASTContext &context, bool implicit,
                               SourceLoc atLoc, SourceRange baseRange,
                               TypeRepr *baseType, DeclNameRefWithLoc original,
                               ArrayRef<ParsedAutoDiffParameter> params);

  static TransposeAttr *create(ASTContext &context, bool implicit,
                               SourceLoc atLoc, SourceRange baseRange,
                               TypeRepr *baseType, DeclNameRefWithLoc original,
                               IndexSubset *parameterIndices);

  TypeRepr *getBaseTypeRepr() const { return BaseTypeRepr; }
  DeclNameRefWithLoc getOriginalFunctionName() const {
    return OriginalFunctionName;
  }
  AbstractFunctionDecl *getOriginalFunction() const {
    return OriginalFunction;
  }
  void setOriginalFunction(AbstractFunctionDecl *decl) {
    OriginalFunction = decl;
  }

  /// The parsed linearity parameters, i.e. the list of parameters specified in
  /// 'wrt:'.
  ArrayRef<ParsedAutoDiffParameter> getParsedParameters() const {
    return {getTrailingObjects<ParsedAutoDiffParameter>(), NumParsedParameters};
  }
  MutableArrayRef<ParsedAutoDiffParameter> getParsedParameters() {
    return {getTrailingObjects<ParsedAutoDiffParameter>(), NumParsedParameters};
  }
  size_t numTrailingObjects(OverloadToken<ParsedAutoDiffParameter>) const {
    return NumParsedParameters;
  }

  IndexSubset *getParameterIndices() const {
    return ParameterIndices;
  }
  void setParameterIndices(IndexSubset *parameterIndices) {
    ParameterIndices = parameterIndices;
  }

  static bool classof(const DeclAttribute *DA) {
    return DA->getKind() == DAK_Transpose;
  }
};

/// Attributes that may be applied to declarations.
class DeclAttributes {
  /// Linked list of declaration attributes.
  DeclAttribute *DeclAttrs;

public:
  DeclAttributes() : DeclAttrs(nullptr) {}

  bool isEmpty() const {
    return DeclAttrs == nullptr;
  }

  void getAttrRanges(SmallVectorImpl<SourceRange> &Ranges) const {
    for (auto Attr : *this) {
      auto R = Attr->getRangeWithAt();
      if (R.isValid())
        Ranges.push_back(R);
    }
  }

  /// If this attribute set has a prefix/postfix attribute on it, return this.
  UnaryOperatorKind getUnaryOperatorKind() const {
    if (hasAttribute<PrefixAttr>())
      return UnaryOperatorKind::Prefix;
    if (hasAttribute<PostfixAttr>())
      return UnaryOperatorKind::Postfix;
    return UnaryOperatorKind::None;
  }

  bool isUnavailable(const ASTContext &ctx) const {
    return getUnavailable(ctx) != nullptr;
  }

  /// Determine whether there is a swiftVersionSpecific attribute that's
  /// unavailable relative to the provided language version.
  bool
  isUnavailableInSwiftVersion(const version::Version &effectiveVersion) const;

  /// Returns the first @available attribute that indicates
  /// a declaration is unavailable, or the first one that indicates it's
  /// potentially unavailable, or null otherwise.
  const AvailableAttr *getPotentiallyUnavailable(const ASTContext &ctx) const;

  /// Returns the first @available attribute that indicates
  /// a declaration is unavailable, or null otherwise.
  const AvailableAttr *getUnavailable(const ASTContext &ctx) const;

  /// Returns the first @available attribute that indicates
  /// a declaration is deprecated on all deployment targets, or null otherwise.
  const AvailableAttr *getDeprecated(const ASTContext &ctx) const;

  SWIFT_DEBUG_DUMPER(dump(const Decl *D = nullptr));
  void print(ASTPrinter &Printer, const PrintOptions &Options,
             const Decl *D = nullptr) const;
  static void print(ASTPrinter &Printer, const PrintOptions &Options,
                    ArrayRef<const DeclAttribute *> FlattenedAttrs,
                    const Decl *D = nullptr);

  template <typename T, typename DERIVED>
  class iterator_base : public std::iterator<std::forward_iterator_tag, T *> {
    T *Impl;
  public:
    explicit iterator_base(T *Impl) : Impl(Impl) {}
    DERIVED &operator++() { Impl = Impl->Next; return (DERIVED&)*this; }
    bool operator==(const iterator_base &X) const { return X.Impl == Impl; }
    bool operator!=(const iterator_base &X) const { return X.Impl != Impl; }
    T *operator*() const { return Impl; }
    T &operator->() const { return *Impl; }
  };

  /// Add a constructed DeclAttribute to this list.
  void add(DeclAttribute *Attr) {
    Attr->Next = DeclAttrs;
    DeclAttrs = Attr;
  }

  // Iterator interface over DeclAttribute objects.
  class iterator : public iterator_base<DeclAttribute, iterator> {
  public:
    explicit iterator(DeclAttribute *Impl) : iterator_base(Impl) {}
  };

  class const_iterator : public iterator_base<const DeclAttribute,
                                              const_iterator> {
  public:
    explicit const_iterator(const DeclAttribute *Impl)
        : iterator_base(Impl) {}
  };

  iterator begin() { return iterator(DeclAttrs); }
  iterator end() { return iterator(nullptr); }
  const_iterator begin() const { return const_iterator(DeclAttrs); }
  const_iterator end() const { return const_iterator(nullptr); }

  /// Retrieve the first attribute of the given attribute class.
  template <typename ATTR>
  const ATTR *getAttribute(bool AllowInvalid = false) const {
    return const_cast<DeclAttributes *>(this)->getAttribute<ATTR>(AllowInvalid);
  }

  template <typename ATTR>
  ATTR *getAttribute(bool AllowInvalid = false) {
    for (auto Attr : *this)
      if (auto *SpecificAttr = dyn_cast<ATTR>(Attr))
        if (SpecificAttr->isValid() || AllowInvalid)
          return SpecificAttr;
    return nullptr;
  }

  /// Determine whether there is an attribute with the given attribute class.
  template <typename ATTR>
  bool hasAttribute(bool AllowInvalid = false) const {
    return getAttribute<ATTR>(AllowInvalid) != nullptr;
  }

  /// Retrieve the first attribute with the given kind.
  const DeclAttribute *getAttribute(DeclAttrKind DK,
                                    bool AllowInvalid = false) const {
    for (auto Attr : *this)
      if (Attr->getKind() == DK && (Attr->isValid() || AllowInvalid))
        return Attr;
    return nullptr;
  }

private:
  /// Predicate used to filter MatchingAttributeRange.
  template <typename ATTR, bool AllowInvalid> struct ToAttributeKind {
    ToAttributeKind() {}

    Optional<const ATTR *>
    operator()(const DeclAttribute *Attr) const {
      if (isa<ATTR>(Attr) && (Attr->isValid() || AllowInvalid))
        return cast<ATTR>(Attr);
      return None;
    }
  };

public:
  template <typename ATTR, bool AllowInvalid>
  using AttributeKindRange =
      OptionalTransformRange<iterator_range<const_iterator>,
                             ToAttributeKind<ATTR, AllowInvalid>,
                             const_iterator>;

  /// Return a range with all attributes in DeclAttributes with AttrKind
  /// ATTR.
  template <typename ATTR, bool AllowInvalid = false>
  AttributeKindRange<ATTR, AllowInvalid> getAttributes() const {
    return AttributeKindRange<ATTR, AllowInvalid>(
        make_range(begin(), end()), ToAttributeKind<ATTR, AllowInvalid>());
  }

  // Remove the given attribute from the list of attributes. Used when
  // the attribute was semantically invalid.
  void removeAttribute(const DeclAttribute *attr) {
    // If it's the first attribute, remove it.
    if (DeclAttrs == attr) {
      DeclAttrs = attr->Next;
      return;
    }

    // Otherwise, find it in the list. This is inefficient, but rare.
    for (auto **prev = &DeclAttrs; *prev; prev = &(*prev)->Next) {
      if ((*prev)->Next == attr) {
        (*prev)->Next = attr->Next;
        return;
      }
    }
    llvm_unreachable("Attribute not found for removal");
  }

  /// Set the raw chain of attributes.  Used for deserialization.
  void setRawAttributeChain(DeclAttribute *Chain) {
    DeclAttrs = Chain;
  }

  SourceLoc getStartLoc(bool forModifiers = false) const;
};

void simple_display(llvm::raw_ostream &out, const DeclAttribute *attr);

inline SourceLoc extractNearestSourceLoc(const DeclAttribute *attr) {
  return attr->getLocation();
}

} // end namespace swift

#endif<|MERGE_RESOLUTION|>--- conflicted
+++ resolved
@@ -1709,23 +1709,15 @@
       private llvm::TrailingObjects<DifferentiableAttr,
                                     ParsedAutoDiffParameter> {
   friend TrailingObjects;
-<<<<<<< HEAD
+
   // SWIFT_ENABLE_TENSORFLOW
   friend class DifferentiableAttributeParameterIndicesRequest;
   // SWIFT_ENABLE_TENSORFLOW END
-
-  // SWIFT_ENABLE_TENSORFLOW
-  /// The declaration on which the `@differentiable` attribute is declared.
-  /// Resolved during parsing and deserialization.
-  Decl *OriginalDeclaration = nullptr;
-  // SWIFT_ENABLE_TENSORFLOW END
-=======
 
   /// The declaration on which the `@differentiable` attribute is declared.
   /// May not be a valid declaration for `@differentiable` attributes.
   /// Resolved during parsing and deserialization.
   Decl *OriginalDeclaration = nullptr;
->>>>>>> 3b9014dc
   /// Whether this function is linear (optional).
   bool Linear;
   /// The number of parsed differentiability parameters specified in 'wrt:'.
@@ -1740,7 +1732,7 @@
   /// The VJP function (optional), resolved by the type checker if VJP name is
   /// specified.
   FuncDecl *VJPFunction = nullptr;
-<<<<<<< HEAD
+
   // SWIFT_ENABLE_TENSORFLOW
   // NOTE: Parameter indices requestification is done on `tensorflow` branch but
   // has not yet been upstreamed to `master` branch.
@@ -1748,10 +1740,10 @@
   /// The bit stores whether the parameter indices have been computed.
   llvm::PointerIntPair<IndexSubset *, 1, bool> ParameterIndicesAndBit;
   // SWIFT_ENABLE_TENSORFLOW END
-=======
+
   /// The differentiability parameter indices, resolved by the type checker.
   IndexSubset *ParameterIndices = nullptr;
->>>>>>> 3b9014dc
+
   /// The trailing where clause (optional).
   TrailingWhereClause *WhereClause = nullptr;
   /// The generic signature for autodiff associated functions. Resolved by the
@@ -1792,14 +1784,10 @@
                                     GenericSignature derivativeGenSig);
 
   Decl *getOriginalDeclaration() const { return OriginalDeclaration; }
-<<<<<<< HEAD
-  void setOriginalDeclaration(Decl *decl);
-=======
 
   /// Sets the original declaration on which this attribute is declared.
   /// Should only be used by parsing and deserialization.
   void setOriginalDeclaration(Decl *originalDeclaration);
->>>>>>> 3b9014dc
 
   /// Get the optional 'jvp:' function name and location.
   /// Use this instead of `getJVPFunction` to check whether the attribute has a
